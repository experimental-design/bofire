[build-system]
requires = ["setuptools", "setuptools_scm[toml]", "wheel"]
build-backend = "setuptools.build_meta"

[project]
name = "bofire"
description = ""
dynamic = ["version"]
authors = []
license = {text = "BSD-3"}
urls = {homepage = "https://github.com/experimental-design/bofire"}
keywords = ["Bayesian optimization", "Multi-objective optimization", "Experimental design"]
classifiers = [
    "Development Status :: 1 - Planning",
    "Programming Language :: Python :: 3 :: Only",
    "License :: OSI Approved :: BSD License",
    "Topic :: Scientific/Engineering",
    "Intended Audience :: Science/Research",
    "Intended Audience :: Developers",
]
readme = {file = "README.md", content-type = "text/markdown"}
requires-python = ">=3.10.0"
dependencies = [
    "numpy",
    "pandas",
    "pydantic>=2.5",
    "scipy>=1.7,<1.15",
    "typing-extensions",
    "formulaic==1.0.1",
]

[project.optional-dependencies]
optimization = [
    "botorch>=0.10.0",
    "numpy",
    "multiprocess",
    "plotly",
<<<<<<< HEAD
<<<<<<< HEAD
=======
    "formulaic>=1.0.1,<1.1",
>>>>>>> 9bb1a364 (pin compatible version of packages (#489))
=======
    "formulaic>=1.0.1,<1.1",
>>>>>>> c96a5665
    "cloudpickle>=2.0.0",
    "sympy>=1.12",
    "cvxpy[CLARABEL]",
    "scikit-learn>=1.0.0,<1.6",
]
entmoot = ["entmoot>=2.0", "lightgbm==4.0.0", "pyomo==6.7.1", "gurobipy"]
xgb = ["xgboost>=1.7.5"]
cheminfo = ["rdkit>=2023.3.2", "scikit-learn>=1.0.0,<1.6", "mordred"]
tests = [
    "mopti",
    "pytest",
    "pytest-cov",
    "papermill",
]
docs = [
    "mkdocs",
    "mkdocs-material",
    "mkdocs-jupyter",
    "mkdocstrings>=0.18",
    "mkdocstrings-python-legacy",
    "mike",
]
tutorials = ["jupyter", "matplotlib", "seaborn"]
all = [
    "botorch>=0.11.3",
    "numpy",
    "multiprocess",
    "plotly",
    "formulaic==1.0.1",
    "cloudpickle>=2.0.0",
    "sympy>=1.12",
    "cvxpy[CLARABEL]",
    "scikit-learn>=1.0.0,<1.6",
    "entmoot>=2.0",
    "lightgbm==4.0.0",
    "pyomo==6.7.1",
    "gurobipy",
    "xgboost>=1.7.5",
    "rdkit>=2023.3.2",
    "mordred",
    "mopti",
    "pytest",
    "pytest-cov",
    "papermill",
    "mkdocs",
    "mkdocs-material",
    "mkdocs-jupyter",
    "mkdocstrings>=0.18",
    "mkdocstrings-python-legacy",
    "mike",
    "jupyter",
    "matplotlib",
    "seaborn",
]

[tool.setuptools.packages]
find = {}

[tool.setuptools_scm]
local_scheme = "node-and-date"
write_to = "./bofire/version.py"

[tool.ruff]
target-version = "py39"
line-length = 88
output-format = "concise"

[tool.ruff.lint]
select = ["B", "C", "E", "F", "W", "I"]
ignore = [
    "E501",  # don't enforce for comments and docstrings
    "B017",  # required for tests
    "B027",  # required for optional _tell method
    "B028",
    "B904",
    "B905",
]
isort.split-on-trailing-comma = false
isort.lines-after-imports = 2
isort.known-first-party = ["bofire"]

[tool.ruff.lint.mccabe]
max-complexity = 18

[tool.ruff.lint.per-file-ignores]
"bofire/surrogates/api.py" = ["F401"]
"bofire/data_models/priors/api.py" = ["F401"]
"bofire/priors/api.py" = ["F401"]
"bofire/utils/annotated.py" = ["F401"]
"bofire/data_models/outlier_detection/api.py" = ["F401"]
"bofire/outlier_detection/api.py" = ["F401"]
"tests/bofire/data_models/specs/api.py" = ["F401"]
"bofire/data_models/api.py" = ["F401"]
"bofire/data_models/surrogates/api.py" = ["F401"]
"bofire/benchmarks/api.py" = ["F401"]
"bofire/runners/api.py" = ["F401"]
"bofire/strategies/mapper.py" = ["F401"]
"bofire/strategies/api.py" = ["F401"]
"bofire/data_models/features/api.py" = ["F401"]
"bofire/data_models/strategies/api.py" = ["F401"]
"bofire/data_models/dataframes/api.py" = ["F401"]
"bofire/plot/api.py" = ["F401"]

[tool.pyright]
include = ["bofire"]
exclude = ["bofire/version.py"]<|MERGE_RESOLUTION|>--- conflicted
+++ resolved
@@ -35,14 +35,7 @@
     "numpy",
     "multiprocess",
     "plotly",
-<<<<<<< HEAD
-<<<<<<< HEAD
-=======
     "formulaic>=1.0.1,<1.1",
->>>>>>> 9bb1a364 (pin compatible version of packages (#489))
-=======
-    "formulaic>=1.0.1,<1.1",
->>>>>>> c96a5665
     "cloudpickle>=2.0.0",
     "sympy>=1.12",
     "cvxpy[CLARABEL]",
