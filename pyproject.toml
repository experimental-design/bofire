--- conflicted
+++ resolved
@@ -41,11 +41,7 @@
     "cvxpy[CLARABEL,SCIP]",
     "scikit-learn>=1.0.0,<1.6",
     "pymoo>=0.6.0",
-<<<<<<< HEAD
-    "cvxopt",
     "shap",
-=======
->>>>>>> 51b1078f
 ]
 entmoot = ["entmoot>=2.0.6"]
 xgb = ["xgboost>=1.7.5"]
@@ -92,11 +88,7 @@
     "matplotlib",
     "seaborn",
     "pymoo>=0.6.0",
-<<<<<<< HEAD
-    "cvxopt",
     "shap",
-=======
->>>>>>> 51b1078f
 ]
 
 [tool.setuptools.packages]
