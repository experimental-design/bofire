--- conflicted
+++ resolved
@@ -26,11 +26,7 @@
     "pydantic>=2.5",
     "scipy>=1.7",
     "typing-extensions",
-<<<<<<< HEAD
-    "formulaic>=1.0.1",
-=======
     "formulaic==1.0.1",
->>>>>>> 9a5f76c4
 ]
 
 [project.optional-dependencies]
