{
 "cells": [
  {
   "attachments": {},
   "cell_type": "markdown",
   "id": "0",
   "metadata": {
    "papermill": {
     "duration": 0.005215,
     "end_time": "2024-10-10T20:35:34.138342",
     "exception": false,
     "start_time": "2024-10-10T20:35:34.133127",
     "status": "completed"
    },
    "tags": []
   },
   "source": [
    "# ZDT1\n",
    "\n",
    "## Imports"
   ]
  },
  {
   "cell_type": "code",
   "execution_count": null,
   "id": "1",
   "metadata": {
    "papermill": {
     "duration": 3.323246,
     "end_time": "2024-10-10T20:35:37.465135",
     "exception": false,
     "start_time": "2024-10-10T20:35:34.141889",
     "status": "completed"
    },
    "tags": []
   },
   "outputs": [],
   "source": [
    "import os\n",
    "\n",
    "import matplotlib.pyplot as plt\n",
    "import pandas as pd\n",
    "\n",
    "import bofire.strategies.api as strategies\n",
    "from bofire.benchmarks.api import ZDT1\n",
    "from bofire.data_models.domain.api import Domain\n",
    "from bofire.data_models.kernels.api import RBFKernel\n",
    "from bofire.data_models.priors.api import (\n",
    "    HVARFNER_NOISE_PRIOR,\n",
    "    DimensionalityScaledLogNormalPrior,\n",
    ")\n",
    "from bofire.data_models.strategies.api import MoboStrategy, RandomStrategy\n",
    "from bofire.data_models.surrogates.api import (\n",
    "    BotorchSurrogates,\n",
    "    SaasSingleTaskGPSurrogate,\n",
    "    SingleTaskGPSurrogate,\n",
    ")\n",
    "from bofire.runners.api import run\n",
    "from bofire.utils.multiobjective import compute_hypervolume, get_pareto_front\n",
<<<<<<< HEAD
    "from bofire.data_models.priors.api import THREESIX_LENGTHSCALE_PRIOR, MBO_LENGTHCALE_PRIOR, DimensionalityScaledLogNormalPrior, LogNormalPrior, THREESIX_NOISE_PRIOR, MBO_NOISE_PRIOR, MBO_OUTPUTSCALE_PRIOR, THREESIX_SCALE_PRIOR, HVARFNER_LENGTHSCALE_PRIOR, HVARFNER_NOISE_PRIOR, NormalPrior, GammaPrior\n",
    "from bofire.plot.api import plot_prior_pdf_plotly\n",
    "from bofire.data_models.kernels.api import ScaleKernel, MaternKernel, RBFKernel\n",
    "import bofire.priors.api as priors\n",
=======
    "\n",
>>>>>>> 1266d710
    "\n",
    "SMOKE_TEST = os.environ.get(\"SMOKE_TEST\")\n",
    "\n",
    "N_ITERATIONS = 50 if not SMOKE_TEST else 1\n",
    "BATCH_SIZE = 5 if not SMOKE_TEST else 1\n",
    "WARMUP_STEPS = 256 if not SMOKE_TEST else 32\n",
    "NUM_SAMPLES = 128 if not SMOKE_TEST else 16\n",
    "THINNING = 16"
   ]
  },
  {
   "attachments": {},
   "cell_type": "markdown",
   "id": "2",
   "metadata": {
    "papermill": {
     "duration": 0.001315,
     "end_time": "2024-10-10T20:35:37.468031",
     "exception": false,
     "start_time": "2024-10-10T20:35:37.466716",
     "status": "completed"
    },
    "tags": []
   },
   "source": [
    "## Random Optimization"
   ]
  },
  {
   "cell_type": "code",
   "execution_count": null,
   "id": "3",
   "metadata": {
    "papermill": {
     "duration": 0.18909,
     "end_time": "2024-10-10T20:35:37.658331",
     "exception": true,
     "start_time": "2024-10-10T20:35:37.469241",
     "status": "failed"
    },
    "tags": []
   },
   "outputs": [],
   "source": [
    "def sample(domain):\n",
    "    datamodel = RandomStrategy(domain=domain)\n",
    "    sampler = strategies.map(data_model=datamodel)\n",
    "    sampled = sampler.ask(10)\n",
    "    return sampled\n",
    "\n",
    "\n",
    "def hypervolume(domain: Domain, experiments: pd.DataFrame) -> float:\n",
    "    return compute_hypervolume(domain, experiments, ref_point={\"y1\": 1.0, \"y2\": 5.0})\n",
    "\n",
    "\n",
    "random_results = run(\n",
    "    ZDT1(n_inputs=30),\n",
    "    strategy_factory=lambda domain: strategies.map(RandomStrategy(domain=domain)),\n",
    "    n_iterations=N_ITERATIONS,\n",
    "    metric=hypervolume,\n",
    "    initial_sampler=sample,\n",
    "    n_runs=1,\n",
    "    n_procs=1,\n",
    ")"
   ]
  },
  {
   "cell_type": "markdown",
   "id": "4",
   "metadata": {
    "papermill": {
     "duration": null,
     "end_time": null,
     "exception": null,
     "start_time": null,
     "status": "pending"
    },
    "tags": []
   },
   "source": [
    "## Optimization with Hvarfner priors"
   ]
  },
  {
   "cell_type": "code",
   "execution_count": null,
   "id": "5",
   "metadata": {
    "papermill": {
     "duration": null,
     "end_time": null,
     "exception": null,
     "start_time": null,
     "status": "pending"
    },
    "tags": []
   },
   "outputs": [],
   "source": [
    "benchmark = ZDT1(n_inputs=30)\n",
    "\n",
    "\n",
    "def strategy_factory(domain: Domain):\n",
    "    data_model = MoboStrategy(\n",
    "        domain=domain,\n",
    "        ref_point={\"y1\": 1.0, \"y2\": 5.0},\n",
    "        surrogate_specs=BotorchSurrogates(\n",
    "            surrogates=[\n",
    "                SingleTaskGPSurrogate(\n",
    "                    inputs=benchmark.domain.inputs,\n",
    "                    outputs=benchmark.domain.outputs.get_by_keys([\"y1\"]),\n",
    "                    # the following hyperparams do not need to be provided\n",
    "                    kernel=RBFKernel(\n",
    "                        ard=True, lengthscale_prior=DimensionalityScaledLogNormalPrior()\n",
    "                    ),\n",
    "                    noise_prior=HVARFNER_NOISE_PRIOR(),\n",
    "                ),\n",
    "                SingleTaskGPSurrogate(\n",
    "                    inputs=benchmark.domain.inputs,\n",
    "                    outputs=benchmark.domain.outputs.get_by_keys([\"y2\"]),\n",
    "                    # the following hyperparams do not need to be provided\n",
    "                    kernel=RBFKernel(\n",
    "                        ard=True, lengthscale_prior=DimensionalityScaledLogNormalPrior()\n",
    "                    ),\n",
    "                    noise_prior=HVARFNER_NOISE_PRIOR(),\n",
    "                ),\n",
    "            ]\n",
    "        ),\n",
    "    )\n",
    "    return strategies.map(data_model)\n",
    "\n",
    "\n",
    "results = run(\n",
    "    ZDT1(n_inputs=30),\n",
    "    strategy_factory=strategy_factory,\n",
    "    n_iterations=N_ITERATIONS,\n",
    "    metric=hypervolume,\n",
    "    initial_sampler=sample,\n",
    "    n_runs=1,\n",
    "    n_procs=1,\n",
    ")"
   ]
  },
  {
   "cell_type": "markdown",
   "id": "6",
   "metadata": {
    "papermill": {
     "duration": null,
     "end_time": null,
     "exception": null,
     "start_time": null,
     "status": "pending"
    },
    "tags": []
   },
   "source": [
    "## Optimization with default priors"
   ]
  },
  {
   "cell_type": "code",
   "execution_count": null,
   "id": "7",
   "metadata": {
    "papermill": {
     "duration": null,
     "end_time": null,
     "exception": null,
     "start_time": null,
     "status": "pending"
    },
    "tags": []
   },
   "outputs": [],
   "source": [
    "benchmark = ZDT1(n_inputs=30)\n",
    "\n",
    "\n",
    "def strategy_factory(domain: Domain):\n",
    "    data_model = MoboStrategy(\n",
    "        domain=domain,\n",
    "        ref_point={\"y1\": 1.0, \"y2\": 5.0},\n",
    "    )\n",
    "    return strategies.map(data_model)\n",
    "\n",
    "\n",
    "results = run(\n",
    "    ZDT1(n_inputs=30),\n",
    "    strategy_factory=strategy_factory,\n",
    "    n_iterations=N_ITERATIONS,\n",
    "    metric=hypervolume,\n",
    "    initial_sampler=sample,\n",
    "    n_runs=1,\n",
    "    n_procs=1,\n",
    ")"
   ]
  },
  {
   "cell_type": "markdown",
   "id": "8",
   "metadata": {
    "papermill": {
     "duration": null,
     "end_time": null,
     "exception": null,
     "start_time": null,
     "status": "pending"
    },
    "tags": []
   },
   "source": [
    "## SAASBO Optimization"
   ]
  },
  {
   "cell_type": "code",
   "execution_count": null,
   "id": "9",
   "metadata": {
    "papermill": {
     "duration": null,
     "end_time": null,
     "exception": null,
     "start_time": null,
     "status": "pending"
    },
    "tags": []
   },
   "outputs": [],
   "source": [
    "benchmark = ZDT1(n_inputs=30)\n",
    "\n",
    "\n",
    "def strategy_factory(domain: Domain):\n",
    "    data_model = MoboStrategy(\n",
    "        domain=domain,\n",
    "        ref_point={\"y1\": 1.0, \"y2\": 5.0},\n",
    "        surrogate_specs=BotorchSurrogates(\n",
    "            surrogates=[\n",
    "                SaasSingleTaskGPSurrogate(\n",
    "                    inputs=benchmark.domain.inputs,\n",
    "                    outputs=benchmark.domain.outputs.get_by_keys([\"y1\"]),\n",
    "                    # the following hyperparams do not need to be provided\n",
    "                    warmup_steps=WARMUP_STEPS,\n",
    "                    num_samples=NUM_SAMPLES,\n",
    "                    thinning=THINNING,\n",
    "                ),\n",
    "                SaasSingleTaskGPSurrogate(\n",
    "                    inputs=benchmark.domain.inputs,\n",
    "                    outputs=benchmark.domain.outputs.get_by_keys([\"y2\"]),\n",
    "                    # the following hyperparams do not need to be provided\n",
    "                    warmup_steps=WARMUP_STEPS,\n",
    "                    num_samples=NUM_SAMPLES,\n",
    "                    thinning=THINNING,\n",
    "                ),\n",
    "            ]\n",
    "        ),\n",
    "    )\n",
    "    return strategies.map(data_model)\n",
    "\n",
    "\n",
    "results = run(\n",
    "    ZDT1(n_inputs=30),\n",
    "    strategy_factory=strategy_factory,\n",
    "    n_iterations=N_ITERATIONS,\n",
    "    metric=hypervolume,\n",
    "    initial_sampler=sample,\n",
    "    n_runs=1,\n",
    "    n_procs=1,\n",
    ")"
   ]
  },
  {
   "cell_type": "markdown",
   "id": "10",
   "metadata": {
    "papermill": {
     "duration": null,
     "end_time": null,
     "exception": null,
     "start_time": null,
     "status": "pending"
    },
    "tags": []
   },
   "source": [
    "Plot the pareto front."
   ]
  },
  {
   "cell_type": "code",
   "execution_count": null,
   "id": "11",
   "metadata": {
    "papermill": {
     "duration": null,
     "end_time": null,
     "exception": null,
     "start_time": null,
     "status": "pending"
    },
    "tags": []
   },
   "outputs": [],
   "source": [
    "theoretical_front = benchmark.get_optima()\n",
    "front = get_pareto_front(domain=benchmark.domain, experiments=results[0][0])\n",
    "\n",
    "fig, ax = plt.subplots()\n",
    "ax.plot(theoretical_front.y1, theoretical_front.y2, label=\"theoretical Pareto front\")\n",
    "\n",
    "ax.scatter(front.y1, front.y2, label=\"Mobo\")\n",
    "ax.set_xlabel(\"f1\")\n",
    "ax.set_ylabel(\"f2\")\n",
    "\n",
    "\n",
    "ax.legend()\n",
    "\n",
    "plt.show()"
   ]
  },
  {
   "cell_type": "markdown",
   "id": "12",
   "metadata": {
    "papermill": {
     "duration": null,
     "end_time": null,
     "exception": null,
     "start_time": null,
     "status": "pending"
    },
    "tags": []
   },
   "source": [
    "Show the performance of the optimizer."
   ]
  },
  {
   "cell_type": "code",
   "execution_count": null,
   "id": "13",
   "metadata": {
    "papermill": {
     "duration": null,
     "end_time": null,
     "exception": null,
     "start_time": null,
     "status": "pending"
    },
    "tags": []
   },
   "outputs": [],
   "source": [
    "fig, ax = plt.subplots()\n",
    "\n",
    "ax.plot(results[0][1], label=\"Mobo, refpoint=(1, 5)\")\n",
    "\n",
    "ax.set_ylabel(\"Hypervolume\")\n",
    "ax.set_xlabel(\"Iteration\")\n",
    "\n",
    "ax.legend()"
   ]
  }
 ],
 "metadata": {
  "kernelspec": {
   "display_name": "base",
   "language": "python",
   "name": "python3"
  },
  "language_info": {
   "codemirror_mode": {
    "name": "ipython",
    "version": 3
   },
   "file_extension": ".py",
   "mimetype": "text/x-python",
   "name": "python",
   "nbconvert_exporter": "python",
   "pygments_lexer": "ipython3",
   "version": "3.12.7"
  },
  "papermill": {
   "default_parameters": {},
   "duration": 5.249527,
   "end_time": "2024-10-10T20:35:38.481859",
   "environment_variables": {},
   "exception": true,
   "parameters": {},
   "start_time": "2024-10-10T20:35:33.232332",
   "version": "2.6.0"
  }
 },
 "nbformat": 4,
 "nbformat_minor": 5
}<|MERGE_RESOLUTION|>--- conflicted
+++ resolved
@@ -57,14 +57,7 @@
     ")\n",
     "from bofire.runners.api import run\n",
     "from bofire.utils.multiobjective import compute_hypervolume, get_pareto_front\n",
-<<<<<<< HEAD
-    "from bofire.data_models.priors.api import THREESIX_LENGTHSCALE_PRIOR, MBO_LENGTHCALE_PRIOR, DimensionalityScaledLogNormalPrior, LogNormalPrior, THREESIX_NOISE_PRIOR, MBO_NOISE_PRIOR, MBO_OUTPUTSCALE_PRIOR, THREESIX_SCALE_PRIOR, HVARFNER_LENGTHSCALE_PRIOR, HVARFNER_NOISE_PRIOR, NormalPrior, GammaPrior\n",
-    "from bofire.plot.api import plot_prior_pdf_plotly\n",
-    "from bofire.data_models.kernels.api import ScaleKernel, MaternKernel, RBFKernel\n",
-    "import bofire.priors.api as priors\n",
-=======
-    "\n",
->>>>>>> 1266d710
+    "\n",
     "\n",
     "SMOKE_TEST = os.environ.get(\"SMOKE_TEST\")\n",
     "\n",
