{
 "cells": [
  {
   "cell_type": "markdown",
   "metadata": {},
   "source": [
    "# DTLZ2 Benchmark\n",
    "## Imports"
   ]
  },
  {
   "cell_type": "code",
   "execution_count": 3,
   "metadata": {},
   "outputs": [
    {
<<<<<<< HEAD
     "ename": "ImportError",
     "evalue": "cannot import name 'MaximizeObjective' from 'bofire.domain.features' (c:\\users\\j33463\\onedrive - evonik industries ag\\sandbox\\bofire\\bofire\\domain\\features.py)",
     "output_type": "error",
     "traceback": [
      "\u001b[1;31m---------------------------------------------------------------------------\u001b[0m",
      "\u001b[1;31mImportError\u001b[0m                               Traceback (most recent call last)",
      "Cell \u001b[1;32mIn[3], line 7\u001b[0m\n\u001b[0;32m      5\u001b[0m \u001b[39mfrom\u001b[39;00m \u001b[39mbofire\u001b[39;00m\u001b[39m.\u001b[39;00m\u001b[39mstrategies\u001b[39;00m\u001b[39m.\u001b[39;00m\u001b[39mrandom\u001b[39;00m \u001b[39mimport\u001b[39;00m RandomStrategy\n\u001b[0;32m      6\u001b[0m \u001b[39mfrom\u001b[39;00m \u001b[39mbofire\u001b[39;00m\u001b[39m.\u001b[39;00m\u001b[39mdomain\u001b[39;00m\u001b[39m.\u001b[39;00m\u001b[39mdomain\u001b[39;00m \u001b[39mimport\u001b[39;00m Domain\n\u001b[1;32m----> 7\u001b[0m \u001b[39mfrom\u001b[39;00m \u001b[39mbofire\u001b[39;00m\u001b[39m.\u001b[39;00m\u001b[39mdomain\u001b[39;00m\u001b[39m.\u001b[39;00m\u001b[39mfeatures\u001b[39;00m \u001b[39mimport\u001b[39;00m OutputFeatures, ContinuousOutput, ContinuousInput, InputFeatures, MaximizeObjective\n\u001b[0;32m      8\u001b[0m \u001b[39mfrom\u001b[39;00m \u001b[39mbofire\u001b[39;00m\u001b[39m.\u001b[39;00m\u001b[39mstrategies\u001b[39;00m\u001b[39m.\u001b[39;00m\u001b[39mbotorch\u001b[39;00m\u001b[39m.\u001b[39;00m\u001b[39mqehvi\u001b[39;00m \u001b[39mimport\u001b[39;00m BoTorchQehviStrategy\n\u001b[0;32m      9\u001b[0m \u001b[39mfrom\u001b[39;00m \u001b[39mfunctools\u001b[39;00m \u001b[39mimport\u001b[39;00m partial\n",
      "\u001b[1;31mImportError\u001b[0m: cannot import name 'MaximizeObjective' from 'bofire.domain.features' (c:\\users\\j33463\\onedrive - evonik industries ag\\sandbox\\bofire\\bofire\\domain\\features.py)"
=======
     "name": "stderr",
     "output_type": "stream",
     "text": [
      "/opt/homebrew/Caskroom/miniforge/base/envs/bofire/lib/python3.10/site-packages/tqdm/auto.py:22: TqdmWarning: IProgress not found. Please update jupyter and ipywidgets. See https://ipywidgets.readthedocs.io/en/stable/user_install.html\n",
      "  from .autonotebook import tqdm as notebook_tqdm\n"
>>>>>>> eea3d6e9
     ]
    }
   ],
   "source": [
    "from bofire.benchmarks.multi import DTLZ2\n",
    "from bofire.benchmarks.benchmark import run\n",
    "from bofire.utils.multiobjective import compute_hypervolume\n",
<<<<<<< HEAD
    "from bofire.samplers import PolytopeSampler\n",
    "from bofire.strategies.random import RandomStrategy\n",
    "from bofire.domain.domain import Domain\n",
    "from bofire.domain.features import OutputFeatures, ContinuousOutput, ContinuousInput, InputFeatures\n",
    "from bofire.domain.objective import MaximizeObjective\n",
    "from bofire.strategies.botorch.qehvi import BoTorchQehviStrategy\n",
    "from functools import partial"
=======
    "from bofire.data_models.strategies.api import QehviStrategy, QparegoStrategy, RandomStrategy, PolytopeSampler\n",
    "import bofire.strategies.api as strategies\n",
    "from bofire.data_models.api import Domain, Outputs, Inputs\n",
    "from bofire.data_models.features.api import ContinuousInput, ContinuousOutput\n",
    "from bofire.data_models.objectives.api import MinimizeObjective\n",
    "from functools import partial\n",
    "import pandas as pd"
>>>>>>> eea3d6e9
   ]
  },
  {
   "attachments": {},
   "cell_type": "markdown",
   "metadata": {},
   "source": [
    "## Manual setup of the optimization domain\n",
    "\n",
    "The following cell shows how to manually setup the optimization problem in BoFire for didactic purposes. In the following the implemented benchmark module is then used."
   ]
  },
  {
   "cell_type": "code",
   "execution_count": null,
   "metadata": {},
   "outputs": [],
   "source": [
    "input_features = Inputs(features=[ContinuousInput(key=f\"x_{i}\", lower_bound=0, upper_bound=1) for i in range(6)])\n",
    "# here the minimize objective is used, if you want to maximize you have to use the maximize objective.\n",
    "output_features = Outputs(features=[ContinuousOutput(key=f\"f_{i}\", objective=MinimizeObjective(w=1.)) for i in range(2)])\n",
    "# no constraints are present so we can create the domain\n",
    "domain = Domain(input_features=input_features, output_features=output_features)"
   ]
  },
  {
   "attachments": {},
   "cell_type": "markdown",
   "metadata": {},
   "source": [
    "## Random Strategy"
   ]
  },
  {
   "cell_type": "code",
   "execution_count": 6,
   "metadata": {},
   "outputs": [
    {
     "name": "stderr",
     "output_type": "stream",
     "text": [
      "run 00 with current best 0.191: 100%|██████████| 50/50 [00:00<00:00, 144.75it/s]\n"
     ]
    }
   ],
   "source": [
    "def sample(domain):\n",
    "    datamodel = PolytopeSampler(domain=domain)\n",
    "    sampler = strategies.map(data_model=datamodel)\n",
    "    sampled = sampler.ask(10)\n",
    "    return sampled\n",
    "\n",
    "def hypervolume(domain: Domain, experiments: pd.DataFrame) -> float:\n",
    "    return compute_hypervolume(\n",
    "        domain, experiments, ref_point={\"f_0\": 1.1, \"f_1\": 1.1}\n",
    "    )\n",
    "\n",
    "random_results = run(\n",
    "    DTLZ2(dim=6),\n",
    "    strategy_factory=RandomStrategy,\n",
    "    n_iterations=50,\n",
    "    metric=hypervolume,\n",
    "    initial_sampler=sample,\n",
    "    n_runs=1,\n",
    "    n_procs=1,\n",
    ")"
   ]
  },
  {
   "attachments": {},
   "cell_type": "markdown",
   "metadata": {},
   "source": [
    "## QEHVI Strategy\n",
    "### Automatic run"
   ]
  },
  {
   "cell_type": "code",
   "execution_count": 7,
   "metadata": {},
   "outputs": [
    {
     "name": "stderr",
     "output_type": "stream",
     "text": [
      "run 00 with current best 0.385: 100%|██████████| 50/50 [01:59<00:00,  2.39s/it]\n"
     ]
    }
   ],
   "source": [
    "results = run(\n",
    "    DTLZ2(dim=6),\n",
    "    strategy_factory=partial(QehviStrategy, ref_point={\"f_0\": 1.1, \"f_1\": 1.1}),\n",
    "    n_iterations=50,\n",
    "    metric=hypervolume,\n",
    "    initial_sampler=sample,\n",
    "    n_runs=1,\n",
    "    n_procs=1,\n",
    ")"
   ]
  },
  {
   "attachments": {},
   "cell_type": "markdown",
   "metadata": {},
   "source": [
    "### Manual setup\n",
    "\n",
    "#### Using the default Models"
   ]
  },
  {
   "cell_type": "code",
   "execution_count": 8,
   "metadata": {},
   "outputs": [
    {
     "data": {
      "text/html": [
       "<div>\n",
       "<style scoped>\n",
       "    .dataframe tbody tr th:only-of-type {\n",
       "        vertical-align: middle;\n",
       "    }\n",
       "\n",
       "    .dataframe tbody tr th {\n",
       "        vertical-align: top;\n",
       "    }\n",
       "\n",
       "    .dataframe thead th {\n",
       "        text-align: right;\n",
       "    }\n",
       "</style>\n",
       "<table border=\"1\" class=\"dataframe\">\n",
       "  <thead>\n",
       "    <tr style=\"text-align: right;\">\n",
       "      <th></th>\n",
       "      <th>x_0</th>\n",
       "      <th>x_1</th>\n",
       "      <th>x_2</th>\n",
       "      <th>x_3</th>\n",
       "      <th>x_4</th>\n",
       "      <th>x_5</th>\n",
       "      <th>f_0_pred</th>\n",
       "      <th>f_0_sd</th>\n",
       "      <th>f_0_des</th>\n",
       "      <th>f_1_pred</th>\n",
       "      <th>f_1_sd</th>\n",
       "      <th>f_1_des</th>\n",
       "    </tr>\n",
       "  </thead>\n",
       "  <tbody>\n",
       "    <tr>\n",
       "      <th>0</th>\n",
       "      <td>0.302774</td>\n",
       "      <td>0.435771</td>\n",
       "      <td>0.725007</td>\n",
       "      <td>0.655084</td>\n",
       "      <td>0.0</td>\n",
       "      <td>1.0</td>\n",
       "      <td>0.836241</td>\n",
       "      <td>0.352333</td>\n",
       "      <td>-0.836241</td>\n",
       "      <td>0.84693</td>\n",
       "      <td>0.289561</td>\n",
       "      <td>-0.84693</td>\n",
       "    </tr>\n",
       "  </tbody>\n",
       "</table>\n",
       "</div>"
      ],
      "text/plain": [
       "        x_0       x_1       x_2       x_3  x_4  x_5  f_0_pred    f_0_sd  \\\n",
       "0  0.302774  0.435771  0.725007  0.655084  0.0  1.0  0.836241  0.352333   \n",
       "\n",
       "    f_0_des  f_1_pred    f_1_sd  f_1_des  \n",
       "0 -0.836241   0.84693  0.289561 -0.84693  "
      ]
     },
     "metadata": {},
     "output_type": "display_data"
    }
   ],
   "source": [
    "# we get the domain from the benchmark module, in real use case we have to build it on our own\n",
    "# make sure that the objective is set correctly\n",
    "domain = DTLZ2(dim=6).domain\n",
    "# we generate training data\n",
    "experiments = DTLZ2(dim=6).f(domain.inputs.sample(10), return_complete=True)\n",
    "# we setup the strategy\n",
    "# providing of a reference point is not mandatory but can help\n",
    "# the reference point has to be wrt to the assigned objective always worse than the points on the paretofront.\n",
    "data_model = QehviStrategy(domain=domain, ref_point={\"f_0\": 1.1, \"f_1\": 1.1})\n",
    "recommender = strategies.map(data_model=data_model)\n",
    "# we tell the strategy our historical data\n",
    "recommender.tell(experiments=experiments)\n",
    "# we ask for a new point to evaluate\n",
    "candidates = recommender.ask(candidate_count=1)\n",
    "# we show the candidate\n",
    "display(candidates)\n",
    "# this candidate has to be then provided to the benchmark function and evaluated and then told back to the optimizer to get the next candidate\n",
    "\n"
   ]
  },
  {
   "attachments": {},
   "cell_type": "markdown",
   "metadata": {},
   "source": [
    "#### Setup specific models"
   ]
  },
  {
   "cell_type": "code",
   "execution_count": 10,
   "metadata": {},
   "outputs": [
    {
     "data": {
      "text/html": [
       "<div>\n",
       "<style scoped>\n",
       "    .dataframe tbody tr th:only-of-type {\n",
       "        vertical-align: middle;\n",
       "    }\n",
       "\n",
       "    .dataframe tbody tr th {\n",
       "        vertical-align: top;\n",
       "    }\n",
       "\n",
       "    .dataframe thead th {\n",
       "        text-align: right;\n",
       "    }\n",
       "</style>\n",
       "<table border=\"1\" class=\"dataframe\">\n",
       "  <thead>\n",
       "    <tr style=\"text-align: right;\">\n",
       "      <th></th>\n",
       "      <th>x_0</th>\n",
       "      <th>x_1</th>\n",
       "      <th>x_2</th>\n",
       "      <th>x_3</th>\n",
       "      <th>x_4</th>\n",
       "      <th>x_5</th>\n",
       "      <th>f_0_pred</th>\n",
       "      <th>f_0_sd</th>\n",
       "      <th>f_0_des</th>\n",
       "      <th>f_1_pred</th>\n",
       "      <th>f_1_sd</th>\n",
       "      <th>f_1_des</th>\n",
       "    </tr>\n",
       "  </thead>\n",
       "  <tbody>\n",
       "    <tr>\n",
       "      <th>0</th>\n",
       "      <td>0.0</td>\n",
       "      <td>0.136661</td>\n",
       "      <td>0.682562</td>\n",
       "      <td>0.015181</td>\n",
       "      <td>0.0</td>\n",
       "      <td>0.750436</td>\n",
       "      <td>0.791853</td>\n",
       "      <td>0.162956</td>\n",
       "      <td>-0.791853</td>\n",
       "      <td>0.268737</td>\n",
       "      <td>0.204275</td>\n",
       "      <td>-0.268737</td>\n",
       "    </tr>\n",
       "  </tbody>\n",
       "</table>\n",
       "</div>"
      ],
      "text/plain": [
       "   x_0       x_1       x_2       x_3  x_4       x_5  f_0_pred    f_0_sd  \\\n",
       "0  0.0  0.136661  0.682562  0.015181  0.0  0.750436  0.791853  0.162956   \n",
       "\n",
       "    f_0_des  f_1_pred    f_1_sd   f_1_des  \n",
       "0 -0.791853  0.268737  0.204275 -0.268737  "
      ]
     },
     "metadata": {},
     "output_type": "display_data"
    }
   ],
   "source": [
    "from bofire.data_models.surrogates.api import BotorchSurrogates, SingleTaskGPSurrogate\n",
    "from bofire.data_models.kernels.api import ScaleKernel, RBFKernel\n",
    "\n",
    "# in this case you would use non default kernels for the different outputs\n",
    "# it is also possible to build the models for a subset of the complete features\n",
    "data_model = QehviStrategy(domain=domain, ref_point={\"f_0\": 1.1, \"f_1\": 1.1}, \n",
    "    surrogate_specs=BotorchSurrogates(surrogates=[\n",
    "        SingleTaskGPSurrogate(\n",
    "            input_features=domain.inputs,\n",
    "            output_features=Outputs(features=[domain.outputs[0]]), \n",
    "            kernel=ScaleKernel(base_kernel=RBFKernel(ard=True))),\n",
    "        SingleTaskGPSurrogate(\n",
    "            input_features=domain.inputs,\n",
    "            output_features=Outputs(features=[domain.outputs[1]]),\n",
    "            kernel=ScaleKernel(base_kernel=RBFKernel(ard=False))),\n",
    "    ]))\n",
    "recommender = strategies.map(data_model=data_model)\n",
    "# we tell the strategy our historical data\n",
    "recommender.tell(experiments=experiments)\n",
    "# we ask for a new point to evaluate\n",
    "candidates = recommender.ask(candidate_count=1)\n",
    "# we show the candidate\n",
    "display(candidates)\n"
   ]
  },
  {
   "attachments": {},
   "cell_type": "markdown",
   "metadata": {},
   "source": [
    "## QPAREGO Strategy"
   ]
  },
  {
   "cell_type": "code",
   "execution_count": 9,
   "metadata": {},
   "outputs": [
    {
     "name": "stderr",
     "output_type": "stream",
     "text": [
      "run 00 with current best 0.360: 100%|██████████| 50/50 [02:58<00:00,  3.57s/it]\n"
     ]
    }
   ],
   "source": [
    "results_qparego = run(\n",
    "    DTLZ2(dim=6),\n",
    "    strategy_factory=partial(QparegoStrategy),\n",
    "    n_iterations=50,\n",
    "    metric=hypervolume,\n",
    "    initial_sampler=sample,\n",
    "    n_runs=1,\n",
    "    n_procs=1,\n",
    ")"
   ]
  },
  {
   "attachments": {},
   "cell_type": "markdown",
   "metadata": {},
   "source": [
    "## Performance Plot"
   ]
  },
  {
   "cell_type": "code",
   "execution_count": 15,
   "metadata": {},
   "outputs": [
    {
     "data": {
      "text/plain": [
       "Text(0, 0.5, 'f_1')"
      ]
     },
     "execution_count": 15,
     "metadata": {},
     "output_type": "execute_result"
    },
    {
     "data": {
      "image/png": "iVBORw0KGgoAAAANSUhEUgAAAjcAAAGxCAYAAACeKZf2AAAAOXRFWHRTb2Z0d2FyZQBNYXRwbG90bGliIHZlcnNpb24zLjcuMCwgaHR0cHM6Ly9tYXRwbG90bGliLm9yZy88F64QAAAACXBIWXMAAA9hAAAPYQGoP6dpAABm/0lEQVR4nO3de3xT9f0/8NdJWloKvdBCkxawVFSgFIUChSIozEI7HIzN73SbgrevE5xTrEJhfr8/hrpBFftl6sTpFEScl1kvoKxIJwXkYgsFFYtOsRYGLeHaAqW35Pz+SE9o7ifJSU4ur+fj0Yfm5JPkpGk5734+78/7LYiiKIKIiIgoTGjUPgEiIiIiJTG4ISIiorDC4IaIiIjCCoMbIiIiCisMboiIiCisMLghIiKisMLghoiIiMIKgxsiIiIKK1Fqn4AaTCYTjh07hvj4eAiCoPbpEBERkQyiKOLcuXNIT0+HRuN8fiYig5tjx45h4MCBap8GEREReeHIkSMYMGCA0/sjMriJj48HYP7mJCQkqHw2REREJEdzczMGDhxouY47E5HBjbQUlZCQwOCGiIgoxLhLKWFCMREREYUVBjdEREQUVhjcEBERUViJyJwbIiKKTEajER0dHWqfBjkRHR0NrVbr8/MwuCEiorAniiIaGxtx9uxZtU+F3EhKSoJer/epDh2DGyIiCntSYJOamoq4uDgWcA1CoiiipaUFBoMBAJCWlub1czG4ISKisGY0Gi2BTUpKitqnQy707NkTAGAwGJCamur1EhUTiomIKKxJOTZxcXEqnwnJIX1OvuRGMbghIqKIwKWo0KDE58TgRiHtnSa8vP17/L8PDuDl7d+jvdOk9ikREVGEW7NmDZKSklR/jkBjzo0Clm2sxUvb62ASLx3748aDuGdSJhZPz1LvxIiIiHx0yy23YPr06WqfhkcY3Pho2cZa/HVbnd1xkwjLcQY4REQUqnr27GlJ9A0VXJbyQXunCS9ttw9suntpex2XqIiIwoDRJGLXoVP4YP9R7Dp0Csbu0/V+cuHCBcyZMwe9e/dGWloann76aUyePBnz588HALS3t2PhwoXo378/evXqhXHjxqGystLueTZt2oRhw4ahd+/eKCwsRENDg+V4bGysXf2fBx54ANdffz2A0FyWYnDjg9d2/QB3P9sm0TyOiIhCV/mBBkws+QS/emk3HnxzP3710m5MLPkE5Qca/Pq6CxYswJYtW/Dee+/h448/RmVlJfbu3Wu5/84778SOHTvw5ptv4osvvsAvfvELFBYW4ttvv7WMaWlpwYoVK/Daa69h27ZtOHz4MB555BEAQH5+PpKSklBWVmYZbzQa8fbbb+PWW2/163vzJwY3Pqg/3aLoOCIiCj7lBxowb10NGpparY43NrVi3roavwU458+fx8svv4wVK1Zg6tSpGDFiBF599VUYjUYAwKFDh/DGG2/gH//4ByZNmoTBgwfjkUcewcSJE7F69WrL83R0dOCFF17AmDFjkJOTg/vvvx//+te/AABarRa33HIL/v73v1vG/+tf/8KZM2fwi1/8wi/vKxCYc+ODjGR5NRPkjiMiouBiNIlYuqEWjibpRQACgKUbajE1Sw+tRtmt5ocOHUJ7ezvy8vIsx5KTkzFkyBAAQE1NDURRxFVXXWX1uLa2NqtihXFxcRg8eLDldlpamqUKMADceuutyMvLw7Fjx5Ceno7XX38d06dPR58+fRR9P4HE4MYHs/MG4Y8bD7pcmtII5nFERBR6qupO283YdCcCaGhqRVXdaeQNVrb6sSi6znswmUzQarXYu3evXSXf3r17W/4/Ojra6j5BEKyeOzc3F4MHD8abb76JefPm4b333rOa+QlFXJbyQY8oDe6ZlOlyzD2TMtEjit9mIqJQZDjnPLDxZpwnrrjiCkRHR2P37t2WY2fOnMG///1vAMCoUaNgNBphMBhwxRVXWH3p9XqPXuvXv/41Xn/9dWzYsAEajQY33nijou8l0HjV9dHi6Vm497pM2M5GagTg3utY54aIKJSlxscqOs4TvXv3xt13340FCxbgX//6Fw4cOIA77rgDGo350n3VVVfh1ltvxZw5c/Duu++irq4O1dXVKCkpwcaNGz16rVtvvRU1NTX44x//iP/6r/9CbKzy7yeQuCylgMXTs/DwtKF4bdcPqD/dgozkOMzOG8QZGyKiEJebmYy0xFg0NrU6zLsRAOgTY5GbmeyX13/qqadw/vx5zJw5E/Hx8Xj44YfR1NRkuX/16tV44okn8PDDD+Po0aNISUlBXl6ex0X3rrzySowdOxbV1dVYuXKlwu8i8ATR3aJeGGpubkZiYiKampqQkJCg9ukQEZEftba2oq6uDpmZmV7NSEi7pQBYBTjShP2q23JQmJ3m+4nKNHnyZIwcOTIsghBHXH1ecq/fnFogIiJyoTA7Datuy4E+0fpCq0+MDXhgQ/JwWYqIiMiNwuw0TM3So6ruNAznWpEab16KUnr7NymDwQ0REZEMWo2g+HZvbzhqr0DWuCxFREREYYXBDREREYUVBjdEREQUVhjcEBERUVhhcENERERhhcENERERhRUGN0RERBRWGNwQERFRWGFwQ0RERBZGoxEmk0nt0/AJgxsiIiI5TEagbjvw5Tvm/5qMfn/JCxcuYM6cOejduzfS0tLw9NNPY/LkyZg/fz4AYNCgQXj88cfx61//Gr1790Z6ejqeffZZq+coLS3FiBEj0KtXLwwcOBD33Xcfzp8/b7l/zZo1SEpKwocffoisrCzExMSgvr4e7e3tWLhwIfr3749evXph3LhxdtWRX3rpJQwcOBBxcXH42c9+htLSUiQlJVmNWbVqFQYPHowePXpgyJAheO211/zxrbLC4IaIiMid2vXAymzg1Z8AZXeb/7sy23zcjxYsWIAtW7bgvffew8cff4zKykrs3bvXasxTTz2Fq6++GjU1NVi8eDEeeughbN682XK/RqPBM888gwMHDuDVV1/FJ598goULF1o9R0tLC5YtW4a//e1v+Oqrr5Camoo777wTO3bswJtvvokvvvgCv/jFL1BYWIhvv/0WALBjxw7MnTsXDz74IPbv34+pU6fij3/8o9Xzvvfee3jwwQfx8MMP48CBA7j33ntx5513YsuWLX76jpkJoiiK7oeFF7kt04mIKPS1trairq4OmZmZiI2Ndf8AW7XrgbfnALC9XHY1zbx5LZA109fTtHP+/HmkpKRg7dq1uOWWWwAAp0+fxoABA/Cb3/wGK1euxKBBgzBs2DD885//tDzul7/8JZqbm7Fx40aHz/uPf/wD8+bNw8mTJwGYZ27uvPNO7N+/H9dccw0A4NChQ7jyyivxn//8B+np6ZbH5ufnIzc3F3/605/wy1/+EufPn8eHH35ouf+2227Dhx9+iLNnzwIArr32WgwfPhwvvviiZczNN9+MCxcu4KOPPnJ4fq4+L7nXb87cEBEROWMyAuXFsA9scOlY+SK/LFEdOnQI7e3tyMvLsxxLTk7GkCFDrMZ1v1+6ffDgQcvtLVu2YOrUqejfvz/i4+MxZ84cnDp1ChcuXLCM6dGjB66++mrL7ZqaGoiiiKuuugq9e/e2fG3duhWHDh0CAHzzzTfIzc21em3b2wcPHsS1115rdezaa6+1Oj9/YFdwIiIiZ+p3As3HXAwQgeaj5nGZkxR9aV8WVgTBPKtUX1+P6dOnY+7cuXj88ceRnJyMTz/9FHfffTc6Ojos43v27Gl5DACYTCZotVrs3bsXWq3W6rl79+5tOb/uj3F2zo7G2B5TGmduiIiInDl/XNlxHrjiiisQHR2N3bt3W46dOXMG//73v63Gdb9fuj106FAAwJ49e9DZ2Ymnn34a48ePx1VXXYVjx1wFa2ajRo2C0WiEwWDAFVdcYfWl1+sBAEOHDkVVVZXV4/bs2WN1e9iwYfj000+tju3cuRPDhg1zew6+4MwNERGRM711yo7z5KV798bdd9+NBQsWICUlBTqdDo8++ig0Gut5iR07duDJJ5/ErFmzsHnzZvzjH/+w5LMMHjwYnZ2dePbZZzFjxgzs2LEDL7zwgtvXvuqqq3Drrbdizpw5ePrppzFq1CicPHkSn3zyCUaMGIHp06fjd7/7Ha677jqUlpZixowZ+OSTT/DPf/7TalZmwYIFuPnmm5GTk4MbbrgBGzZswLvvvouKigplv1k2OHNDRETkTMYEICEdluRhOwKQ0N88zg+eeuopXHfddZg5cyby8/MxceJEjB492mrMww8/jL1792LUqFF4/PHH8fTTT6OgoAAAMHLkSJSWlqKkpATZ2dl4/fXXsWzZMlmvvXr1asyZMwcPP/wwhgwZgpkzZ+Kzzz7DwIEDAZhzZ1544QWUlpbimmuuQXl5OR566CGrJOBZs2bhz3/+M5566ikMHz4cf/3rX7F69WpMnjxZmW+QE9wtxd1SRERhTbndUoB1YrF/d0s5M3nyZIwcOdKyW2r+/PmWujdqu+eee/D1119j+/btXj8Hd0sRERH5W9ZMcwCTkGZ9PCE94IFNsFmxYgU+//xzfPfdd3j22Wfx6quv4vbbb1f7tJhzQ0RE5FbWTGDojeZdUeePm3NsMiYAGq37x4axqqoqPPnkkzh37hwuv/xyPPPMM/jv//5vtU+LwQ0REZEsGq3i27290b0Fwg8//KDaeQDA22+/rerrO8NlKSIiIgorDG6IiIgorKga3Cxbtgxjx45FfHw8UlNTMWvWLHzzzTduH7d161aMHj0asbGxuPzyy2Xt2SciIqLIoGpws3XrVvz2t7/F7t27sXnzZnR2dmLatGlW/S5s1dXVYfr06Zg0aRL27duH3//+93jggQdQVlYWwDMnIiKiYKVqQnF5ebnV7dWrVyM1NRV79+7Fdddd5/AxL7zwAi677DKsXLkSgLm08549e7BixQrcdNNN/j5lIiIiCnJBlXPT1NQEwNz11Jldu3Zh2rRpVscKCgqwZ88eqyZg3bW1taG5udnqi4iIiMJT0AQ3oiiiqKgIEydORHZ2ttNxjY2N0Omse3jodDp0dnbi5MmTDh+zbNkyJCYmWr6k0tFERERkdscdd2DWrFlqn4Yigia4uf/++/HFF1/gjTfecDvWWYt1Zy3UFy9ejKamJsvXkSNHfD9hIiIiCkpBUcTvd7/7HdavX49t27ZhwIABLsfq9Xo0NjZaHTMYDIiKikJKSorDx8TExCAmJkax8yUiIlJDe3s7evToofZpBD1VZ25EUcT999+Pd999F5988gkyMzPdPiYvLw+bN2+2Ovbxxx9jzJgxiI6O9tepEhFRhDOajKhurMbG7zeiurEaRpPR7685efJk3H///SgqKkLfvn0xdepUlJaWYsSIEejVqxcGDhyI++67D+fPn7c8Zs2aNUhKSsKmTZswbNgw9O7dG4WFhWhoaLj0XoxGFBUVISkpCSkpKVi4cCFs+2i3tbXhgQceQGpqKmJjYzFx4kRUV1db7q+srIQgCNi0aRNGjRqFnj174kc/+hEMBgP++c9/YtiwYUhISMCvfvUrtLS0+P171Z2qwc1vf/tbrFu3Dn//+98RHx+PxsZGNDY24uLFi5Yxixcvxpw5cyy3586di/r6ehQVFeHgwYN45ZVX8PLLL+ORRx5R4y1YGE0idh06hQ/2H8WuQ6dgNEVcs3UiorBVUV+BgrIC3LXpLhRvL8Zdm+5CQVkBKuor/P7ar776KqKiorBjxw789a9/hUajwTPPPIMDBw7g1VdfxSeffIKFCxdaPaalpQUrVqzAa6+9hm3btuHw4cNW18mnn37acv389NNPcfr0abz33ntWz7Fw4UKUlZXh1VdfRU1NDa644goUFBTg9OnTVuP+8Ic/4LnnnsPOnTtx5MgR3HzzzVi5ciX+/ve/46OPPsLmzZvx7LPP+u8b5IioIph7x9t9rV692jLm9ttvF6+//nqrx1VWVoqjRo0Se/ToIQ4aNEhctWqVR6/b1NQkAhCbmpoUeBei+M8vj4nj/1QhZhR/aPka/6cK8Z9fHlPk+YmIyHsXL14Ua2trxYsXL3r1+M0/bBZHrBkhZq/JtvoasWaEOGLNCHHzD5sVPuNLrr/+enHkyJEux7z99ttiSkqK5fbq1atFAOJ3331nOfaXv/xF1Ol0lttpaWni8uXLLbc7OjrEAQMGiD/96U9FURTF8+fPi9HR0eLrr79uGdPe3i6mp6eLTz75pCiKorhlyxYRgFhRUWEZs2zZMhGAeOjQIcuxe++9VywoKJD9nl19XnKv36rm3Iii+9mNNWvW2B27/vrrUVNT44cz8lz5gQbMW1cD23fS2NSKeetqsOq2HBRmp6lybkRE5BujyYjlVcsh2v0rD4gQIUBASVUJpgycAq2fOoSPGTPG6vaWLVvwpz/9CbW1tWhubkZnZydaW1tx4cIF9OrVCwAQFxeHwYMHWx6TlpYGg8EAwFx2paGhAXl5eZb7o6KiMGbMGMt1+dChQ+jo6MC1115rGRMdHY3c3FwcPHjQ6nyuvvpqy//rdDrExcXh8ssvtzpWVVXl67fBI0GzWyoUGU0ilm6odfAjD8uxpRtquURFRBSiagw1ON5y3On9IkQ0tjSixuC/P7ilgAUA6uvrMX36dGRnZ6OsrAx79+7FX/7yFwCwqvVmm4MqCIKsCQWJ6GQXsiiKdse6v5YgCA5f22QyyX5tJTC48UFV3Wk0NLU6vV8E0NDUiqq6007HEBFR8DrRckLRcb7as2cPOjs78fTTT2P8+PG46qqrcOzYMY+eIzExEWlpadi9e7flWGdnJ/bu3Wu5fcUVV6BHjx749NNPLcc6OjqwZ88eDBs2zPc34mdBsRU8VBnOOQ9svBlHRETBpV9cP0XH+Wrw4MHo7OzEs88+ixkzZmDHjh1eNY9+8MEHsXz5clx55ZUYNmwYSktLcfbsWcv9vXr1wrx587BgwQIkJyfjsssuw5NPPomWlhbcfffdCr4j/+DMjQ9S42MVHUdERMElJzUHujgdBDguEitAgD5Oj5zUnICcz8iRI1FaWoqSkhJkZ2fj9ddfx7Jlyzx+nocffhhz5szBHXfcgby8PMTHx+NnP/uZ1Zjly5fjpptuwuzZs5GTk4PvvvsOmzZtQp8+fZR6O34jiJ4swoWJ5uZmJCYmoqmpCQkJCV4/j9EkYmLJJ2hsanWYdyMA0CfG4tPiH0GrcfyLQURE/tXa2oq6ujpkZmYiNtbzPzYr6itQVFkEAFaJxVLAUzq5FPkZ+cqcLLn8vORevzlz4wOtRsCSGVkAYBfTS7eXzMhiYENEFMLyM/JROrkUqXGpVsd1cToGNkGKOTc+KsxOw6rbcrB0Q61VcrE+MRZLZmRxGzgRURjIz8jHlIFTUGOowYmWE+gX1w85qTl+2/5NvmFwo4DC7DRMzdKjqu40DOdakRofi9zMZM7YEBGFEa1Gi7H6sWqfBsnA4EYhWo2AvMGOG3cSERFR4DDnhoiIiMIKgxsiIooIEbg5OCQp8TkxuCEiorAmtQNoaWlR+UxIDulzsm3j4Anm3BARUVjTarVISkqyNI6Mi4uz649E6hNFES0tLTAYDEhKSoJW6/1ONAY3REQU9vR6PQBYAhwKXklJSZbPy1sMboiIKOwJgoC0tDSkpqZadc+m4BIdHe3TjI2EwQ0REUUMrVaryMWTghsTiomIiCisMLghIiKisMLghoiIiMIKgxsiIiIKKwxuiIiIKKwwuCEiIqKwwuCGiIiIwgqDGyIiIgorDG6IiIgorDC4ISIiorDC4IaIiIjCCoMbIiIiCitsnEkUYEaTETWGGpxoOYF+cf2Qk5oDrYaN/IiIlMLghiiAKuorsLxqOY63HLcc08XpsCh3EfIz8lU8MyKi8MFlKaIAqaivQFFlkVVgAwCGFgOKKotQUV+h0pkREYUXBjdEAWA0GbG8ajlEiHb3ScdKqkpgNBkDfWpERGGHwQ1RANQYauxmbLoTIaKxpRE1hpoAnhURUXhicEMUACdaTig6joiInGNwQxQA/eL6KTqOiIic424ppZiMQP1O4PxxoLcOyJgAcHsvdclJzYEuTgdDi8Fh3o0AAbo4HXJSc1Q4OyKi8MLgRgm164HyYqD52KVjCelAYQmQNVO986KgodVosSh3EYoqiyBAsApwBAgAgOLcYta7ISJSAJelfFW7Hnh7jnVgAwDNDebjtevVOS8KOvkZ+SidXIrUuFSr47o4HUonl7LODRGRQgRRFO3nyMNcc3MzEhMT0dTUhISEBO+fyGQEVmbbBzYWgnkGZ/6XXKIiC1YoJiLyjtzrN5elfFG/00VgAwAi0HzUPC5zUsBOi4KbVqPFWP1YtU+DiChscVnKF+ed1y3xahwRERH5jMGNL3rrlB1HREREPmNw44uMCeacmq7dLvYEIKG/eRwREREFBIMbX2i05u3eAOwDnK7bhcuZTExERBRADG58lTUTuHktkJBmfTwh3XycdW6IiIgCirullJA1Exh6IysUExERBQEGN0rRaLndm4iIKAhwWYqIiIjCCoMbIiIiCitclqKgxTYFRETkDQY3FJQq6iuwvGo5jrdcqu6si9NhUe4iNpgkIiKXuCxFQaeivgJFlUVWgQ0AGFoMKKosQkV9hUpnRkREoYAzNwoxmkRU1Z2G4VwrUuNjkZuZDK3GWeVid88VucsxRpMRy6uWQ4R9s3oRIgQIKKkqwZSBUyLme0JERJ5hcKOA8gMNWLqhFg1NrZZjaYmxWDIjC4XZaS4eaS/Sl2NqDDV2MzbdiRDR2NKIGkMNO2sTEZFDXJbyUfmBBsxbV2MV2ABAY1Mr5q2rQfmBBtnPxeUY4ETLCUXHERFR5GFw4wOjScTSDbUOFlBgObZ0Qy2MJkcjbJ/L9XIMAJRUlcBoMvpwxsGvX1w/RccREVHkYXDjg6q603YzNt2JABqaWlFVd9rtc3myHBPOclJzoIvTQXDSaV2AAH2cHjmpOQE+MyIiChUMbnxgOOc8sPF03PELzgOb7twtxxhNInYdOoUP9h/FrkOnZM0aBROtRotFuYsAwC7AkW4X5xYzmZiIiJxiQrEPUuNjFRlXUV+BJ6uflPVcrpZjlExsVlN+Rj5KJ5c6TKwuzi2OiMRqIiLyHoMbH+RmJiMtMRaNTa0O824EAPpE87ZwZ6QkYke5NtbPJUAXp3O6HCMlNts+i5TYvOq2nJALcKYMnBKxW+KJiMh7XJbygVYjYMmMLACwyxCRbi+ZkeW03o2rJGJHnC3HKJnYHEy0Gi3G6sdi+uXTMVY/loENERHJwuDGR4XZaVh1Ww70idZLT/rEWLezJe6SiCV9YvqgdHKp0+UY54nNJmjjDkGbsB+Gjq+w+3vft08bTUZUN1Zj4/cbUd1YHfa7t4iIKPRwWUoBhdlpmDq0H77+bBMunjmKnn36Y+i466GNcvHtNRlxon67rOdfOHahyzwTRwnLUfEHEKPbAE1006XnqXoPS6Mf9TpnJdILDBIRUWhQdeZm27ZtmDFjBtLT0yEIAt5//32X4ysrKyEIgt3X119/HZgTdqZ2PbTPjMDwzb/GmD0LMHzzr6F9ZgRQu97peKzMRr8ty2U9va6XzuX9tgnLUfEHENt/HYSoJqvjzR0nvS4GyAKDREQUKlQNbi5cuIBrrrkGzz33nEeP++abb9DQ0GD5uvLKK/10hjLUrgfengM0H7M+3txgPm4b4HQbn9PaBl1nJwTRcS6M3JouUmKzObPHhBjdBvPjnbS28rQYIAsMEhFRKFE1uPnxj3+MJ554Aj//+c89elxqair0er3lS6tVKdHUZATKiwFXqbzli8zjHIzXAlh06gwA2AU4ntR06Z7YHBVXB010k9PAxptigCwwSEREoSQkE4pHjRqFtLQ03HDDDdiyZYt6J1K/037GxooINB81j3MyPr/lIkoNJ5FqtJ710MXpXCYR25ISm5MS5BUW9KQ3E/s9ERFRKAmphOK0tDS8+OKLGD16NNra2vDaa6/hhhtuQGVlJa677jqnj2tra0NbW5vldnNzszIndF5eVWHLOCfj81suYkrLRdTExuCEVot+1z6MnPEPebz1uTA7DUnJk3HP5tfcjvWkNxP7PZFcRpOIqrrTMJxrRWq8ucaTs1IIRET+ElLBzZAhQzBkyBDL7by8PBw5cgQrVqxwGdwsW7YMS5cuVf6EertO9LUb52K8FsDY1q4ALG0c4GVNl7H60dDF6WBoMTjMkXFVDNBoMjosmif1e/LmOSlyhEuFbCIKfSG5LNXd+PHj8e2337ocs3jxYjQ1NVm+jhw5osyLZ0wAEtJhX8JPIgAJ/c3jvBnvBW97M1XUV6CgrAB3bboLxduLcdemu1BQVoCK+gr2eyK3pArZtvWWpArZ5QcaVDozIopEIR/c7Nu3D2lprv8qjImJQUJCgtWXIjRaoLCk64aTGsWFyy/Nwng63ktSb6bUuFSr487yeORs8/b0OQnmBPK67cCX75j/G6a7ycK1QjYRhS5Vl6XOnz+P7777znK7rq4O+/fvR3JyMi677DIsXrwYR48exdq1awEAK1euxKBBgzB8+HC0t7dj3bp1KCsrQ1lZmVpvAciaCdy81rwLqnuycEK6OVDJmunbeC/J7c3kbpu3AAElVSWYMnAK+z15ona9k8+4RLHPOFg4r5BtJgJoaGpFVd1p5A1OCdyJEVHEUjW42bNnD6ZMmWK5XVRUBAC4/fbbsWbNGjQ0NODw4cOW+9vb2/HII4/g6NGj6NmzJ4YPH46PPvoI06dPD/i5W8maCQy90bwb6vxxc25NxgTnMzCejveS1JvJFU+2eUv9ndw9Z8STahnZBoxS7aOb14ZVgOOoQrYv44iIfKVqcDN58mSITgrYAcCaNWusbi9cuBALFy7081l5SaMFMif5b7yfcJu3wtzWPhLMtY+G3qh4MKsW2wrZvo4jIvJVyOfckG+4zVthntY+CgPWFbLtCTDvmsrNTA7kaRFRBGNwE+Gkbd62u6AkcltAUBdPax+Fge4Vsp2kyWPJjCzWuyGigGFwE+G4zVthntY+ChNShWx9ovXSkz4xFqtuy2GdGyIKKEF0lfQSppqbm5GYmIimpibltoWHuIr6CiyvWm6VXKyP06M4tzjitnn7VGXXZARWZpuThx3m3QjmXVPzvwybnJvuWKGYiPxJ7vWbwY1CwU04/KPurEJxJFGkyq5ltxRgHeB0/TyE2W4pIqJAYXDjgtLBTfmBBjy+/ksMPP85UnEWBiThSO9r8L8zR3A6PoRIVXZtfyGkENWj5RWHdW76K1rLiIgo0si9fodUb6lgVH6gAe///QX8I3ot0nucthw/1paMx/4+B/j1XAY4IcBdlV0B5iq7U7P08mbkAlDLiDNtRESOMbjxgdEkovL9V/B89Eq7+/Q4jeejV+L37/fA1Kzfh9wSVaSxrbKrgQm5mq8tM3FVpqGeV9n1Yy0jRzlSujgdFuUuirgcKSIiWwxufFB16AQe6PgbAMA2dtEIgEkEHuh4GVWH7kHelakOniG0hPNMQffquQWaKiyJXot0odtMnJiMpR1zYDg3UoWzsyb1ArNtmSH1AmOvLyKKdAxufGD8YYfVBdCWRgDScQrf/7ADuPJnATwz5YX7TIFUPbdAU4VVTmbiVkWvxLdnrgJwa2BPrhtPeoGFS+BJROQp1rnxQapwVtFxwUpO1/BQl5uZjP4J0VgSbW7S6mgmDgJw1b4/qtrd25NeYEREkYrBjQ8GXz5Y0XHByN1MAQCUVJXAqOIFXwlajYD/G9+CdOG0XWAj0QAQVG6dwF5gRETuMbjxgXbQtWjrkQRnm+lFEWjrkQTtoGsDe2IKiqSZgtx+nfIGqtg6gb3AiIjcY3Djoxitxr6hjkTouj+ERdRMQQi0TmAvMCIi90L7yqu2+p3AxdMuuyHj4umQ7gDt60yB0WREdWM1Nn6/EdWN1cG9fJUxwdwawdUnmtDfPE4l7AVGROQed0v5IgI6QEszBYYWg8O8GwECdHE6hzMFIbfDSqMFCku6WicIcNg6oXC56j2h8jPyUTq51OH3NhJ7gRER2WL7BV/aL9RtB179iftxt3/ot2JugSDtlgJgFeBIMwWO6qo4q8Xi6jFBI0RaJ4Rz3SEiIkfYW8oFxYIbkxFtyy9Hj7azEBysZIgi0B6ThJhF36v+176vPv7hYzyx+wmcaTtjOeasa7jRZERBWYHTRGRptqf8pvLgvRibjH5tnUDeYUBHFNnYWyoAjCYRF9uN6OFizMV2I6JMIkI5r7iivgJPVj9pFdj0iemDBWMXWAU20oVnd8Nu2TusxurHKnuySgUlfmydQN4JuWVOIlINgxsffP3ZJgzHOaf5p4IAJOEcvvpsE4Zfe2NgT04hzpaXzradxSNbH0GpYF5ecnThcUfxHVYOl5PSzXk0CiwncdZAPWw5QUSeYHDjg4tnjio6LtjILfVvEk14ZOsjDse5omgtltr1XYnANufQ3GA+fvNanwIczhqohy0niMhTIbxYor6efforOi7YyC3g98TuJzwKbBSvxWIymmdsHJ5D17HyRV63TYiE9hPBLJIKSRKRMhjc+GDouAIcRwpMTq7rJhFoRAqGjisI7IkpRO6yUfdcHHf8Uoulfqf1UpQdEfCybUKktJ8IZhFVSJKIFMHgxgfaqCgcy1sCAHYBjnS7IW8JtFGhufrnjxL+ujid8vkRfqw3xFkD9bHlBBF5KjSvukHkeP9pmNcxH0ui1yIdpy3Hm9Abr3QWYnj6DSqenW/kFPBLikmSNXPzmxG/wfj08f5JwvVj24RImzUIxqRpXwpJElFk4syND4wmEYve/RKbTLm4rm0l3uq8DufFGABAH+E8Ho5+ByPLroPxqw9UPlPvWJf6tyaIIiCa8D/9C2T1Orpv5H0Yqx/rnwulH9smRNKsQUV9BQrKCnDXprtQvL0Yd226CwVlBarnFLHlBBF5isGND3Z/fwpnWzpQoKlCVcx9uCVqG3oLbVZjUsVT0PzjdvNuHpV50+cpPyMfpYN/hdRO647ZOqMRpYZTmPavp7AozTw7pdqFR2qb0PWq1nxrmxApjSqDPWlaajmRGpdqddwvy5xEFPJYodiHCsUrNn2Db7f+HauiV0IAHFYpBsz7dYSE/sD8L1Wrcuv1VmaTEViZDWPzMdTExuCEVot+RiNyWttgficCkJCOip+vxPLqJ62e31kFY7/xU9sEb9pPhBJfKkoHehkrGJfNiChw2H7BBaWCm6fLv8Kvdv0EaTjtNLCx4mWPKV//Qfepz5MH/bOMGRPcnqffL05+apvgKDgMePDmJ9WN1bhr011ux71S8IpVRWnW/iGiQGP7hQCY1rsO6cJp9wMlXuzW8fUC4nMBNA92Imk1WpftFAJyMfRT24T8jHxMGTglLGcNvEma9nfFYM7QEJEvGNz4YHjCRc8e4OFuHSUuIJ5sZXYYmCi0Eykcyue7C95CladJ0/6uGMwZISLyFROKfaDp5cEOGQ936yhVPM7nrcwK7ESS816WVy3HZw2feZTsHMq8Se72F0+Tpv1Z+yfYE5uJKDRw5sYXshJtuni4W8fnGZcuPm9llnYivT0H5gCne4AibyeSnPdyvOU4/vvj/7YcC+e/1INtZkLaal1UWQQBgsOk6e473vxV+4c9pIhIKZy58YXcfJTcuR7v1lHqAqLIVuasmebGkwlp1scT0mU1pPSmwF24/qUerDMTnmy19lftH1aDJiKlcObGFxdkXrT7XObxUyt1AfH0r3KnsmYCQ2/0aieSNwXuwvEvdSVnJvyRcCs3adpfFYMjrRo0EfkPgxtfyM25kTHO9mJ1Td9rFLuASH+VO1oK8Wgrs5c7kdxdDJ2Ru/QWKpRaavTnspacpGnFAmYbkVQNmoj8i8GNL+LT3I+RMc7ZxWp65nSs+WqNIhcQNbcyu7oYyhEuf6krMTMRLLvOFAuYu2EPKSJSCoMbX0g7ibpXxLXlZieRq4vVmq/W4I7hd2Bj3UZFLiBqbmV2djGUI1z+Uvd1ZiLYEm6VDpj9NSNERJGHwY0vrHYSOZqNEFzuJJJzsfpn3T+x8Wcb8fnJz0O+oJntxTA5NhmPfvooTlw8ERF/qfs6M6HUspaSlA6Y/TEjRESRh8GNr6SdRF70NJJ7sfr85OdhkXMC2F8MF49bHDF/qfs6MxEpCbfhXA2aiAKDwY0SsmbCeNV0fP3ZJlw8cxQ9+/TH0HEF0Ea5/vZGysXKlUj7S92X9xuqCbfe7OwK12rQRBQYDG4UUH6gAUs31KKhCQD6AwDStm3FkhlZKMx2nkwcqhcrpUXaX+revt9QTLgNtoKFRBQZFO0KfuTIESxZsgSvvPKKUk/pF0p1BQfMgc28dTV2lxqpZN6q23KcBjhGkxEFZQVuL1blN5X7/0Lvp27aoSJUGjVKCegAHP7MPH19KaYNmhro03LIp270REQOyL1+KxrcfP7558jJyYHRGNx9gZQKbowmERNLPkFDU6vD+wUA+sRYfFr8I2g1jisEO7tYBfQCULveQc5QujlZ2sPKyqEo1GYXHJ2vqSMRbcdnoJ9mjNsZw0CQAndnOWUBDdyJKGzIvX57tCy1fv16l/d///33njxdyKuqO+00sAHM+6camlpRVXcaeYNTHI5RPeekdr3j3V7NDebjMtorhLJgqRvjifyMfLQ3D8UD770LRJ2D2BkPY0smAA0a0Yp562pczhgGQjDu7CKiyOFRcDNr1iwIggBXkz2CJ80kQ5zhnPPAxpNxquWcmIzmGRuH29hFAAJQvsjcdiEM/7oOtroxchlNIh7/8Bt0tgy2u6/rU8PSDbWYmqV3OmPob0yWJyI1edQ4My0tDWVlZTCZTA6/amoiq6Fd314xio2TdodMv3w6xurHWl9MTUagbjvw5Tvm/5oUWvar3+m6ACFEoPmoeVwYCtVGjZ7MGKqFyfJEpCaPZm5Gjx6NmpoazJo1y+H97mZ1wo1J5nuVO84hf+bDyO1qLndciPFqdiEIEq+VmjH0Jzn9xPrE9ME1fa8J8JkRUSTwaOZmwYIFmDDBeSuBK664Alu2bPH5pELFZzL/MpY7zo6UD2M7uyLlw9S6zoFyq7dO2XEhxuPZhdr1wMps4NWfAGV3m/+7Mtv3z8FDqfGxio7zB6lgIXApOd7WmbYzmP7edFTUVwTy1IgoAngU3EyaNAmFhYVO7+/Vqxeuv/56y+3//Oc/MJlM3p9d0JM7I+PFzI3bfBiY82F8WaKSemM5ufgAgtveWKFMml1wdvEVIEAfpzfXjfF3oOmB3MxkpCXGuvrUkJYYi9zM5ICdkyNSsnxqXKrTMVLiNgMcIlKSR8GNp7KysvDDDz/48yVUlXd5X0XHWQlEPozUGwuAfYDTddtFbyx/MZqMqG6sxsbvN6K6sRpGpXKMbLiaXbBqhwD4P9D0gFYjYMmMLABOPzUsmZGlWjJxd/kZ+dj4s43oE9PH4f3SklVJVYnfPudA/TwRUfDwa4XicM+/GT84BUlx0Tjb0uF0TFJcNMY72QbuUqDyYZz2xkp32xvLHwJdc0bWVvy67fIDzcxJip+jI4XZaVh1W05XZexLuTX6xNigqHPT3ecnP8eZtjNO7/fntvBQq2FERMpg+wUfaDUClv98BOauc76bZvnPR3j3F3Qg82GyZpq3e6ucKKtWzRm3W/GDKPHaqpJy337YuuB67K1vguFcK1LjzUtRwTBj051a28JDsYYRESmDwY2PCrPT8MJtOfjD+q/Q2NxmOa5PiMEfZg73/i9oKR+muQGOl0ME8/1K5cNotAGbdXBE7ZozLhs1BknitatZiJ+ODN6LtBrbwtX+eSIidTG4UUBhdhqmZulRVXdaub+gpXyYt+fAnEnR/R9p9fJh/CWoK9oGOtB0IJRnIdRo+BnUP09E5HeyE4q/+OILj3c+RVK1Yq1GQN7gFPx0ZH/kDU5RZmlAyodJsJn9SUgPu7YIQV3RVuXEa3ezEIB/E3J9JTtxW8HvX1D/PBGR38kObkaNGoWTJ08CAC6//HKcOnXK7WPCPaE4ILJmAvMPALd/CNz0svm/878M2cDGaBKx69ApfLD/KHYdOgWjyfwzEvQVbVUMNEO1knJ3zraF6+J0Ps06OdsJFfQ/T0TkV7KXpZKSklBXV4fU1FT88MMPsmZxamtrkZ6e7tMJElTPh1FK+YEGu909aV27e6ZmBX7pwmMqJV6HyyyE0j3UXOUgTRk4Jfh/nojIb2QHNzfddBOuv/56pKWlQRAEjBkzBlqt43+UpO7gAwcOVOYsySWrHTSBarrpofIDDZi3rsbuMtPYdKmL9aLcRSiqLIIAweqC5K+lC6+oEGiG0yyEy8RtD8jJQQqJnyci8gtB9GDtqLy8HN999x0eeOABPPbYY4iPj3c47sEHH1TsBP2hubkZiYmJaGpqQkJCgjJPqlLPoVCo42E0iZhY8onTZo8CzPVZPi3+EbYc+Zfd+9HH6S/VnIlARpMRBWUFbmchym8qj4iLtfT9cLZU1/37seXIFv48EYURuddvj3ZLSa0X9u7diwcffNBpcBNxatcDGxcC5xsuHeudBkx/0q+5GKGyg8aTLtb5g5VduggHUkIuZyHMPMlBUnopjIhCg1dbwVevXq30eYSu2vXA27Ptj59vMB+/+TW/BDihVMfD0y7WSi1dhBNZlZQjhKc5SPx5Ioo8rHPjC5MRePce12PevcechOomwDCaRI/q5HhTx8PT11BKKHSxDgWchTALpxwkIvIPBje++G4L0OlmVqKz1TzuKud/WbvaReSswrHsv16/+RC42Iry85lY+uE3Hr2GUqQu1o1Nrc5K4EEfBF2sQwFnIdQpCkhEocWvXcHd2bZtG2bMmIH09HQIgoD333/f7WO2bt2K0aNHIzY2FpdffjleeOEF/5+oM7uf83mctIvINidF2kVUfqDB4eNk//W6axXw6k9w9TuTcPW5bc5fw2Q0N4j88h3zfxUsCBdKXazJXrB11VajKCARhRZVg5sLFy7gmmuuwXPPyQsS6urqMH36dEyaNAn79u3D73//ezzwwAMoKyvz85k6ZrrovNOxnHFGk4ilG2odzmZIx5ZuqLUUuutO+uvV9h93iSCK0Hd2IqfV3O9Kj9NYFb0SBZoqu9eofP8ViCuzgVd/ApTdbf7vymxzPpFCpC7W+kTrpSd9YixW3ZYTVF2s6ZKK+goUlBXgrk13oXh7Me7adBcKygpQUV+h6nn5qyggEYUHj7aC+5MgCHjvvfcwa9Ysp2OKi4uxfv16HDx40HJs7ty5+Pzzz7Fr1y7Zr6XUVvCG1+9D2revux935a1Iu/V5u+O7Dp3Cr17a7fbxb9wzHnmDU+yOS7ulAFjvoOn6SEsNJ5HfctFy3CQCjUjBxLY/w9QV1xZoqrAqeiUEwXZWpeuWwtV31cr7Ic85240nBdTBEESEQo0nIlKO3Ou3qjM3ntq1axemTZtmdaygoAB79uxBR0eH08e1tbWhubnZ6ksJVUOLIIqAs/BQuq9qaJHD+z3dRWTL6V+vRqNdYAMAGgFIF04hV/O1+TZMWBK9FoD9cpFlXqd8keJLVIr34CLFqdXPytMlMCkHafrl0zFWP5aBDREBCLGE4sbGRuh0OqtjOp0OnZ2dOHnyJNLSHC9tLFu2DEuXLlX8fFKT+uBj42hM0+6FKALd+4RKAc/HxtFITerj+PEK7CKy2kHzzYfot2sVclrb4Oqf+FScBQDkar5GunDaxUgRaD5qLk4YBu0fSD41umqHQkFKIgoNITVzA9h3GpdW1Vx1IF+8eDGamposX0eOHFHkXHIzk/GHXo/iY+Noh/d/bByNP/R61OkuIGkXkbMzF2De0eRuF5Hlr9fL8jHWTWADAAYkAbgU5Lh13vlFjsJToPtZSUtgtgGVVJBSiRwfZ01biSj8hNTMjV6vR2Njo9Uxg8GAqKgopKTY56RIYmJiEBMTo/j5SLuA5q57GD062/H7qHUYJBzHD6IOf+q8De3ogVUudgFJj5+3rgYCYLUA4NUuoowJ5i7VzQ02z2Ym5dxUmYYCuBTkuNVb534M4LQFBfNsQk8ga8kEoiClN+UWiCh0hVRwk5eXhw0bNlgd+/jjjzFmzBhER0erck7SLqClG2qxpOkuy3G5/3B2f3z3f3j13vzDq9EChSXA23MAm3BJhABBELG0fbYlmbjKNBTHxGTocRqOYg0RAoSEdHOQ4k7teqC8GGg+dulYQjr2DV+E+2oG8KISYgJZS8bfS2BymrbyZ5EovKga3Jw/fx7fffed5XZdXR3279+P5ORkXHbZZVi8eDGOHj2KtWvNSa9z587Fc889h6KiItxzzz3YtWsXXn75ZbzxxhtqvQUA5gBlapbe69kJXx9vJWumeYeTTaAhJKTDWLAMd8ROxJXfncBzWw7BBA2WdszBquiVMImwCnBMUg5R4XL3DUBr13cFVNaXD7G5AdfsfABXd8xHA3Itx3lRCX6B7GflzyUwd+UWBJjLLUzN0nM2kSiMqLoVvLKyElOmTLE7fvvtt2PNmjW444478MMPP6CystJy39atW/HQQw/hq6++Qnp6OoqLizF37lyPXtcvXcGDjYsu5VKXbqlicIGmCkui11olFzciBf1+8X/QDv+p+9dZmW09Y9P9bgfbzwHrTuBWFxWVuquTY46SfJXuql3dWI27Nt3ldtwrBa94PHPja7kFIgoucq/fQVPnJpAiIrhxQ5qqB8x/wWpgQq7ma6TiLAxIwh2/+hUKRwxw/0R1281F/9z4Zfv/YLcpy+641UXFydIWCkv82l2dXPN3LRmjyYiCsgK3S2DlN5V7/Lof7D+KB9/c73bcn385Ej8d2d+j5yaiwAvLOjekHNuKwSZosNuUher4H+GOX98mL7ABZO+kcrYzS6rhY/zqA4hvz4FoOwPUfMzcXb18seJtIUgef9eS8Wc7BTZtJYpMIZVQTMpSJNdH5k4qZzuzUuNjUf7lfzCq7CH0E0WHic0AgN3Pm79sZnK83okVYju7wr0Sr1SQ0lGdG1+WwNi0lSgyMbiJcFLFYK95uP1cIl1Uzlxox9o330Bhj1OOyiTba24wJy/fvBblprHebe8NsZ1dkVLczqogpUJBnOLlFogoJDDnJkJzbhRl2S0F2G4/F0UR93XMR7np0m4p6TLyl1+PwuMfHcTYc5/gmR4yO6x3PcPFnjpkn1kBo83KqvTcTndiOdvZ1XWu8zrmY5ODc1VrZ1co9HcKBaxzQxQe5F6/OXNDvnOx/Xz/8GJ8XjMAcFDDJ7FnDzQ0tcKgSfLwBUX0vNiIsZqv7ZKUXW7vNRnN5+gwadUcPiyJfg2b28ZYdnapuV04EMXtwpXtMt7UrBzlyi0QUdBjcEPKyJoJDL3RLo9llEaLT6c6zmP5YP9RAO6LCTrjLElZBNDQ1IqqutPWS271O51uWQe6GovC3Fi0e9Dk9Pn8TI3+TuHA5TLeYM5yEUUCBjekHI3WYYNNZ3k90g4VV8UEXXHXPsKum7pCO7sCJdD9ncKBs2U8qUcVl/GIIgO3gpNqujcO3WTKxbyO+WiE+10rIgQcE+2TlG3Zbe9VYGeXP9k2dkyO7SvrcUr0dwoH7pbxAKCkqgRGlhMgCnucuSHV2O5k2WTKxea2McjVfI18YS/ujvonIJiL/19intZ5JvpuiG2OY3On23t93Nnlz+3CjhJe9Yk9kJjRF80dp/ze3ykccBmPiCScuSFVOSsm+HLve7B/wjMQEmx2siSkQ7h5LSbPMpfrt13Bcrm9V2os6uCRYtftxzpm27WJcPp8CpGqRXcPbADgeFM7GusKLcnD3Snd3ykccBmPiCScuSHVuSwmOPU2h8X2CgHvuql7ubPLX9uF3TV2NJ7LRuzpO5E4YKOixe3CkdzlOS7jEYU/1rlhnZuQFuoViuU2dnz9v8eiR9z3OHFkJ/oZTcjRj4V20EQ2Fe3Gnz2qiCg4sM4NRQSvKyx37eyyBDNfNFqCmUBu95a7Ayv63xsx9usSNhV1QepRVVRZBMFSuciMy3hEkYXBDUWsYKhaK2cHVoGmCmOr/gy7JOhurSgY4Jj5q0cVEYUWLktxWSoiSUm8tj/8gW63YDSJmFjyidPGjlqYsDP2QaTilJPWW4J5Bmf+l1yi6ibcG40SRSq512/ulqKI4y6JFzC3WzCabEaYjEDdduDLd8z/VaBeirQdHnC882us5mvonAY2XWfcfNScP0QWWo0WY/VjMf3y6RirH8vAhijCMLihiFNVd9pu23V33dstWNSuB1ZmA6/+BCi72/zfldnm4z6y3Q4v0SfGYvHEJHlPIrP6MhFRJGDODUUcuUm8lnFOOokrmfPidDt8fQ+gSsYTyKy+TEQUCRjcUMSR20YhNT7WZSdxS8/w8kXmpqE+Ln043PnVVVVZbG6wqdQsnYEAISHdPI6IiABwWYoiUPeeVo4IMO+ays1MdttJ3O85Lxot9g1fBFEUYZcCJAKiKGLf8GImExMRdcPghiKOuyReoFu7BZm5LJ8f/Fq5E+zGaBJxX80Ah01FG5GC+zrm476aAfbJz0REEYzLUhSRpCRet+0bZOayLPv0LO64rEHx7eNS8nMDLjUVTcVZGJCEKtNQcx+sruTnQBYfJCIKZgxuKGK57GklcZPzInUSrzYNRf2GWkzN0l96fFeLB9O5Rhw8F4fv4kYgNaGXRy0duic/S01F3Y0jIop0DG4oorlt3yB1En97Dkwi0D0mkVaClnbMhhEay/bxvMEp5h1WXc05NQCGA+gjJmNpxxwUxV8nuwqyR8nPEYxF+4ioOwY3RO5kzUR17koM+Gwp0nGp9k0jUrC0YzY2mXItxwznWi1bx0WIVjk9epzGquiVuO8cMG9dq6wqyFLys7MKxgLMS2m5mckO7o0MFfUVDtstLMpdxHYLRBGKwQ2RDMYhMzBxW4rjnJduUntFAxuK7QIbwDzrYxKBZdF/Q3NHHB5fH229jOWAlPw8b10NBFhvSLdLflaKk47pwaiivgJFlUV2XcANLQYUVRahdHJpUAQ4nFkiCiz2lmJvKZLBXQ8oaQbl01uioV07Q9ZzHhOTcW7yExgy5Va3YwPW5LPbcppFkHYfN5qMKCgrsJqx6U6AAF2cDuU3lasaSHBmiUg5cq/fDG4Y3JBMUrNNwPEMyqrbclAo7jC3Z5DBJAKCAAjj7wOGTHc7Q2I0ia6Tn33lrBKz9A6DrPt4dWM17tp0l9txrxS8grH6sQE4I3vOZpaEru9psMwsEYUKNs4kUpirHlCW/BkP2iBohK6wYffzsnpVScnPPx3ZH3mDU5RfinJZiRnmSswKNAtVyomWE4qOU5rRZMTyquV2gQ0Ay7GSqhIYg+h7ShQumHND5AG328fdbB13ScFeVR7zpBJz5qSAnZYr/eL6KTpOaTWGGqdLZoA5wGlsaUSNoUa1mSWicMWZGyIPuZxB6do6bk7+9XRmRcUZErldxYOo+3hOag50cTrLEo8tAQL0cXrkpOYE+MzMgn1miSicMbghUlrWTODmtRASvEn09XOvKmfkLqcFUfdxrUaLRbmLAMAuwJFuF+cWq5ZMnBwrb3u+WjNLROGMwQ2RP2TNBOYfAGZ/ALFnH08XqGA61yh7rNFkRHVjNTZ+vxHVjdXe5XB0LafZd9uSCEBC/6DrPp6fkY/SyaVIjUu1Oq6L06marFtRX4FHP33U5Ri1Z5aIwhlzboj8RaMFBk+GMOOZrl1IgOOEXXt//mAHfvSfs7hm2FCXu6gU22bcrRIznFXUKVwelPVu8jPyMWXglKCpI+Nsh1R3wTCzRBTOuBWcW8EpEBzVj3HAJAIiNNAKpksH4/oCV99st13cL9uMHda56W8ObIJoG3iwcld7R8I6N0TeYZ0bFxjckCqkyr/fbAR2Pw8R1otAJvHSbcHZ6lBXQT3j0Bv9V8AuhCoUBxu5tXf+Nu1vGJc2LgBnRBRe5F6/uSxFFCgarXkbdeYk4LI8tH+4ADEtl3JrRGggwOQ8sAHMMypvz0FN4R/8t81YOk/ymNydT6cunvLzmRBFNgY3RGrImonytpF44x9vIRVn0Vc4i/8XvU72w0/seQmId78fgNuMA8sftXfYl4rIcwxuiFSSmtALu01ZAICZGk+2fovod/4EEO9+Wza3GQeWVHvH0GJwmFAsLRfK3SHFvlRE3uFWcCKV5GYmIy0xFgIAA5I8emxOaxt00a7zxbjNOPCUrL0jJYzbLj9KHc8r6isUOmui8MPghkglWo2AJTPMMzfVpqE4JibDJDO9XwvgpoTpEEXAdkuAdGya/jdcvlCBErV32JeKyDdcliJSkdSMc+mGWiw9NwerolfCJJqbajonQExIx7ovxqJVjEKMbgOE6CbLvWJnItqOz8C7DckoulZUtsEmyeJr7R32pSLyDYMbIpVdasY5Enu+ycQ1B5ZZ7aKyZg5U/j3qURzd1AEgG53nsqCNq4MQdQ5iZzyMLZkANGhAK6rqTiNvcEqg3gp1o9VovQ482JfKe0zAJoDBDVFQkJpxYvAdQOHsS/VwvngLaOm2bTghHShcjtrWHACfdx3UwNgy2OHzGs61+vvUg4LiFzSVa/0Ee8fzYMUEbJIwuCEKNt3r4Ux7wu4iW15rwOMfHZD1VKnxsX4+WfUpfkFzWKXZXDwxUFWald51FQmcVeyWErDV7DVGgceEYqJgJgU6I/4LyJyE8loD5q2rwekL7S4fJgBIS4xFbqa8ztTdGU0idh06hQ/2H8WuQ6dglJvlrAJPdhTJel+16839tWzbZDQ3mI/XrvfH27AT7B3Pgw0TsMkWZ26IQoTRJGLphlrZHcaXzMjyOJm4/EADlm6oRUPTpeWstMRYLJmRhcLsNI+ey9/cXdAECCipKsGUgVOwudbg/n2ZjOYZG4ff4a5mGeWLgKE3BmSJStp15WhWqji3mLMQ3TABm2wxuCEKEVV1p60uzs4k94rGn342wuNgpPxAA+atq7G7tDc2tWLeuhqsui0nqAIcuRe0Fz7bjBUfGN2/r/qdbhqbikDzUfO4ALWnCLaO58GKCdhki8ENUYiQmxz8vz8Z7nEQ4mpWSGrwuXRDLaZm6YNma7ncC9Xqz76AiOF2x+3e13nXnbwt5I5TiC+7riIFE7DJFnNuiEKE3ORgfYLnScTuZoVEAA1N5q3lwULuhepMs6PvhwnauEPQJuyHoeMr7P7+hDlhWw654yhgpARs2/wkiQCBFbsjDIMbohDRvV2DI74kEcudFQqmreVyLmiJ0f266v5cEhV/AL2uKEFcxkvo2f9NxGW8hIVVt6BCuGjeFeXqO5zQ37wtnIIKE7DJFoMbohDRvV2D7eVXuu1NEjEgf1YomLaWy7mg/Wrw79D9n7mo+AOI7b8OQlST1fjmjpMo2voIKnLnWJ7BWtftwuUBrXdD8inR9oLChyCKtp1pwl9zczMSExPR1NSEhATXzQeJgo0/djQZTSImlnyCxqZWh3k3AgB9Yiw+Lf5R0OTcSBzVudHH6VGcW4wpA2/o9r5M6HVFCYSoJggO3oJUO6Y867fQblpsU+emvzmwCVCdG/IeKxSHN7nXbwY3DG4oBBlNIqrqTsNwrhWp8ealKGdBh9yx0m4pwHoztDQy2HZLdefqgia9L23cIfTMeMntc71S8ArGpuaoWqGYiByTe/3mbimiEGRp1+CGJ7M83Zt4dh+vD9I6N9252lEkva//qfgKbTKe60TLiUvFE0OEJ8EuUSRgcEMUprypW3OpiWd4XSinZulxrDUH//fVa27Hhtp24VAqvEgUKAxuiMKQL3Vr5M4KhYpLF/+L6HVFotucm1DaLhxqhReJAoW7pYjCUCjWrfEH6eJv/l5o0HZ8BgDANtMwFLcLuwtgAXMAG8y9wYj8hcENURgKxbo1SnN08e88l43Wo7dB7Ey0GhuK24UZwBI5x2UpojAUinVrlObs4t95Lhud57KgjauDEHUO/1MwDrNHTQmZGRsJA1gi5xjcEIUhqZqxu7o13lQzDhWuL+oaGFsGAwD6aIeFXGADMIAlcoXLUkRhyJ/VjENFuF/8/dmOgyjUMbghClNSfRd9ovXFW58YGxG7aML94s8Alsg5VihmhWIKc5Fc4C2Uqy7LxTo3FElCqv3C888/j6eeegoNDQ0YPnw4Vq5ciUmTHFcHraysxJQpU+yOHzx4EEOHDpX1egxuiCJHJFz8gyqANRnZuoL8JmTaL7z11luYP38+nn/+eVx77bX461//ih//+Meora3FZZdd5vRx33zzjdUb69cvtKqKElFghGvV5e6CpvBi7XqgvNim6Wg6UFjCpqMUUKrP3IwbNw45OTlYtWqV5diwYcMwa9YsLFu2zG68NHNz5swZJCUlefWanLkhIlJY7Xrg7TmA3f68riDy5rUMcMhncq/fqiYUt7e3Y+/evZg2bZrV8WnTpmHnzp0uHztq1CikpaXhhhtuwJYtW1yObWtrQ3Nzs9UXEREpxGQ0z9i4qpdcvsg8jigAVA1uTp48CaPRCJ1OZ3Vcp9OhsbHR4WPS0tLw4osvoqysDO+++y6GDBmCG264Adu2bXP6OsuWLUNiYqLla+DAgYq+DyIKD0aTEdWN1dj4/UZUN1bDyIuxPPU7rZei7IhA81HzOKIAUD3nBgAEmy52oijaHZMMGTIEQ4YMsdzOy8vDkSNHsGLFClx33XUOH7N48WIUFRVZbjc3NzPAIXIjqJJUA6CivgLLq5bjeMtxyzFdnA6LcheFVFsGVZw/7n6MJ+OIfKRqcNO3b19otVq7WRqDwWA3m+PK+PHjsW7dOqf3x8TEICYmxuvzJIo0kbDDqLuK+goUVRZBtFlWMbQYUFRZFHJ9pwKut8x/r+WOI/KRqstSPXr0wOjRo7F582ar45s3b8aECRNkP8++ffuQlhZ+/+ASqcG6k/YljU2tmLeuBuUHGlQ6M/8wmoxYXrXcLrABYDlWUlXCJSpXMiaYd0W5KJloTOiP6phoLvlRQKi+LFVUVITZs2djzJgxyMvLw4svvojDhw9j7ty5AMxLSkePHsXatWsBACtXrsSgQYMwfPhwtLe3Y926dSgrK0NZWZmab4MoLDjqpC0RYb50Ld1Qi6lZ+rBZoqox1FgtRdkSIaKxpRE1hhqM1Y8N4JmFEI3WvN377Tkw/5RYl0ysiOuJ5fo+OL75HstRLvmRP6ke3Nxyyy04deoUHnvsMTQ0NCA7OxsbN25ERkYGAKChoQGHDx+2jG9vb8cjjzyCo0ePomfPnhg+fDg++ugjTJ8+Xa23QBQ2nHXSlogAGppaUVV3OjjqqijgRMsJRcdFrKyZ5u3eNnVuKvqmoyheC7HDepcql/zIn1Svc6MG1rkhcuyD/Ufx4Jv73Y778y9H4qcj+/v/hAKgurEad226y+24VwpeCZqZG6PJiBpDDU60nEC/uH7ISc0Jns7m3SoUG3v1Q8Hex53OjAkQoIvTofym8uA5fwpqIVOhmIiCR7h30nYkJzUHujgdDC0Gh3k30gU4JzVHhbOzF/S7ujRaINPcPqemsZpLfqQKdgUnIotw76TtiFajxaLcRQDMgUx30u3i3OKgmFmQdnXZBgzSEk9FfYVKZ+YYl/xILQxuiMhCqxGwZEYWAPt9L9LtJTOywiaZWJKfkY/SyaVIjUu1Oq6L0wVNTkgo7urqFyev55/ccURycVmKiKwUZqdh1W05dnVu9GFc5wYwBzhTBk4J2lwW2bu6Gqsxtq0jKLpyh9qSH4UPBjdEZCcSOmk7otVogzb3Q/YSz7t3ASePXjqgYlduacmvqLIIAgSrACfYlvwovHBZiogc0moE5A1OwU9H9kfe4JSwD2yCnewlnvMnrQ80N5jrz9SuV+ZETEagbjvw5Tvm/7pZBguFJT8KP5y5ISIKAe6WeABAI4o4o7H9m7Wr/GL5ImDojb4tUdWut6tjI2dmKNiX/Cj8cOaGiCgEdN/V5YwJwCOpfVER19PmHgW6cteuN88A2Xb/ljkzJC35Tb98OsbqxzKwIb9icENEkc3DZRY15WfkY8X1K6ARnPzTLZiXDktS+sDhu/C2K7fJaJ6xcdqYA+aZoSD+3lFk4bIUEQWM0SQGV5Kyl8ssauoT2wcm0eT0flEQ0BgVhZrYGIxtbbO+09uu3PU77WdsrF/10sxQVwE/IjUxuCEiz3UrsS93u3H5gQa77eVpam4vl5ZZbGcjpGWWm9cGZYAje9eUtvvnIZiDtowJ3r2o3Bkfb2eGiBTG4IaIPOPFbEf5gQbMW1djt6jR2NSKeetqsOq2nMAGOG6XWRRKwPUD2bumjNISUdfMWOFy79+L3Bkfb2eGiBTGnBsiks9JUqnYfAzi27MdJpUaTSKWbqh1la2BpRtqYTQFsIevg2UWI4Dq2Bhs7BWH6tgeMPqagOsn0q4p21YREkEUoe/sRI60JJWQ7vssVMYE8/O4asyR0N/7mSEihXHmhojkcTHbIXQdbXv/d4ixme2oqjtttRRlSwTQ0NSKqrrTyBucovhpO2SzfFIR1xPLU/rgeNSlfxJ1nZ1YdKQS+UGWQ+K2MJ4goPjq30Cbm+5xhWKn3cY1WvPM3NtzcOnTvvSqAHybGSJSGIMbIpLHTVKpACCm/Sy+fWcJrrz5CctxwznngU13csd5rHt+UK9+gCgChq8td1fE9URRal+7kM2g1aKo7m2UZuQFXaE5qTCeo+7gxbnFXp2v227jWTPNM0AOlySXB2V+EkUuBjdEJI/MZNF+tath7PwDtF2zIKnxsbIeJ3ecRxzlB3VjBLA8pY85sBGsl1xEQYAAASVVJZgycErQ1WVRsjCe1G3ctjjg8ZbjeKjyITx9/dOYNmiaOYAZeqPHyeREgcbghojkkZksmoTz+OqzTRh+7Y0AgNzMZKQlxqKxqdVh3o0Ac1PO3Mxk5c4VAL56H/jH7S6H1MTGWC1F2bI0ozTUBGXPKSV6YbnqNi5ZsG0BAJgDHI2W270p6DGhmIjkyZiA9ugEWUMvnrnUuFGrEbBkRhYA+3RU6faSGVnK1rs58D7wzp1uh1lvl3YxTub2a4nRJGLXoVP4YP9R7Dp0KrDJ0h5y120cAEyiCQ9vfRgV9RUBOisi33Dmhojk0WjRmHUXLvt8pduhPfv0t7pdmJ2GVbfl2NW50StZ50bKrflmI7D7eVkPubRd2s04mduvgSCs5+OGJ4FbsC7REdlicENEsvWf8b84+/nLSBTP2aaoAABMInBWSMCw3ufNrQy65WMUZqdhapbePxWK3eTWOJPT2gZdZycMWi1EB29IgABdnA45qTmyni/o6vnI4EngFsxLdETdcVmKiGTTRkWhLu+PEGEOZLoTRfMyUzKaoXnvN8CrPwFWZlvVvtFqBOQNTsFPR/ZH3uAU5QIbRw0dZdACWHTqDABHS2bmI8W5xbJmKoKyno8MUt0cuTxdoiNSA4MbIvLIqILb8fmEZ3BCsKlJI8A+QpDZMdprLisNy5Pf0orS8yak2lzgdXE6lE4ulb2t2pN6PsFETrfx7lJ6BqgWEZEPuCxFRB4bVXA7jDfciq8+24SLp4/g6gPLEd12xkH9Wj+3MnDb0NEd8xnn/2g5pgy90ett1UaTEbsbPkNUwn6InfEwtmTC2d+Ofqvn44P8jHzMu3oeVn2xyu1YUQyumSciRxjcEJFXtFFR5u3edduBvWdcjPRjx2hfGzV2K0CnBbzKJele/K5nVx61qSMRbcdnoPNctt14v9TzUcCgxEGyxp1uDa6ZJyJHGNwQkW/U7BjtTaPG6xcBfa9UpACds+J3QlQTYvuvQ+vR2ywBjt/q+ShEdkNODxKQidTC4IaIfKNmx2ipoWNzA9zm3ST0V7RNgKvid4JgTrCO0W1A57ksCF1LVIrX81GQlFhsaDE4fk8e7hwjUhMTionIN2p2jJYaOkqv48j4+4DbPwTmf6lo/yN3xe8EAdBEN0EbVwd9YmxQbgPvrntisW3HcU93jhGpjcENEfnGZYARgI7RUkPHBJvAIaE/cPNrQOEyc66Pwq8vd0v0A9P0+LT4R0Ed2EikhpypcalWxz3dOUakNi5LEZHvnHWM7tkHGDfXvFPK36/vpKGj0ST6pXCg3NyTCYMyZb+ev87VE0o25CRSiyBG4L6+5uZmJCYmoqmpCQkJ8nrlEJEMJiOwbQXw2fPAxbOWw21xekTd+CS0w38a0NPxZysEo8mIgrICtzkq5TeVywoMrM/VBG1cHfoktOLOcVdj7ripfgkujCYjgxgKKXKv3wxuGNwQKaerWrAI0WqByiSac1D25z2DUQWuO3UrxVkrBOm8lMiBkXZLAbAKcKQcFblLOd3PNSr+AGJ0G6CJbrLcnxjdF3+49lFFl4W6b2GX6OJ0WJS7iMtPFLTkXr+Zc0NEyuiqFmwb2ACApmv3kG7nUpR/+R+/n0qgWiEokaPS/Vyj4g8gtv86CFFNVmOa2k+iqLJIsa7cUlBmmxBtaDEo+jpEamHODREpo6tasLMMEY0ApOMUnlhfhqnDH/BrLoknrRDyBvvWTsDXHJVL52pCjG4DANg3JRXMM0NKdOV2tYVdOra8anlIdP8OhhwlCk4MbohIGTKL9EVdMCgSVLgit8WBUq0QtBqt152ypXPQxtVZLUU5okRXbndb2AHgeMtxvPTFS5g7cq7Xr+Nv/synotDHZSkiUobMIn0GJPm9v5LcFgfB0ApBOgch6pys8b525Zb7+L98/pegXZ6ScpRsZ+cam1oxb10Nyg80qHRmFCwY3BCRMjImoC1OD2dpLCYROCamoMo01O9BRW5mMtISY12VFURakLRCkM4VnfGyxvva/sCTx5dUlcBoMvr0ekoLVD4VhTYGN0SkDI0WUTc+CUGAXYAj3X6sYzZ0iXF+Dyq0GgFLZmQBcFpWMGhaIUjnamzJhKkjEc72rwoQoI/T+9z+QGqzIIe0DBZMPMmnosjF4IaIFKMd/lPsz3sGjbAOXhqRgvs65mOTKTdgQUVhdhpW3ZYDfaL1LFEgWyEYTSJ2HTqFD/Yfxa5Dp5zOJpjPdQzizv0cAOwCHCXbH3RvsyCHr8tgSgt0PhWFJiYUE5GiRhXcjvL0G/DE+jJEXTDAgCRUmYZClxiHVbbJniajw6rCSinMTsPULL0qO2o8TXg1n+tDeKE6E38/9AyaO05a7tPF6VCcW6xY/Zn8jHz8duRv8Zf9f3E7Nti6gIdSPhWph0X8WMSPyC/cbtOtXW/friEh3dynSsEGl2rwpICgoyrBAPxeOdhoMmLaO9NguGhweL+nFZYDxWgSMbHkEzQ2tTrMuxFgnp37tPhHQbHsSMqSe/3mzA0R+YVWIzjf7t1VyRi2l6fmBvPxm9eGbIDjLuFVgDnhdWqWHluO/Eu1KsFajRaLxy12WWE5GLuASzlK89bVQID1T1Cw5VORephzQ0SB1VXJ2C6wAS4dK19kHheC5Ca8vlD9vupVgkO1C7ha+VRyc6hIfZy5IaLA6qpk7JwINB81j8ucFLDTUoq8RFYT/n7oGadVggUIilQjliNUu4AHOp+KRQNDC4MbIgosmZWMZY8LMnISWbVxdVYJw7ZEiIpUI5bLlwrLanK59KkgZzlUUtHAQO2+I/m4LEVEgSWzkrHscUFGTgHBPgnytikH2zbsSMSigaGJwQ0RBVbGBPOuKFeX/4T+5nEhSE4BwTvHXS3ruYJtG3YkYtHA0MTghogCS6M1b/cG4PTyX7hc0Xo3geYu4XXuuKnQxeksu5JsKVWNmHzHooGhiTk3RBR4WTPN270d1rlZHrLbwLtzl/C6KHcRiiqLIEAImW3YEke1eYL1XH3FooGhiUX8WMSPSD1+rlAc7CrqK+zq3Ojj9IpWI1aao3MOVG0eNbBoYHCRe/1mcMPghohUFEqzIBX1FSiqLLLbwi7NNgVzbRxfSLulAMdFA7lbKnAY3LjA4IaIyDNGkxEFZQV2RQclwdquQSmscxMc2H6BiMgLbntiRagaQ43TwAYIfG2eQFOzCSt5jsENEUUcZwEM/zp3Tm7NnXCuzROoooHkOwY3RBRRnAUwM69Jw4vb6kK+Cq2/cnjk1txhbR4KBgxuiChiuCqj/9dtdQ4fY9vJO5iXIfy5kyknNQe6OB0MLQaHPbGknBvW5qFgwCJ+RBQR5JTRdyYUqtBKO5n81WVcq9FiUe4iALArPhgKtXkosjC4IaKI4K6MvhzBWoXWaDJiedVyp13GAaCkqgRGk9Gn18nPyEfp5FKkxqVaHdfF6cJ2GziFJi5LEVFEUCIwCdYqtIHcyZSfkY8pA6eETG0eikwMbogoIvgSmEhVaHMzk5U7IQUFeieTVqMNy+3eFD64LEVEESE3MxlpibFOe5E7I41fMiMraJOJuZOJyBqDGyKKCFqNgCUzsgA47kUuALj3ukykOenkHczbwKWdTOwyTmTG9gtsv0AUUdwV6gvVCsXSbikADruMM+GXwgF7S7nA4IYo+PmzoWSoBjDuhGKXcSJPhFRw8/zzz+Opp55CQ0MDhg8fjpUrV2LSpElOx2/duhVFRUX46quvkJ6ejoULF2Lu3LmyX4/BDZEKTEYYf9iBQ98fwnFTIr6NHYE+8XFI7SlA/+/X0HTsW5ztkYZ+g0ejQfgCTx7djOPtZy0P18Xp8LPLfosBPUbjipYvMaz3eWhaTgK9+gHxaUDGBMDb4MdkBOp3AuePA7113j2Xs+fodtzYKxVVxqEwXOjwW1ClaFDY7TMziEnQDroWuYP7BVUg6C5Q9Xsgq8TPThjx9/c7ZIKbt956C7Nnz8bzzz+Pa6+9Fn/961/xt7/9DbW1tbjsssvsxtfV1SE7Oxv33HMP7r33XuzYsQP33Xcf3njjDdx0002yXpPBDVGA1a7HxQ0L0PNio+XQMTEZXxozka+tgVa49M9QRVxPFKX2NS+sCN3+Uewa8r/HL+Lmiw52/SSkA4UlQNZMj88N5cVA8zHvn8vZc2T/F3DgHavjx8RkLO2Yg02m3ODuW+XkM3sm+r8xedZdQXHO7pYY/d4rTImfnTASiN5sIRPcjBs3Djk5OVi1apXl2LBhwzBr1iwsW7bMbnxxcTHWr1+PgwcPWo7NnTsXn3/+OXbt2iXrNRncEAVQ7XqIb8+BKIro/gdc9395pBjGCKBgYDqOa7XWgY00ThSRajRi05FjcPy3sQDcvNazoOTtObCvUdz12nKey+lzOGbqGjavYz4+NuUCQPAlLDv5zKRzv69jPmb9eq6q5+yslYZ0ur+5LtNhrzDpfp+/50r87IQRd5+HUj/jcq/fqu6Wam9vx969ezFt2jSr49OmTcPOnTsdPmbXrl124wsKCrBnzx50dHT47VyJyAsmI8TyYoiwvkgCl2KX7jFMTWwMjkdFOQxsAEAUBByPikJNbIzz1yxfZF4qkHFuKC+G46BElPdcLp/DMen7sCT6NQgwATD3rTKaVM8QMHPxmUm3/1/0a3h8/ZeqnbO7VhoigJe22wc20v2Aj99zJX52woic1iaB/hlXNbg5efIkjEYjdDqd1XGdTofGxkaHj2lsbHQ4vrOzEydPnnT4mLa2NjQ3N1t9EVEA1O+E0HzM6T80tjHMCa28XAXn40Sg+ag5B0LGuVktJ3jzXG6fwzGNAKQLp5Cr+Tr4+la5+cykcx94/nPVzllOKw1X11Gfv+dK/OyEEXefhxo/40FR50aw+RdOFEW7Y+7GOzouWbZsGRITEy1fAwcO9PGMiUiW885bAjjSzyjvL1234+S8rtxzczXOw/dnKxVnLf8fNH2rZL6nVJxV7ZyVel2vn0eJn50wIvf7GMifF1WDm759+0Kr1drN0hgMBrvZGYler3c4PioqCikpKQ4fs3jxYjQ1NVm+jhw5oswbICLXejv+PXYmp7UNus5OCE5SAQVRhL6zEzmtbb6/rtxzczXOw/dny4Aky/8HTd8qme/JgCTVzlmp1/X6eZT42Qkjcr+Pgfx5UTW46dGjB0aPHo3NmzdbHd+8eTMmTJjg8DF5eXl24z/++GOMGTMG0dHRDh8TExODhIQEqy8iCoCMCRAT0rsyS+zZxjBaAItOnQEA+wCn63bxqTNOkokBQAAS+pu348o4NySkw75esQfP5fY5HDOJwDExBVWmoRBg3lESNH2r3Hxm0rkf6X2Naucsp5WGRnD5yfr2PVfiZyeMuPs81PgZV31ZqqioCH/729/wyiuv4ODBg3jooYdw+PBhS92axYsXY86cOZbxc+fORX19PYqKinDw4EG88sorePnll/HII4+o9RaIyBmNFkJhCQQIdjkQUuxiG8Pkt1xEqeEkUm2Wnnp0xmHF8ZP40YWLrl+zcLm8OiMarXnLLgDHDRlkPJfL53BM+j4s7ZgNseuf4KDqW+XiM5NuP9YxG/87c4Rq5yynlcY9kzKd3g/4+D1X4mcnjLj7PIDA/4yrHtzccsstWLlyJR577DGMHDkS27Ztw8aNG5GRkQEAaGhowOHDhy3jMzMzsXHjRlRWVmLkyJF4/PHH8cwzz8iucUNEAZY1E8LNa9EWp7c63IAUfGwcDZODoCC/5SI2HTmGV5qMKLn8Zsy96ilEn/gjypruRSOc/PWX0N/z7bdZM82PSbDZopqQLv+5nD5Hf2DCA11/4V/SiBTM65iPTabc4O1b5eQza0QKfh+9UPVt4ABQmJ2GVbflQO+kF9ji6Vku7/f5/JX42Qkj7j6PQP+8qF7nRg2sc0OkAg8qFA/v0wFNvN6q2qul8mnzBVYoDhRWKHaPFYqtsEKxihjcEBERhZ6QKOJHREREpDQGN0RERBRWGNwQERFRWGFwQ0RERGGFwQ0RERGFFQY3REREFFYY3BAREVFYYXBDREREYYXBDREREYWVKLVPQA1SUebm5maVz4SIiIjkkq7b7porRGRwc+7cOQDAwIEDVT4TIiIi8tS5c+eQmJjo9P6I7C1lMplw7NgxxMfHQxCUbeg1cOBAHDlyhD2rggA/j+DCzyP48DMJLvw83BNFEefOnUN6ejo0GueZNRE5c6PRaDBgwAC/PX9CQgJ/MIMIP4/gws8j+PAzCS78PFxzNWMjYUIxERERhRUGN0RERBRWGNwoKCYmBkuWLEFMTIzap0Lg5xFs+HkEH34mwYWfh3IiMqGYiIiIwhdnboiIiCisMLghIiKisMLghoiIiMIKgxsPPf/888jMzERsbCxGjx6N7du3uxy/detWjB49GrGxsbj88svxwgsvBOhMI4Mnn0dlZSUEQbD7+vrrrwN4xuFr27ZtmDFjBtLT0yEIAt5//323j+Hvh/94+nnw98O/li1bhrFjxyI+Ph6pqamYNWsWvvnmG7eP4++IdxjceOCtt97C/Pnz8eijj2Lfvn2YNGkSfvzjH+Pw4cMOx9fV1WH69OmYNGkS9u3bh9///vd44IEHUFZWFuAzD0+efh6Sb775Bg0NDZavK6+8MkBnHN4uXLiAa665Bs8995ys8fz98C9PPw8Jfz/8Y+vWrfjtb3+L3bt3Y/Pmzejs7MS0adNw4cIFp4/h74gPRJItNzdXnDt3rtWxoUOHiosWLXI4fuHCheLQoUOtjt17773i+PHj/XaOkcTTz2PLli0iAPHMmTMBOLvIBkB87733XI7h70fgyPk8+PsRWAaDQQQgbt261ekY/o54jzM3MrW3t2Pv3r2YNm2a1fFp06Zh586dDh+za9cuu/EFBQXYs2cPOjo6/HaukcCbz0MyatQopKWl4YYbbsCWLVv8eZrkAn8/ghN/PwKjqakJAJCcnOx0DH9HvMfgRqaTJ0/CaDRCp9NZHdfpdGhsbHT4mMbGRofjOzs7cfLkSb+dayTw5vNIS0vDiy++iLKyMrz77rsYMmQIbrjhBmzbti0Qp0w2+PsRXPj7ETiiKKKoqAgTJ05Edna203H8HfFeRDbO9IVtF3FRFF12Fnc03tFx8o4nn8eQIUMwZMgQy+28vDwcOXIEK1aswHXXXefX8yTH+PsRPPj7ETj3338/vvjiC3z66adux/J3xDucuZGpb9++0Gq1drMCBoPBLrKW6PV6h+OjoqKQkpLit3ONBN58Ho6MHz8e3377rdKnRzLw9yP48fdDeb/73e+wfv16bNmyBQMGDHA5lr8j3mNwI1OPHj0wevRobN682er45s2bMWHCBIePycvLsxv/8ccfY8yYMYiOjvbbuUYCbz4PR/bt24e0tDSlT49k4O9H8OPvh3JEUcT999+Pd999F5988gkyMzPdPoa/Iz5QMZk55Lz55ptidHS0+PLLL4u1tbXi/PnzxV69eok//PCDKIqiuGjRInH27NmW8d9//70YFxcnPvTQQ2Jtba348ssvi9HR0eI777yj1lsIK55+Hv/3f/8nvvfee+K///1v8cCBA+KiRYtEAGJZWZlabyGsnDt3Tty3b5+4b98+EYBYWloq7tu3T6yvrxdFkb8fgebp58HfD/+aN2+emJiYKFZWVooNDQ2Wr5aWFssY/o4oh8GNh/7yl7+IGRkZYo8ePcScnByrbXy33367eP3111uNr6ysFEeNGiX26NFDHDRokLhq1aoAn3F48+TzKCkpEQcPHizGxsaKffr0ESdOnCh+9NFHKpx1eJK2Ett+3X777aIo8vcj0Dz9PPj74V+OPgsA4urVqy1j+DuiHHYFJyIiorDCnBsiIiIKKwxuiIiIKKwwuCEiIqKwwuCGiIiIwgqDGyIiIgorDG6IiIgorDC4ISIiorDC4IaIiIjCCoMbIgoZoijiN7/5DZKTkyEIAvbv36/2KRFREGJwQ0Qho7y8HGvWrMGHH36IhoYGZGdnuxz//PPPIzMzE7GxsRg9ejS2b98eoDMlIjUxuCGikHHo0CGkpaVhwoQJ0Ov1iIqKcjr2rbfewvz58/Hoo49i3759mDRpEn784x/j8OHDATxjIlIDe0sRUUi444478Oqrr1puZ2Rk4IcffnA6fty4ccjJycGqVassx4YNG4ZZs2Zh2bJl/jxVIlIZZ26IKCT8+c9/xmOPPYYBAwagoaEB1dXVTse2t7dj7969mDZtmtXxadOmYefOnf4+VSJSmfM5XSKiIJKYmIj4+HhotVro9XqXY0+ePAmj0QidTmd1XKfTobGx0Z+nSURBgDM3RBS2BEGwui2Kot0xIgo/DG6IKOz07dsXWq3WbpbGYDDYzeYQUfhhcENEYadHjx4YPXo0Nm/ebHV88+bNmDBhgkpnRUSBwpwbIgpLRUVFmD17NsaMGYO8vDy8+OKLOHz4MObOnav2qRGRnzG4IaKwdMstt+DUqVN47LHHLAX/Nm7ciIyMDLVPjYj8jHVuiIiIKKww54aIiIjCCoMbIgo5hw8fRu/evZ1+scUCUWTjshQRhZzOzk6XrRcGDRrksu8UEYU3BjdEREQUVrgsRURERGGFwQ0RERGFFQY3REREFFYY3BAREVFYYXBDREREYYXBDREREYUVBjdEREQUVhjcEBERUVj5/4DSI1MoCqK8AAAAAElFTkSuQmCC",
      "text/plain": [
       "<Figure size 640x480 with 1 Axes>"
      ]
     },
     "metadata": {},
     "output_type": "display_data"
    }
   ],
   "source": [
    "import matplotlib.pyplot as plt\n",
    "\n",
    "fig, ax = plt.subplots()\n",
    "\n",
    "ax.scatter(results[0][0].f_0, results[0][0].f_1, label = \"qehvi\")\n",
    "ax.scatter(results_qparego[0][0].f_0, results_qparego[0][0].f_1, label = \"qparego\")\n",
    "ax.scatter(random_results[0][0].f_0, random_results[0][0].f_1, label = \"random\")\n",
    "\n",
    "ax.legend()\n",
    "\n",
    "ax.set_xlabel(\"f_0\")\n",
    "ax.set_ylabel(\"f_1\")"
   ]
  }
 ],
 "metadata": {
  "kernelspec": {
   "display_name": "bofire",
   "language": "python",
   "name": "python3"
  },
  "language_info": {
   "codemirror_mode": {
    "name": "ipython",
    "version": 3
   },
   "file_extension": ".py",
   "mimetype": "text/x-python",
   "name": "python",
   "nbconvert_exporter": "python",
   "pygments_lexer": "ipython3",
   "version": "3.10.9"
  },
  "orig_nbformat": 4,
  "vscode": {
   "interpreter": {
<<<<<<< HEAD
    "hash": "5c946da9b116e53c54441216fc631bc6f2f8460f2d735ed969d3e901fe534cbe"
=======
    "hash": "6f21737eef49beedf03d74399b47fe38d73eff760737ca33d38b9fe616638e91"
>>>>>>> eea3d6e9
   }
  }
 },
 "nbformat": 4,
 "nbformat_minor": 2
}<|MERGE_RESOLUTION|>--- conflicted
+++ resolved
@@ -14,22 +14,11 @@
    "metadata": {},
    "outputs": [
     {
-<<<<<<< HEAD
-     "ename": "ImportError",
-     "evalue": "cannot import name 'MaximizeObjective' from 'bofire.domain.features' (c:\\users\\j33463\\onedrive - evonik industries ag\\sandbox\\bofire\\bofire\\domain\\features.py)",
-     "output_type": "error",
-     "traceback": [
-      "\u001b[1;31m---------------------------------------------------------------------------\u001b[0m",
-      "\u001b[1;31mImportError\u001b[0m                               Traceback (most recent call last)",
-      "Cell \u001b[1;32mIn[3], line 7\u001b[0m\n\u001b[0;32m      5\u001b[0m \u001b[39mfrom\u001b[39;00m \u001b[39mbofire\u001b[39;00m\u001b[39m.\u001b[39;00m\u001b[39mstrategies\u001b[39;00m\u001b[39m.\u001b[39;00m\u001b[39mrandom\u001b[39;00m \u001b[39mimport\u001b[39;00m RandomStrategy\n\u001b[0;32m      6\u001b[0m \u001b[39mfrom\u001b[39;00m \u001b[39mbofire\u001b[39;00m\u001b[39m.\u001b[39;00m\u001b[39mdomain\u001b[39;00m\u001b[39m.\u001b[39;00m\u001b[39mdomain\u001b[39;00m \u001b[39mimport\u001b[39;00m Domain\n\u001b[1;32m----> 7\u001b[0m \u001b[39mfrom\u001b[39;00m \u001b[39mbofire\u001b[39;00m\u001b[39m.\u001b[39;00m\u001b[39mdomain\u001b[39;00m\u001b[39m.\u001b[39;00m\u001b[39mfeatures\u001b[39;00m \u001b[39mimport\u001b[39;00m OutputFeatures, ContinuousOutput, ContinuousInput, InputFeatures, MaximizeObjective\n\u001b[0;32m      8\u001b[0m \u001b[39mfrom\u001b[39;00m \u001b[39mbofire\u001b[39;00m\u001b[39m.\u001b[39;00m\u001b[39mstrategies\u001b[39;00m\u001b[39m.\u001b[39;00m\u001b[39mbotorch\u001b[39;00m\u001b[39m.\u001b[39;00m\u001b[39mqehvi\u001b[39;00m \u001b[39mimport\u001b[39;00m BoTorchQehviStrategy\n\u001b[0;32m      9\u001b[0m \u001b[39mfrom\u001b[39;00m \u001b[39mfunctools\u001b[39;00m \u001b[39mimport\u001b[39;00m partial\n",
-      "\u001b[1;31mImportError\u001b[0m: cannot import name 'MaximizeObjective' from 'bofire.domain.features' (c:\\users\\j33463\\onedrive - evonik industries ag\\sandbox\\bofire\\bofire\\domain\\features.py)"
-=======
      "name": "stderr",
      "output_type": "stream",
      "text": [
       "/opt/homebrew/Caskroom/miniforge/base/envs/bofire/lib/python3.10/site-packages/tqdm/auto.py:22: TqdmWarning: IProgress not found. Please update jupyter and ipywidgets. See https://ipywidgets.readthedocs.io/en/stable/user_install.html\n",
       "  from .autonotebook import tqdm as notebook_tqdm\n"
->>>>>>> eea3d6e9
      ]
     }
    ],
@@ -37,15 +26,6 @@
     "from bofire.benchmarks.multi import DTLZ2\n",
     "from bofire.benchmarks.benchmark import run\n",
     "from bofire.utils.multiobjective import compute_hypervolume\n",
-<<<<<<< HEAD
-    "from bofire.samplers import PolytopeSampler\n",
-    "from bofire.strategies.random import RandomStrategy\n",
-    "from bofire.domain.domain import Domain\n",
-    "from bofire.domain.features import OutputFeatures, ContinuousOutput, ContinuousInput, InputFeatures\n",
-    "from bofire.domain.objective import MaximizeObjective\n",
-    "from bofire.strategies.botorch.qehvi import BoTorchQehviStrategy\n",
-    "from functools import partial"
-=======
     "from bofire.data_models.strategies.api import QehviStrategy, QparegoStrategy, RandomStrategy, PolytopeSampler\n",
     "import bofire.strategies.api as strategies\n",
     "from bofire.data_models.api import Domain, Outputs, Inputs\n",
@@ -53,7 +33,6 @@
     "from bofire.data_models.objectives.api import MinimizeObjective\n",
     "from functools import partial\n",
     "import pandas as pd"
->>>>>>> eea3d6e9
    ]
   },
   {
@@ -470,11 +449,7 @@
   "orig_nbformat": 4,
   "vscode": {
    "interpreter": {
-<<<<<<< HEAD
-    "hash": "5c946da9b116e53c54441216fc631bc6f2f8460f2d735ed969d3e901fe534cbe"
-=======
     "hash": "6f21737eef49beedf03d74399b47fe38d73eff760737ca33d38b9fe616638e91"
->>>>>>> eea3d6e9
    }
   }
  },
