{
 "cells": [
  {
   "cell_type": "markdown",
   "metadata": {},
   "source": [
    "# Strategy Serialization with BoFire"
   ]
  },
  {
   "attachments": {},
   "cell_type": "markdown",
   "metadata": {},
   "source": [
    "## Imports"
   ]
  },
  {
   "cell_type": "code",
   "execution_count": null,
   "metadata": {},
   "outputs": [],
   "source": [
    "import json\n",
    "from pydantic import parse_obj_as, BaseModel, Field\n",
    "from typing import List, Dict, Optional, Literal\n",
    "\n",
    "\n",
    "from bofire.data_models.domain.api import Inputs, Outputs, Domain\n",
    "from bofire.benchmarks.single import Himmelblau\n",
    "from bofire.benchmarks.multi import DTLZ2\n",
    "from bofire.data_models.strategies.api import SoboStrategy as SoboStrategyDataModel\n",
    "from bofire.data_models.strategies.api import QnehviStrategy as QnehviStrategyDataModel\n",
    "from bofire.data_models.strategies.api import RandomStrategy as RandomStrategyDataModel\n",
    "from bofire.data_models.strategies.api import AnyStrategy\n",
    "from bofire.data_models.acquisition_functions.api import qNEI\n",
    "import bofire.strategies.api as stategies\n",
    "from bofire.data_models.surrogates.api import BotorchSurrogates, AnySurrogate, SingleTaskGPSurrogate\n",
    "from bofire.data_models.kernels.api import ScaleKernel, RBFKernel\n",
    "from bofire.surrogates.trainable import TrainableSurrogate\n",
    "from bofire.surrogates.diagnostics import CvResults2CrossValidationValues, CrossValidationValues\n",
    "\n",
    "\n"
   ]
  },
  {
   "attachments": {},
   "cell_type": "markdown",
   "metadata": {},
   "source": [
    "## Single Objective Problem Setup"
   ]
  },
  {
   "cell_type": "code",
<<<<<<< HEAD
   "execution_count": null,
=======
   "execution_count": 2,
>>>>>>> 6f4a0cf0
   "metadata": {},
   "outputs": [],
   "source": [
    "benchmark = Himmelblau()\n",
    "samples = benchmark.domain.inputs.sample(n=10)\n",
    "\n",
    "# this is the training data\n",
    "experiments = benchmark.f(samples, return_complete=True)\n",
    "\n",
    "# this are the pending candidates\n",
    "pending_candidates = benchmark.domain.inputs.sample(2)\n",
    "\n"
   ]
  },
  {
   "attachments": {},
   "cell_type": "markdown",
   "metadata": {},
   "source": [
    "## Random Strategy\n",
    "\n",
    "The random strategy and other strategies that just inherit from `Strategy` and not `PredictiveStrategy` are special as they do not need defined output features in the domain and they do not need a call to `tell` before the `ask`. Furthermore they online provide input features in the candidates and no predictions for output features."
   ]
  },
  {
   "cell_type": "code",
<<<<<<< HEAD
   "execution_count": null,
   "metadata": {},
   "outputs": [],
=======
   "execution_count": 3,
   "metadata": {},
   "outputs": [
    {
     "data": {
      "text/plain": [
       "'{\"type\": \"RandomStrategy\", \"domain\": {\"type\": \"Domain\", \"inputs\": {\"type\": \"Inputs\", \"features\": [{\"type\": \"ContinuousInput\", \"key\": \"x_1\", \"unit\": null, \"bounds\": [-6.0, 6.0], \"stepsize\": null}, {\"type\": \"ContinuousInput\", \"key\": \"x_2\", \"unit\": null, \"bounds\": [-6.0, 6.0], \"stepsize\": null}]}, \"outputs\": {\"type\": \"Outputs\", \"features\": []}, \"constraints\": {\"type\": \"Constraints\", \"constraints\": []}}, \"seed\": 814}'"
      ]
     },
     "execution_count": 3,
     "metadata": {},
     "output_type": "execute_result"
    }
   ],
>>>>>>> 6f4a0cf0
   "source": [
    "# setup the data model\n",
    "domain = Domain(inputs=benchmark.domain.inputs)\n",
    "strategy_data = RandomStrategyDataModel(domain=domain)\n",
    "\n",
    "# we generate the json spec\n",
    "jspec = strategy_data.json()\n",
    "\n",
    "jspec"
   ]
  },
  {
   "cell_type": "code",
<<<<<<< HEAD
   "execution_count": null,
   "metadata": {},
   "outputs": [],
=======
   "execution_count": 4,
   "metadata": {},
   "outputs": [
    {
     "data": {
      "text/plain": [
       "[Candidate(inputValues={'x_1': InputValue(value=2.391275372060866), 'x_2': InputValue(value=3.840747424614616)}, outputValues=None),\n",
       " Candidate(inputValues={'x_1': InputValue(value=1.8419027332213282), 'x_2': InputValue(value=4.827080285159006)}, outputValues=None),\n",
       " Candidate(inputValues={'x_1': InputValue(value=-5.558958182612878), 'x_2': InputValue(value=2.4506064409669825)}, outputValues=None),\n",
       " Candidate(inputValues={'x_1': InputValue(value=-1.7856176259776593), 'x_2': InputValue(value=-3.1395668087949895)}, outputValues=None),\n",
       " Candidate(inputValues={'x_1': InputValue(value=-3.19041491386414), 'x_2': InputValue(value=-5.4106947354567225)}, outputValues=None)]"
      ]
     },
     "execution_count": 4,
     "metadata": {},
     "output_type": "execute_result"
    }
   ],
>>>>>>> 6f4a0cf0
   "source": [
    "# load it\n",
    "strategy_data = parse_obj_as(AnyStrategy, json.loads(jspec))\n",
    "\n",
    "# map it\n",
    "strategy = stategies.map(strategy_data)\n",
    "\n",
    "# ask it\n",
    "df_candidates = strategy.ask(candidate_count=5)\n",
    "\n",
    "# transform to spec\n",
    "candidates = strategy.to_candidates(df_candidates)\n",
    "\n",
    "candidates"
   ]
  },
  {
   "attachments": {},
   "cell_type": "markdown",
   "metadata": {},
   "source": [
    "## SOBO Strategy"
   ]
  },
  {
   "attachments": {},
   "cell_type": "markdown",
   "metadata": {},
   "source": [
    "Setup the strategies data model."
   ]
  },
  {
   "cell_type": "code",
<<<<<<< HEAD
   "execution_count": null,
   "metadata": {},
   "outputs": [],
=======
   "execution_count": 5,
   "metadata": {},
   "outputs": [
    {
     "data": {
      "text/plain": [
       "'{\"type\": \"SoboStrategy\", \"domain\": {\"type\": \"Domain\", \"inputs\": {\"type\": \"Inputs\", \"features\": [{\"type\": \"ContinuousInput\", \"key\": \"x_1\", \"unit\": null, \"bounds\": [-6.0, 6.0], \"stepsize\": null}, {\"type\": \"ContinuousInput\", \"key\": \"x_2\", \"unit\": null, \"bounds\": [-6.0, 6.0], \"stepsize\": null}]}, \"outputs\": {\"type\": \"Outputs\", \"features\": [{\"type\": \"ContinuousOutput\", \"key\": \"y\", \"unit\": null, \"objective\": {\"type\": \"MinimizeObjective\", \"w\": 1.0, \"bounds\": [0, 1]}}]}, \"constraints\": {\"type\": \"Constraints\", \"constraints\": []}}, \"seed\": 564, \"num_sobol_samples\": 512, \"num_restarts\": 8, \"num_raw_samples\": 1024, \"descriptor_method\": \"EXHAUSTIVE\", \"categorical_method\": \"EXHAUSTIVE\", \"discrete_method\": \"EXHAUSTIVE\", \"surrogate_specs\": {\"surrogates\": [{\"type\": \"SingleTaskGPSurrogate\", \"inputs\": {\"type\": \"Inputs\", \"features\": [{\"type\": \"ContinuousInput\", \"key\": \"x_1\", \"unit\": null, \"bounds\": [-6.0, 6.0], \"stepsize\": null}, {\"type\": \"ContinuousInput\", \"key\": \"x_2\", \"unit\": null, \"bounds\": [-6.0, 6.0], \"stepsize\": null}]}, \"outputs\": {\"type\": \"Outputs\", \"features\": [{\"type\": \"ContinuousOutput\", \"key\": \"y\", \"unit\": null, \"objective\": {\"type\": \"MinimizeObjective\", \"w\": 1.0, \"bounds\": [0, 1]}}]}, \"input_preprocessing_specs\": {}, \"dump\": null, \"kernel\": {\"type\": \"ScaleKernel\", \"base_kernel\": {\"type\": \"MaternKernel\", \"ard\": true, \"nu\": 2.5, \"lengthscale_prior\": {\"type\": \"GammaPrior\", \"concentration\": 3.0, \"rate\": 6.0}}, \"outputscale_prior\": {\"type\": \"GammaPrior\", \"concentration\": 2.0, \"rate\": 0.15}}, \"noise_prior\": {\"type\": \"GammaPrior\", \"concentration\": 1.1, \"rate\": 0.05}, \"scaler\": \"NORMALIZE\"}]}, \"acquisition_function\": {\"type\": \"qNEI\"}}'"
      ]
     },
     "execution_count": 5,
     "metadata": {},
     "output_type": "execute_result"
    }
   ],
>>>>>>> 6f4a0cf0
   "source": [
    "# setup the data model\n",
    "strategy_data = SoboStrategyDataModel(domain=benchmark.domain, acquisition_function=qNEI())\n",
    "\n",
    "# we generate the json spec\n",
    "jspec = strategy_data.json()\n",
    "\n",
    "jspec"
   ]
  },
  {
   "attachments": {},
   "cell_type": "markdown",
   "metadata": {},
   "source": [
    "As SOBO is a predictive strategy, training data has to be provided before candidated can be requested. "
   ]
  },
  {
   "cell_type": "code",
<<<<<<< HEAD
   "execution_count": null,
   "metadata": {},
   "outputs": [],
=======
   "execution_count": 6,
   "metadata": {},
   "outputs": [
    {
     "data": {
      "text/plain": [
       "[Candidate(inputValues={'x_1': InputValue(value=1.996188880409116), 'x_2': InputValue(value=6.0)}, outputValues={'y': OutputValue(predictedValue=1.0471829609699341, standardDeviation=120.62865978352136, objective=-1.0471829609699341)}),\n",
       " Candidate(inputValues={'x_1': InputValue(value=4.870103412875196), 'x_2': InputValue(value=6.0)}, outputValues={'y': OutputValue(predictedValue=111.42409857106762, standardDeviation=233.52292562204042, objective=-111.42409857106762)})]"
      ]
     },
     "execution_count": 6,
     "metadata": {},
     "output_type": "execute_result"
    }
   ],
>>>>>>> 6f4a0cf0
   "source": [
    "# load it\n",
    "strategy_data = parse_obj_as(AnyStrategy, json.loads(jspec))\n",
    "\n",
    "# map it\n",
    "strategy = stategies.map(strategy_data)\n",
    "\n",
    "# tell it the pending candidates if present\n",
    "if pending_candidates is not None:\n",
    "    strategy.add_candidates(pending_candidates)\n",
    "\n",
    "# tell it\n",
    "strategy.tell(experiments=experiments)\n",
    "\n",
    "# ask it\n",
    "df_candidates = strategy.ask(candidate_count=2)\n",
    "\n",
    "# transform to spec\n",
    "candidates = strategy.to_candidates(df_candidates)\n",
    "\n",
    "candidates"
   ]
  },
  {
   "attachments": {},
   "cell_type": "markdown",
   "metadata": {},
   "source": [
    "We can also save the trained models of the strategy, for more info look at the `model_serial.ipynb` notebook. It could be that the `dumps` command fails here. But this is already fixed in the main branch of the `linear_operator` package, and if not yet, it should be available in main soon."
   ]
  },
  {
   "cell_type": "code",
<<<<<<< HEAD
   "execution_count": null,
=======
   "execution_count": 7,
>>>>>>> 6f4a0cf0
   "metadata": {},
   "outputs": [],
   "source": [
    "jsurrogate_spec = strategy_data.surrogate_specs.surrogates[0].json()\n",
    "dump = strategy.surrogate_specs.surrogates[0].dumps()"
   ]
  },
  {
   "attachments": {},
   "cell_type": "markdown",
   "metadata": {},
   "source": [
    "## MOBO Strategy\n",
    "\n",
    "As example for a multiobjective strategy we are using here the Qnehvi stratey. Related strategies would be Qparego, MultiplicativeSobo etc. To use it, we have to first generate a multiobjective domain."
   ]
  },
  {
   "cell_type": "code",
<<<<<<< HEAD
   "execution_count": null,
=======
   "execution_count": 8,
>>>>>>> 6f4a0cf0
   "metadata": {},
   "outputs": [],
   "source": [
    "benchmark = DTLZ2(dim=6)\n",
    "samples = benchmark.domain.inputs.sample(n=20)\n",
    "experiments = benchmark.f(samples, return_complete=True)\n",
    "pending_candidates = benchmark.domain.inputs.sample(2)\n"
   ]
  },
  {
   "attachments": {},
   "cell_type": "markdown",
   "metadata": {},
   "source": [
    "Now the strategy spec is setup. Note that we can define there exactly which model to use."
   ]
  },
  {
   "cell_type": "code",
<<<<<<< HEAD
   "execution_count": null,
   "metadata": {},
   "outputs": [],
=======
   "execution_count": 9,
   "metadata": {},
   "outputs": [
    {
     "data": {
      "text/plain": [
       "'{\"type\": \"QnehviStrategy\", \"domain\": {\"type\": \"Domain\", \"inputs\": {\"type\": \"Inputs\", \"features\": [{\"type\": \"ContinuousInput\", \"key\": \"x_0\", \"unit\": null, \"bounds\": [0.0, 1.0], \"stepsize\": null}, {\"type\": \"ContinuousInput\", \"key\": \"x_1\", \"unit\": null, \"bounds\": [0.0, 1.0], \"stepsize\": null}, {\"type\": \"ContinuousInput\", \"key\": \"x_2\", \"unit\": null, \"bounds\": [0.0, 1.0], \"stepsize\": null}, {\"type\": \"ContinuousInput\", \"key\": \"x_3\", \"unit\": null, \"bounds\": [0.0, 1.0], \"stepsize\": null}, {\"type\": \"ContinuousInput\", \"key\": \"x_4\", \"unit\": null, \"bounds\": [0.0, 1.0], \"stepsize\": null}, {\"type\": \"ContinuousInput\", \"key\": \"x_5\", \"unit\": null, \"bounds\": [0.0, 1.0], \"stepsize\": null}]}, \"outputs\": {\"type\": \"Outputs\", \"features\": [{\"type\": \"ContinuousOutput\", \"key\": \"f_0\", \"unit\": null, \"objective\": {\"type\": \"MinimizeObjective\", \"w\": 1.0, \"bounds\": [0, 1]}}, {\"type\": \"ContinuousOutput\", \"key\": \"f_1\", \"unit\": null, \"objective\": {\"type\": \"MinimizeObjective\", \"w\": 1.0, \"bounds\": [0, 1]}}]}, \"constraints\": {\"type\": \"Constraints\", \"constraints\": []}}, \"seed\": 471, \"num_sobol_samples\": 512, \"num_restarts\": 8, \"num_raw_samples\": 1024, \"descriptor_method\": \"EXHAUSTIVE\", \"categorical_method\": \"EXHAUSTIVE\", \"discrete_method\": \"EXHAUSTIVE\", \"surrogate_specs\": {\"surrogates\": [{\"type\": \"SingleTaskGPSurrogate\", \"inputs\": {\"type\": \"Inputs\", \"features\": [{\"type\": \"ContinuousInput\", \"key\": \"x_0\", \"unit\": null, \"bounds\": [0.0, 1.0], \"stepsize\": null}, {\"type\": \"ContinuousInput\", \"key\": \"x_1\", \"unit\": null, \"bounds\": [0.0, 1.0], \"stepsize\": null}, {\"type\": \"ContinuousInput\", \"key\": \"x_2\", \"unit\": null, \"bounds\": [0.0, 1.0], \"stepsize\": null}, {\"type\": \"ContinuousInput\", \"key\": \"x_3\", \"unit\": null, \"bounds\": [0.0, 1.0], \"stepsize\": null}, {\"type\": \"ContinuousInput\", \"key\": \"x_4\", \"unit\": null, \"bounds\": [0.0, 1.0], \"stepsize\": null}, {\"type\": \"ContinuousInput\", \"key\": \"x_5\", \"unit\": null, \"bounds\": [0.0, 1.0], \"stepsize\": null}]}, \"outputs\": {\"type\": \"Outputs\", \"features\": [{\"type\": \"ContinuousOutput\", \"key\": \"f_0\", \"unit\": null, \"objective\": {\"type\": \"MinimizeObjective\", \"w\": 1.0, \"bounds\": [0, 1]}}]}, \"input_preprocessing_specs\": {}, \"dump\": null, \"kernel\": {\"type\": \"ScaleKernel\", \"base_kernel\": {\"type\": \"RBFKernel\", \"ard\": false, \"lengthscale_prior\": null}, \"outputscale_prior\": null}, \"noise_prior\": {\"type\": \"GammaPrior\", \"concentration\": 1.1, \"rate\": 0.05}, \"scaler\": \"NORMALIZE\"}, {\"type\": \"SingleTaskGPSurrogate\", \"inputs\": {\"type\": \"Inputs\", \"features\": [{\"type\": \"ContinuousInput\", \"key\": \"x_0\", \"unit\": null, \"bounds\": [0.0, 1.0], \"stepsize\": null}, {\"type\": \"ContinuousInput\", \"key\": \"x_1\", \"unit\": null, \"bounds\": [0.0, 1.0], \"stepsize\": null}, {\"type\": \"ContinuousInput\", \"key\": \"x_2\", \"unit\": null, \"bounds\": [0.0, 1.0], \"stepsize\": null}, {\"type\": \"ContinuousInput\", \"key\": \"x_3\", \"unit\": null, \"bounds\": [0.0, 1.0], \"stepsize\": null}, {\"type\": \"ContinuousInput\", \"key\": \"x_4\", \"unit\": null, \"bounds\": [0.0, 1.0], \"stepsize\": null}, {\"type\": \"ContinuousInput\", \"key\": \"x_5\", \"unit\": null, \"bounds\": [0.0, 1.0], \"stepsize\": null}]}, \"outputs\": {\"type\": \"Outputs\", \"features\": [{\"type\": \"ContinuousOutput\", \"key\": \"f_1\", \"unit\": null, \"objective\": {\"type\": \"MinimizeObjective\", \"w\": 1.0, \"bounds\": [0, 1]}}]}, \"input_preprocessing_specs\": {}, \"dump\": null, \"kernel\": {\"type\": \"ScaleKernel\", \"base_kernel\": {\"type\": \"MaternKernel\", \"ard\": true, \"nu\": 2.5, \"lengthscale_prior\": {\"type\": \"GammaPrior\", \"concentration\": 3.0, \"rate\": 6.0}}, \"outputscale_prior\": {\"type\": \"GammaPrior\", \"concentration\": 2.0, \"rate\": 0.15}}, \"noise_prior\": {\"type\": \"GammaPrior\", \"concentration\": 1.1, \"rate\": 0.05}, \"scaler\": \"NORMALIZE\"}]}, \"ref_point\": null, \"alpha\": 0.0}'"
      ]
     },
     "execution_count": 9,
     "metadata": {},
     "output_type": "execute_result"
    }
   ],
>>>>>>> 6f4a0cf0
   "source": [
    "# setup the data model\n",
    "strategy_data = QnehviStrategyDataModel(\n",
    "    domain=benchmark.domain,\n",
    "    surrogate_specs=BotorchSurrogates(\n",
    "        surrogates=[\n",
    "            SingleTaskGPSurrogate(\n",
    "                inputs=benchmark.domain.inputs,\n",
    "                outputs=Outputs(features=[benchmark.domain.outputs[0]]),\n",
    "                kernel=ScaleKernel(base_kernel=RBFKernel(ard=False))\n",
    "            )\n",
    "        ]\n",
    "    )\n",
    ")\n",
    "\n",
    "# we generate the json spec\n",
    "jspec = strategy_data.json()\n",
    "\n",
    "jspec"
   ]
  },
  {
   "attachments": {},
   "cell_type": "markdown",
   "metadata": {},
   "source": [
    "Generate the candidates."
   ]
  },
  {
   "cell_type": "code",
<<<<<<< HEAD
   "execution_count": null,
   "metadata": {},
   "outputs": [],
=======
   "execution_count": 10,
   "metadata": {},
   "outputs": [
    {
     "data": {
      "text/plain": [
       "[Candidate(inputValues={'x_0': InputValue(value=1.0), 'x_1': InputValue(value=0.0), 'x_2': InputValue(value=0.0), 'x_3': InputValue(value=1.0), 'x_4': InputValue(value=0.0), 'x_5': InputValue(value=1.0)}, outputValues={'f_0': OutputValue(predictedValue=0.05837048644034282, standardDeviation=0.18559375905314565, objective=-0.05837048644034282), 'f_1': OutputValue(predictedValue=1.097383607430488, standardDeviation=0.3443568727244193, objective=-1.097383607430488)})]"
      ]
     },
     "execution_count": 10,
     "metadata": {},
     "output_type": "execute_result"
    }
   ],
>>>>>>> 6f4a0cf0
   "source": [
    "# load it\n",
    "strategy_data = parse_obj_as(AnyStrategy, json.loads(jspec))\n",
    "\n",
    "# map it\n",
    "strategy = stategies.map(strategy_data)\n",
    "\n",
    "# tell it the pending candidates if available\n",
    "if pending_candidates is not None:\n",
    "    strategy.add_candidates(pending_candidates)\n",
    "\n",
    "# tell it\n",
    "strategy.tell(experiments=experiments)\n",
    "\n",
    "# ask it\n",
    "df_candidates = strategy.ask(candidate_count=1)\n",
    "\n",
    "# transform to spec\n",
    "candidates = strategy.to_candidates(df_candidates)\n",
    "\n",
    "candidates"
   ]
  },
  {
   "attachments": {},
   "cell_type": "markdown",
   "metadata": {},
   "source": [
    "To fill the model info section accordingly, the following snippet has to be executed for every surrogate, incldung saving the actual models."
   ]
  },
  {
   "cell_type": "code",
<<<<<<< HEAD
   "execution_count": null,
=======
   "execution_count": 11,
>>>>>>> 6f4a0cf0
   "metadata": {},
   "outputs": [],
   "source": [
    "class TestMethod(BaseModel):\n",
    "    type: str\n",
    "\n",
    "class CrossValidation(TestMethod):\n",
    "    type: Literal[\"CrossValidation\"] = \"CrossValidation\"\n",
    "    foldCount: int\n",
    "\n",
    "\n",
    "for i in range(len(strategy_data.surrogate_specs.surrogates)):\n",
    "    surrogate_data = strategy_data.surrogate_specs.surrogates[i]\n",
    "    surrogate = strategy.surrogate_specs.surrogates[i]\n",
    "    # get the spec\n",
    "    jsurrogate_spec = surrogate_data.json()\n",
    "    # get the dump\n",
    "    dump = surrogate.dumps()\n",
    "    # do the cross validation, only if we have a trainable model under the hood\n",
    "    if isinstance(surrogate,TrainableSurrogate):\n",
    "        cv_train, cv_test, _ = surrogate.cross_validate(strategy.experiments, folds=5)\n",
    "        # transform the bofire objects to the backend objects\n",
    "        testMethod = CrossValidation(foldCount=5)\n",
    "        cvResultsTrain = CvResults2CrossValidationValues(cv_train)\n",
    "        cvResultsTest = CvResults2CrossValidationValues(cv_test)\n",
    "        metricsTrain = {surrogate.outputs[0].key: cv_train.get_metrics(combine_folds=False).describe().loc[\"mean\"].to_dict()}\n",
    "        metricsTest = {surrogate.outputs[0].key: cv_test.get_metrics(combine_folds=True).describe().loc[\"mean\"].to_dict()}\n",
    "        # save to backend\n",
    "        # - jsurrogate_spec\n",
    "        # - dump\n",
    "        # - testMethod\n",
    "        # - cvResultsTrain\n",
    "        # - cvResultsTest\n",
    "        # - metricsTrain\n",
    "        # - metricsTest"
   ]
  },
  {
   "cell_type": "code",
   "execution_count": null,
   "metadata": {},
   "outputs": [],
   "source": []
  }
 ],
 "metadata": {
  "kernelspec": {
   "display_name": "bofire_devel",
   "language": "python",
   "name": "python3"
  },
  "language_info": {
   "codemirror_mode": {
    "name": "ipython",
    "version": 3
   },
   "file_extension": ".py",
   "mimetype": "text/x-python",
   "name": "python",
   "nbconvert_exporter": "python",
   "pygments_lexer": "ipython3",
<<<<<<< HEAD
   "version": "3.10.9"
=======
   "version": "3.9.16"
  },
  "orig_nbformat": 4,
  "vscode": {
   "interpreter": {
    "hash": "b9bdc9e617e457afdaedd2563eddde9c04c87768cb2f63795a1786b83528ca68"
   }
>>>>>>> 6f4a0cf0
  }
 },
 "nbformat": 4,
 "nbformat_minor": 2
}<|MERGE_RESOLUTION|>--- conflicted
+++ resolved
@@ -53,11 +53,7 @@
   },
   {
    "cell_type": "code",
-<<<<<<< HEAD
-   "execution_count": null,
-=======
-   "execution_count": 2,
->>>>>>> 6f4a0cf0
+   "execution_count": null,
    "metadata": {},
    "outputs": [],
    "source": [
@@ -84,26 +80,9 @@
   },
   {
    "cell_type": "code",
-<<<<<<< HEAD
-   "execution_count": null,
-   "metadata": {},
-   "outputs": [],
-=======
-   "execution_count": 3,
-   "metadata": {},
-   "outputs": [
-    {
-     "data": {
-      "text/plain": [
-       "'{\"type\": \"RandomStrategy\", \"domain\": {\"type\": \"Domain\", \"inputs\": {\"type\": \"Inputs\", \"features\": [{\"type\": \"ContinuousInput\", \"key\": \"x_1\", \"unit\": null, \"bounds\": [-6.0, 6.0], \"stepsize\": null}, {\"type\": \"ContinuousInput\", \"key\": \"x_2\", \"unit\": null, \"bounds\": [-6.0, 6.0], \"stepsize\": null}]}, \"outputs\": {\"type\": \"Outputs\", \"features\": []}, \"constraints\": {\"type\": \"Constraints\", \"constraints\": []}}, \"seed\": 814}'"
-      ]
-     },
-     "execution_count": 3,
-     "metadata": {},
-     "output_type": "execute_result"
-    }
-   ],
->>>>>>> 6f4a0cf0
+   "execution_count": null,
+   "metadata": {},
+   "outputs": [],
    "source": [
     "# setup the data model\n",
     "domain = Domain(inputs=benchmark.domain.inputs)\n",
@@ -117,30 +96,9 @@
   },
   {
    "cell_type": "code",
-<<<<<<< HEAD
-   "execution_count": null,
-   "metadata": {},
-   "outputs": [],
-=======
-   "execution_count": 4,
-   "metadata": {},
-   "outputs": [
-    {
-     "data": {
-      "text/plain": [
-       "[Candidate(inputValues={'x_1': InputValue(value=2.391275372060866), 'x_2': InputValue(value=3.840747424614616)}, outputValues=None),\n",
-       " Candidate(inputValues={'x_1': InputValue(value=1.8419027332213282), 'x_2': InputValue(value=4.827080285159006)}, outputValues=None),\n",
-       " Candidate(inputValues={'x_1': InputValue(value=-5.558958182612878), 'x_2': InputValue(value=2.4506064409669825)}, outputValues=None),\n",
-       " Candidate(inputValues={'x_1': InputValue(value=-1.7856176259776593), 'x_2': InputValue(value=-3.1395668087949895)}, outputValues=None),\n",
-       " Candidate(inputValues={'x_1': InputValue(value=-3.19041491386414), 'x_2': InputValue(value=-5.4106947354567225)}, outputValues=None)]"
-      ]
-     },
-     "execution_count": 4,
-     "metadata": {},
-     "output_type": "execute_result"
-    }
-   ],
->>>>>>> 6f4a0cf0
+   "execution_count": null,
+   "metadata": {},
+   "outputs": [],
    "source": [
     "# load it\n",
     "strategy_data = parse_obj_as(AnyStrategy, json.loads(jspec))\n",
@@ -175,26 +133,9 @@
   },
   {
    "cell_type": "code",
-<<<<<<< HEAD
-   "execution_count": null,
-   "metadata": {},
-   "outputs": [],
-=======
-   "execution_count": 5,
-   "metadata": {},
-   "outputs": [
-    {
-     "data": {
-      "text/plain": [
-       "'{\"type\": \"SoboStrategy\", \"domain\": {\"type\": \"Domain\", \"inputs\": {\"type\": \"Inputs\", \"features\": [{\"type\": \"ContinuousInput\", \"key\": \"x_1\", \"unit\": null, \"bounds\": [-6.0, 6.0], \"stepsize\": null}, {\"type\": \"ContinuousInput\", \"key\": \"x_2\", \"unit\": null, \"bounds\": [-6.0, 6.0], \"stepsize\": null}]}, \"outputs\": {\"type\": \"Outputs\", \"features\": [{\"type\": \"ContinuousOutput\", \"key\": \"y\", \"unit\": null, \"objective\": {\"type\": \"MinimizeObjective\", \"w\": 1.0, \"bounds\": [0, 1]}}]}, \"constraints\": {\"type\": \"Constraints\", \"constraints\": []}}, \"seed\": 564, \"num_sobol_samples\": 512, \"num_restarts\": 8, \"num_raw_samples\": 1024, \"descriptor_method\": \"EXHAUSTIVE\", \"categorical_method\": \"EXHAUSTIVE\", \"discrete_method\": \"EXHAUSTIVE\", \"surrogate_specs\": {\"surrogates\": [{\"type\": \"SingleTaskGPSurrogate\", \"inputs\": {\"type\": \"Inputs\", \"features\": [{\"type\": \"ContinuousInput\", \"key\": \"x_1\", \"unit\": null, \"bounds\": [-6.0, 6.0], \"stepsize\": null}, {\"type\": \"ContinuousInput\", \"key\": \"x_2\", \"unit\": null, \"bounds\": [-6.0, 6.0], \"stepsize\": null}]}, \"outputs\": {\"type\": \"Outputs\", \"features\": [{\"type\": \"ContinuousOutput\", \"key\": \"y\", \"unit\": null, \"objective\": {\"type\": \"MinimizeObjective\", \"w\": 1.0, \"bounds\": [0, 1]}}]}, \"input_preprocessing_specs\": {}, \"dump\": null, \"kernel\": {\"type\": \"ScaleKernel\", \"base_kernel\": {\"type\": \"MaternKernel\", \"ard\": true, \"nu\": 2.5, \"lengthscale_prior\": {\"type\": \"GammaPrior\", \"concentration\": 3.0, \"rate\": 6.0}}, \"outputscale_prior\": {\"type\": \"GammaPrior\", \"concentration\": 2.0, \"rate\": 0.15}}, \"noise_prior\": {\"type\": \"GammaPrior\", \"concentration\": 1.1, \"rate\": 0.05}, \"scaler\": \"NORMALIZE\"}]}, \"acquisition_function\": {\"type\": \"qNEI\"}}'"
-      ]
-     },
-     "execution_count": 5,
-     "metadata": {},
-     "output_type": "execute_result"
-    }
-   ],
->>>>>>> 6f4a0cf0
+   "execution_count": null,
+   "metadata": {},
+   "outputs": [],
    "source": [
     "# setup the data model\n",
     "strategy_data = SoboStrategyDataModel(domain=benchmark.domain, acquisition_function=qNEI())\n",
@@ -215,27 +156,9 @@
   },
   {
    "cell_type": "code",
-<<<<<<< HEAD
-   "execution_count": null,
-   "metadata": {},
-   "outputs": [],
-=======
-   "execution_count": 6,
-   "metadata": {},
-   "outputs": [
-    {
-     "data": {
-      "text/plain": [
-       "[Candidate(inputValues={'x_1': InputValue(value=1.996188880409116), 'x_2': InputValue(value=6.0)}, outputValues={'y': OutputValue(predictedValue=1.0471829609699341, standardDeviation=120.62865978352136, objective=-1.0471829609699341)}),\n",
-       " Candidate(inputValues={'x_1': InputValue(value=4.870103412875196), 'x_2': InputValue(value=6.0)}, outputValues={'y': OutputValue(predictedValue=111.42409857106762, standardDeviation=233.52292562204042, objective=-111.42409857106762)})]"
-      ]
-     },
-     "execution_count": 6,
-     "metadata": {},
-     "output_type": "execute_result"
-    }
-   ],
->>>>>>> 6f4a0cf0
+   "execution_count": null,
+   "metadata": {},
+   "outputs": [],
    "source": [
     "# load it\n",
     "strategy_data = parse_obj_as(AnyStrategy, json.loads(jspec))\n",
@@ -269,11 +192,7 @@
   },
   {
    "cell_type": "code",
-<<<<<<< HEAD
-   "execution_count": null,
-=======
-   "execution_count": 7,
->>>>>>> 6f4a0cf0
+   "execution_count": null,
    "metadata": {},
    "outputs": [],
    "source": [
@@ -293,11 +212,7 @@
   },
   {
    "cell_type": "code",
-<<<<<<< HEAD
-   "execution_count": null,
-=======
-   "execution_count": 8,
->>>>>>> 6f4a0cf0
+   "execution_count": null,
    "metadata": {},
    "outputs": [],
    "source": [
@@ -317,26 +232,9 @@
   },
   {
    "cell_type": "code",
-<<<<<<< HEAD
-   "execution_count": null,
-   "metadata": {},
-   "outputs": [],
-=======
-   "execution_count": 9,
-   "metadata": {},
-   "outputs": [
-    {
-     "data": {
-      "text/plain": [
-       "'{\"type\": \"QnehviStrategy\", \"domain\": {\"type\": \"Domain\", \"inputs\": {\"type\": \"Inputs\", \"features\": [{\"type\": \"ContinuousInput\", \"key\": \"x_0\", \"unit\": null, \"bounds\": [0.0, 1.0], \"stepsize\": null}, {\"type\": \"ContinuousInput\", \"key\": \"x_1\", \"unit\": null, \"bounds\": [0.0, 1.0], \"stepsize\": null}, {\"type\": \"ContinuousInput\", \"key\": \"x_2\", \"unit\": null, \"bounds\": [0.0, 1.0], \"stepsize\": null}, {\"type\": \"ContinuousInput\", \"key\": \"x_3\", \"unit\": null, \"bounds\": [0.0, 1.0], \"stepsize\": null}, {\"type\": \"ContinuousInput\", \"key\": \"x_4\", \"unit\": null, \"bounds\": [0.0, 1.0], \"stepsize\": null}, {\"type\": \"ContinuousInput\", \"key\": \"x_5\", \"unit\": null, \"bounds\": [0.0, 1.0], \"stepsize\": null}]}, \"outputs\": {\"type\": \"Outputs\", \"features\": [{\"type\": \"ContinuousOutput\", \"key\": \"f_0\", \"unit\": null, \"objective\": {\"type\": \"MinimizeObjective\", \"w\": 1.0, \"bounds\": [0, 1]}}, {\"type\": \"ContinuousOutput\", \"key\": \"f_1\", \"unit\": null, \"objective\": {\"type\": \"MinimizeObjective\", \"w\": 1.0, \"bounds\": [0, 1]}}]}, \"constraints\": {\"type\": \"Constraints\", \"constraints\": []}}, \"seed\": 471, \"num_sobol_samples\": 512, \"num_restarts\": 8, \"num_raw_samples\": 1024, \"descriptor_method\": \"EXHAUSTIVE\", \"categorical_method\": \"EXHAUSTIVE\", \"discrete_method\": \"EXHAUSTIVE\", \"surrogate_specs\": {\"surrogates\": [{\"type\": \"SingleTaskGPSurrogate\", \"inputs\": {\"type\": \"Inputs\", \"features\": [{\"type\": \"ContinuousInput\", \"key\": \"x_0\", \"unit\": null, \"bounds\": [0.0, 1.0], \"stepsize\": null}, {\"type\": \"ContinuousInput\", \"key\": \"x_1\", \"unit\": null, \"bounds\": [0.0, 1.0], \"stepsize\": null}, {\"type\": \"ContinuousInput\", \"key\": \"x_2\", \"unit\": null, \"bounds\": [0.0, 1.0], \"stepsize\": null}, {\"type\": \"ContinuousInput\", \"key\": \"x_3\", \"unit\": null, \"bounds\": [0.0, 1.0], \"stepsize\": null}, {\"type\": \"ContinuousInput\", \"key\": \"x_4\", \"unit\": null, \"bounds\": [0.0, 1.0], \"stepsize\": null}, {\"type\": \"ContinuousInput\", \"key\": \"x_5\", \"unit\": null, \"bounds\": [0.0, 1.0], \"stepsize\": null}]}, \"outputs\": {\"type\": \"Outputs\", \"features\": [{\"type\": \"ContinuousOutput\", \"key\": \"f_0\", \"unit\": null, \"objective\": {\"type\": \"MinimizeObjective\", \"w\": 1.0, \"bounds\": [0, 1]}}]}, \"input_preprocessing_specs\": {}, \"dump\": null, \"kernel\": {\"type\": \"ScaleKernel\", \"base_kernel\": {\"type\": \"RBFKernel\", \"ard\": false, \"lengthscale_prior\": null}, \"outputscale_prior\": null}, \"noise_prior\": {\"type\": \"GammaPrior\", \"concentration\": 1.1, \"rate\": 0.05}, \"scaler\": \"NORMALIZE\"}, {\"type\": \"SingleTaskGPSurrogate\", \"inputs\": {\"type\": \"Inputs\", \"features\": [{\"type\": \"ContinuousInput\", \"key\": \"x_0\", \"unit\": null, \"bounds\": [0.0, 1.0], \"stepsize\": null}, {\"type\": \"ContinuousInput\", \"key\": \"x_1\", \"unit\": null, \"bounds\": [0.0, 1.0], \"stepsize\": null}, {\"type\": \"ContinuousInput\", \"key\": \"x_2\", \"unit\": null, \"bounds\": [0.0, 1.0], \"stepsize\": null}, {\"type\": \"ContinuousInput\", \"key\": \"x_3\", \"unit\": null, \"bounds\": [0.0, 1.0], \"stepsize\": null}, {\"type\": \"ContinuousInput\", \"key\": \"x_4\", \"unit\": null, \"bounds\": [0.0, 1.0], \"stepsize\": null}, {\"type\": \"ContinuousInput\", \"key\": \"x_5\", \"unit\": null, \"bounds\": [0.0, 1.0], \"stepsize\": null}]}, \"outputs\": {\"type\": \"Outputs\", \"features\": [{\"type\": \"ContinuousOutput\", \"key\": \"f_1\", \"unit\": null, \"objective\": {\"type\": \"MinimizeObjective\", \"w\": 1.0, \"bounds\": [0, 1]}}]}, \"input_preprocessing_specs\": {}, \"dump\": null, \"kernel\": {\"type\": \"ScaleKernel\", \"base_kernel\": {\"type\": \"MaternKernel\", \"ard\": true, \"nu\": 2.5, \"lengthscale_prior\": {\"type\": \"GammaPrior\", \"concentration\": 3.0, \"rate\": 6.0}}, \"outputscale_prior\": {\"type\": \"GammaPrior\", \"concentration\": 2.0, \"rate\": 0.15}}, \"noise_prior\": {\"type\": \"GammaPrior\", \"concentration\": 1.1, \"rate\": 0.05}, \"scaler\": \"NORMALIZE\"}]}, \"ref_point\": null, \"alpha\": 0.0}'"
-      ]
-     },
-     "execution_count": 9,
-     "metadata": {},
-     "output_type": "execute_result"
-    }
-   ],
->>>>>>> 6f4a0cf0
+   "execution_count": null,
+   "metadata": {},
+   "outputs": [],
    "source": [
     "# setup the data model\n",
     "strategy_data = QnehviStrategyDataModel(\n",
@@ -368,26 +266,9 @@
   },
   {
    "cell_type": "code",
-<<<<<<< HEAD
-   "execution_count": null,
-   "metadata": {},
-   "outputs": [],
-=======
-   "execution_count": 10,
-   "metadata": {},
-   "outputs": [
-    {
-     "data": {
-      "text/plain": [
-       "[Candidate(inputValues={'x_0': InputValue(value=1.0), 'x_1': InputValue(value=0.0), 'x_2': InputValue(value=0.0), 'x_3': InputValue(value=1.0), 'x_4': InputValue(value=0.0), 'x_5': InputValue(value=1.0)}, outputValues={'f_0': OutputValue(predictedValue=0.05837048644034282, standardDeviation=0.18559375905314565, objective=-0.05837048644034282), 'f_1': OutputValue(predictedValue=1.097383607430488, standardDeviation=0.3443568727244193, objective=-1.097383607430488)})]"
-      ]
-     },
-     "execution_count": 10,
-     "metadata": {},
-     "output_type": "execute_result"
-    }
-   ],
->>>>>>> 6f4a0cf0
+   "execution_count": null,
+   "metadata": {},
+   "outputs": [],
    "source": [
     "# load it\n",
     "strategy_data = parse_obj_as(AnyStrategy, json.loads(jspec))\n",
@@ -421,11 +302,7 @@
   },
   {
    "cell_type": "code",
-<<<<<<< HEAD
-   "execution_count": null,
-=======
-   "execution_count": 11,
->>>>>>> 6f4a0cf0
+   "execution_count": null,
    "metadata": {},
    "outputs": [],
    "source": [
@@ -487,17 +364,12 @@
    "name": "python",
    "nbconvert_exporter": "python",
    "pygments_lexer": "ipython3",
-<<<<<<< HEAD
-   "version": "3.10.9"
-=======
    "version": "3.9.16"
   },
-  "orig_nbformat": 4,
   "vscode": {
    "interpreter": {
     "hash": "b9bdc9e617e457afdaedd2563eddde9c04c87768cb2f63795a1786b83528ca68"
    }
->>>>>>> 6f4a0cf0
   }
  },
  "nbformat": 4,
