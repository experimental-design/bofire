from abc import abstractmethod
from copy import deepcopy
from typing import Any, Dict, Type

import numpy as np
import pandas as pd
import torch
from botorch.utils.sampling import get_polytope_samples
from pydantic import validate_arguments, validator

from bofire.domain.constraint import (
    Constraint,
    LinearEqualityConstraint,
    LinearInequalityConstraint,
    NChooseKConstraint,
    NonlinearInequalityConstraint,
)
from bofire.domain.domain import Domain
from bofire.domain.feature import (
    CategoricalDescriptorInput,
    CategoricalInput,
    ContinuousInput,
    ContinuousOutput,
    DiscreteInput,
    Feature,
)
from bofire.domain.util import PydanticBaseModel
from bofire.strategies.strategy import (
    validate_constraints,
    validate_features,
    validate_input_feature_count,
)
from bofire.utils.enum import SamplingMethodEnum
from bofire.utils.torch_tools import get_linear_constraints, tkwargs


def apply_nchoosek(samples: pd.DataFrame, constraint: NChooseKConstraint):
    """Apply an NChooseK constraint in place.

    Args:
        samples (pd.DataFrame): Dataframe with samples
        constraint (NChooseKConstraint): NChooseK constraint which should be applied.
    """
    n_zeros = len(constraint.features) - constraint.max_count
    for i in samples.index:
        s = np.random.choice(constraint.features, size=n_zeros, replace=False)
        samples.loc[i, s] = 0


class Sampler(PydanticBaseModel):
    """Base class for sampling methods in BoFire for sampling from constrained input spaces.

    Attributes
        domain (Domain): Domain defining the constrained input space
    """

    domain: Domain

    _validate_constraints = validator("domain", allow_reuse=True)(validate_constraints)
    _validate_features = validator("domain", allow_reuse=True)(validate_features)
    _validate_input_feature_count = validator("domain", allow_reuse=True)(
        validate_input_feature_count
    )

    @validate_arguments
<<<<<<< HEAD
    def ask(self, n: int) -> pd.DataFrame:
        """Generates the samples.

        Args:
            n: number of samples to generate
=======
    def ask(self, n: Tnum_samples, return_all: bool = True) -> pd.DataFrame:
        """Generates the samples. In the case that `NChooseK` constraints are
        present, per combination `n` samples are generated.

        Args:
            n (Tnum_samples): number of samples to generate.
            return_all (bool, optional): If true all `NchooseK` samples
                are generated, else only `n` samples in total. Defaults to True.
>>>>>>> fdd298bf

        Returns:
            Dataframe with samples.
        """
        # handle here NChooseK
        if len(self.domain.cnstrs.get(NChooseKConstraint)) > 0:
            _, unused = self.domain.get_nchoosek_combinations()
            samples = []
            for u in unused:
                # create new domain without the nchoosekconstraints
                domain = deepcopy(self.domain)
                domain.constraints = domain.cnstrs.get(excludes=NChooseKConstraint)
                # fix the unused features
                for key in u:
                    feat = domain.inputs.get_by_key(key=key)
                    assert isinstance(feat, ContinuousInput)
                    feat.lower_bound = 0.0
                    feat.upper_bound = 0.0
                # setup then sampler for this situation
                # todo also pass the other args here
                sampler = self.__class__(
                    domain=domain, **self.get_portable_attributes()
                )
                samples.append(sampler.ask(n=n))
            samples = pd.concat(samples, axis=0, ignore_index=True)
            if return_all:
                return samples
            return samples.sample(n=n, replace=False, ignore_index=True)

        samples = self._sample(n)
        if len(samples) != n:
            raise ValueError(f"expected {n} samples, got {len(samples)}.")
        return self.domain.validate_candidates(samples, only_inputs=True)

    @abstractmethod
<<<<<<< HEAD
    def _sample(self, n: int) -> pd.DataFrame:
=======
    def get_portable_attributes(self) -> Dict[str, Any]:
        """Method to return the attributes to port to a new sampler instance when
        sampling from domains with NchooseK constraints.

        Returns:
            Dict[str, Any]: _description_
        """
        pass

    @abstractmethod
    def _sample(self, n: Tnum_samples) -> pd.DataFrame:
>>>>>>> fdd298bf
        """Abstract method that has to be overwritten in the actual sampler to generate the samples

        Args:
            n (Tnum_samples): number of samples to generate

        Returns:
            pd.DataFrame: Dataframe with samples.
        """
        pass

    @classmethod
    @abstractmethod
    def is_constraint_implemented(cls, my_type: Type[Constraint]) -> bool:
        """Abstract method to check if a specific constraint type is implemented for the sampler

        Args:
            my_type (Type[Constraint]): Constraint class

        Returns:
            bool: True if the constraint type is valid for the strategy chosen, False otherwise
        """
        pass

    @classmethod
    @abstractmethod
    def is_feature_implemented(cls, my_type: Type[Feature]) -> bool:
        """Abstract method to check if a specific feature type is implemented for the sampler

        Args:
            my_type (Type[Feature]): Feature class

        Returns:
            bool: True if the feature type is valid for the strategy chosen, False otherwise
        """
        pass


class PolytopeSampler(Sampler):
    """Sampler that generates samples from a Polytope defined by linear equality and ineqality constraints.

    Attributes:
        domain (Domain): Domain defining the constrained input space
        fallback_sampling_method: SamplingMethodEnum, optional): Method to use for sampling when no
            constraints are present. Defaults to UNIFORM.
    """

<<<<<<< HEAD
    def _sample(self, n: int) -> pd.DataFrame:
=======
    fallback_sampling_method: SamplingMethodEnum = SamplingMethodEnum.UNIFORM

    def _sample(self, n: Tnum_samples) -> pd.DataFrame:
>>>>>>> fdd298bf
        if len(self.domain.constraints) == 0:
            return self.domain.inputs.sample(n, self.fallback_sampling_method)

        # check if we have pseudo fixed features in the linear equality constraints
        # a pseude fixed is a linear euquality constraint with only one feature included
        # this can happen when fixing features when sampling with NChooseK constraints
        eqs = get_linear_constraints(
            domain=self.domain,
            constraint=LinearEqualityConstraint,  # type: ignore
            unit_scaled=False,
        )
        cleaned_eqs = []
        pseudo_fixed = {}
        for eq in eqs:
            if (
                len(eq[0]) == 1
            ):  # only one coefficient, so this is a pseudo fixed feature
                pseudo_fixed[
                    self.domain.inputs.get_keys(ContinuousInput)[eq[0][0]]
                ] = float(eq[2] / eq[1][0])
            else:
                cleaned_eqs.append(eq)

        # we have to map the indices in case of fixed features
        # as we remove all fixed feature for the sampler, we have to adjust the
        # indices in the constraints, here we get the mapper to map original
        # to adjusted indices
        feature_map = {}
        counter = 0
        for i, feat in enumerate(self.domain.get_features(ContinuousInput)):
            if (not feat.is_fixed()) and (feat.key not in pseudo_fixed.keys()):
                feature_map[i] = counter
                counter += 1
        print(feature_map, counter)

        # get the bounds
        lower = [
            feat.lower_bound  # type: ignore
            for feat in self.domain.get_features(ContinuousInput)
            if not feat.is_fixed() and feat.key not in pseudo_fixed.keys()  # type: ignore
        ]
        if len(lower) == 0:
            raise ValueError("Nothing to sample, all is fixed.")
        upper = [
            feat.upper_bound  # type: ignore
            for feat in self.domain.get_features(ContinuousInput)
            if not feat.is_fixed() and feat.key not in pseudo_fixed.keys()  # type: ignore
        ]
        bounds = torch.tensor([lower, upper]).to(**tkwargs)
        assert bounds.shape[-1] == len(feature_map) == counter

        # get the inequality constraints and map features back
        # we also check that only features present in the mapper
        # are present in the constraints
        ineqs = get_linear_constraints(
            domain=self.domain,
            constraint=LinearInequalityConstraint,  # type: ignore
            unit_scaled=False,
        )
        for ineq in ineqs:
            for key, value in feature_map.items():
                if key != value:
                    ineq[0][ineq[0] == key] = value
            assert (
                ineq[0].max() <= counter
            ), "Something went wrong when transforming the linear constraints. Revisit the problem."

        # map the indice of the equality constraints
        for eq in cleaned_eqs:
            for key, value in feature_map.items():
                if key != value:
                    eq[0][eq[0] == key] = value
            assert (
                eq[0].max() <= counter
            ), "Something went wrong when transforming the linear constraints. Revisit the problem."

        # now use the hit and run sampler
        candidates = get_polytope_samples(
            n=n,
            bounds=bounds.to(**tkwargs),
            inequality_constraints=ineqs if len(ineqs) > 0 else None,
            equality_constraints=cleaned_eqs if len(cleaned_eqs) > 0 else None,
            n_burnin=1000,
            # thinning=200
        )

        # check that the random generated candidates are not always the same
        if (candidates.unique(dim=0).shape[0] != n) and (n > 1):
            raise ValueError("Generated candidates are not unique!")

        free_continuals = [
            feat.key
            for feat in self.domain.get_features(ContinuousInput)
            if not feat.is_fixed() and feat.key not in pseudo_fixed.keys()  # type: ignore
        ]

        # setup the output
        samples = pd.DataFrame(
            data=candidates.detach().numpy().reshape(n, len(free_continuals)),
            index=range(n),
            columns=free_continuals,
        )

        # setup the categoricals and discrete ones as uniform sampled vals
        for feat in self.domain.get_features([CategoricalInput, DiscreteInput]):
            samples[feat.key] = feat.sample(n)  # type: ignore

        # setup the fixed continuous ones
        for feat in self.domain.inputs.get_fixed():
            samples[feat.key] = feat.fixed_value()[0]  # type: ignore

        # setup the pseudo fixed ones
        for key, value in pseudo_fixed.items():
            samples[key] = value

        return samples

    @classmethod
    def is_constraint_implemented(cls, my_type: Type[Feature]) -> bool:
        return my_type in [
            LinearInequalityConstraint,
            LinearEqualityConstraint,
            NChooseKConstraint,
        ]

    @classmethod
    def is_feature_implemented(cls, my_type: Type[Feature]) -> bool:
        return my_type in [
            ContinuousInput,
            ContinuousOutput,
            CategoricalInput,
            DiscreteInput,
            CategoricalDescriptorInput,
        ]

    def get_portable_attributes(self) -> Dict[str, Any]:
        return {}


class RejectionSampler(Sampler):
    """Sampler that generates samples via rejection sampling.

    Attributes:
        domain (Domain): Domain defining the constrained input space
        sampling_method (SamplingMethodEnum, optional): Method to generate the base samples. Defaults to UNIFORM.
        num_base_samples (int, optional): Number of base samples to sample in each iteration. Defaults to 1000.
        max_iters (int, optinal): Number of iterations. Defaults to 1000.
    """

    sampling_method: SamplingMethodEnum = SamplingMethodEnum.UNIFORM
    num_base_samples: int = 1000
    max_iters: int = 1000

    def _sample(self, n: int) -> pd.DataFrame:
        if len(self.domain.constraints) == 0:
            return self.domain.inputs.sample(n, self.sampling_method)
        n_iters = 0
        n_found = 0
        valid_samples = []
        while n_found < n:
            if n_iters > self.max_iters:
                raise ValueError("Maximum iterations exceeded in rejection sampling.")
            samples = self.domain.inputs.sample(
                self.num_base_samples, method=self.sampling_method
            )
            valid = self.domain.cnstrs.is_fulfilled(samples)
            n_found += np.sum(valid)
            valid_samples.append(samples[valid])
            n_iters += 1
        return pd.concat(valid_samples, ignore_index=True).iloc[:n]

    def get_portable_attributes(self) -> Dict[str, Any]:
        return {
            "sampling_method": self.sampling_method,
            "num_base_samples": self.num_base_samples,
            "max_iters": self.max_iters,
        }

    @classmethod
    def is_constraint_implemented(cls, my_type: Type[Feature]) -> bool:
        return my_type in [
            LinearInequalityConstraint,
            NonlinearInequalityConstraint,
            NChooseKConstraint,
        ]

    @classmethod
    def is_feature_implemented(cls, my_type: Type[Feature]) -> bool:
        return my_type in [
            ContinuousInput,
            ContinuousOutput,
            DiscreteInput,
            CategoricalInput,
            CategoricalDescriptorInput,
        ]<|MERGE_RESOLUTION|>--- conflicted
+++ resolved
@@ -63,14 +63,7 @@
     )
 
     @validate_arguments
-<<<<<<< HEAD
-    def ask(self, n: int) -> pd.DataFrame:
-        """Generates the samples.
-
-        Args:
-            n: number of samples to generate
-=======
-    def ask(self, n: Tnum_samples, return_all: bool = True) -> pd.DataFrame:
+    def ask(self, n: int, return_all: bool = True) -> pd.DataFrame:
         """Generates the samples. In the case that `NChooseK` constraints are
         present, per combination `n` samples are generated.
 
@@ -78,7 +71,6 @@
             n (Tnum_samples): number of samples to generate.
             return_all (bool, optional): If true all `NchooseK` samples
                 are generated, else only `n` samples in total. Defaults to True.
->>>>>>> fdd298bf
 
         Returns:
             Dataframe with samples.
@@ -114,9 +106,6 @@
         return self.domain.validate_candidates(samples, only_inputs=True)
 
     @abstractmethod
-<<<<<<< HEAD
-    def _sample(self, n: int) -> pd.DataFrame:
-=======
     def get_portable_attributes(self) -> Dict[str, Any]:
         """Method to return the attributes to port to a new sampler instance when
         sampling from domains with NchooseK constraints.
@@ -127,8 +116,7 @@
         pass
 
     @abstractmethod
-    def _sample(self, n: Tnum_samples) -> pd.DataFrame:
->>>>>>> fdd298bf
+    def _sample(self, n: int) -> pd.DataFrame:
         """Abstract method that has to be overwritten in the actual sampler to generate the samples
 
         Args:
@@ -175,13 +163,9 @@
             constraints are present. Defaults to UNIFORM.
     """
 
-<<<<<<< HEAD
+    fallback_sampling_method: SamplingMethodEnum = SamplingMethodEnum.UNIFORM
+
     def _sample(self, n: int) -> pd.DataFrame:
-=======
-    fallback_sampling_method: SamplingMethodEnum = SamplingMethodEnum.UNIFORM
-
-    def _sample(self, n: Tnum_samples) -> pd.DataFrame:
->>>>>>> fdd298bf
         if len(self.domain.constraints) == 0:
             return self.domain.inputs.sample(n, self.fallback_sampling_method)
 
@@ -212,7 +196,7 @@
         feature_map = {}
         counter = 0
         for i, feat in enumerate(self.domain.get_features(ContinuousInput)):
-            if (not feat.is_fixed()) and (feat.key not in pseudo_fixed.keys()):
+            if (not feat.is_fixed()) and (feat.key not in pseudo_fixed.keys()):  # type: ignore
                 feature_map[i] = counter
                 counter += 1
         print(feature_map, counter)
