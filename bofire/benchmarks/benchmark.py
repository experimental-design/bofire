--- conflicted
+++ resolved
@@ -13,9 +13,6 @@
 from bofire.domain.feature import OutputFeature
 from bofire.domain.objective import Objective
 from bofire.strategies.strategy import Strategy
-
-if not os.path.exists("bofire_autosaves"):
-    os.makedirs("bofire_autosaves")
 
 
 # TODO: remove reduction parameter as soon as additive/multiplicative is part of Domain
@@ -80,16 +77,11 @@
     n_candidates_per_proposals: int,
     safe_intervall: int,
 ) -> Tuple[Benchmark, pd.Series]:
-<<<<<<< HEAD
     def autosafe_results(benchmark):
-=======
-    def autosafe_results(benchmark, metric_values: pd.Series):
->>>>>>> 0309d319
         """Safes results into a .json file to prevent data loss during time-expensive optimization runs.
         Autosave should operate every 10 iterations.
 
         Args:
-<<<<<<< HEAD
             benchmark: Benchmark function that is suposed be evaluated.
         """
 
@@ -106,27 +98,6 @@
         parsed_domain = benchmark.domain.experiments.to_json(orient="split")
         with open(filename, "w") as file:
             json.dump(parsed_domain, file)
-=======
-            benchmark:
-            metric values
-        """
-
-        benchmark_name = benchmark.__class__.__name__
-        filename = (
-            "bofire_autosaves/"
-            + str(benchmark_name)
-            + "_run"
-            + str(run_idx + 1)
-            + ".json"
-        )
-
-        exp_dataframe = benchmark.domain.experiments
-        exp_dataframe["hypervolume"] = metric_values
-        parsed = exp_dataframe.to_json(orient="split")
-
-        with open(filename, "w") as file:
-            json.dump(parsed, file)
->>>>>>> 0309d319
 
     if initial_sampler is not None:
         X = initial_sampler(benchmark.domain)
@@ -136,7 +107,7 @@
     strategy = strategy_factory(domain=benchmark.domain)
     metric_values = np.zeros(n_iterations)
     pbar = tqdm(range(n_iterations), position=run_idx)
-    for i_bar, it in zip(pbar, range(n_iterations)):
+    for i in pbar:
         X = strategy.ask(candidate_count=n_candidates_per_proposals)
         X = X[benchmark.domain.inputs.get_keys()]
         Y = benchmark.f(X)
@@ -144,19 +115,12 @@
         # pd.concat() changes datatype of str to np.int32 if column contains whole numbers.
         # colum needs to be converted back to str to be added to the benchmark domain.
         strategy.tell(XY)
-        metric_values[i_bar] = metric(strategy.domain)
+        metric_values[i] = metric(strategy.domain)
         pbar.set_description(
-            f"run {run_idx:02d} with current best {metric_values[i_bar]:0.3f}"
+            f"run {run_idx:02d} with current best {metric_values[i]:0.3f}"
         )
-<<<<<<< HEAD
         if (i + 1) % safe_intervall == 0:
             autosafe_results(benchmark=benchmark)
-=======
-        if it % 10 == 0 and it > 0:
-            autosafe_results(
-                benchmark=benchmark, metric_values=pd.Series(metric_values)
-            )
->>>>>>> 0309d319
     return benchmark, pd.Series(metric_values)
 
 
