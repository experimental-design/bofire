import numpy as np
import pandas as pd
from pydantic.types import PositiveInt

from bofire.benchmarks.benchmark import Benchmark
from bofire.data_models.domain.api import Domain, Inputs, Outputs
from bofire.data_models.features.api import (
    CategoricalDescriptorInput,
    CategoricalInput,
    ContinuousInput,
    ContinuousOutput,
)
from bofire.data_models.objectives.api import MaximizeObjective, MinimizeObjective


class Ackley(Benchmark):
    """Ackley function for testing optimization algorithms
    Virtual experiment corresponds to a function evaluation.
    Examples
    --------
    >>> b = Ackley()
    >>> columns = [v.name for v in b.domain.variables]
    >>> values = [v.bounds[0]+0.1*(v.bounds[1]-v.bounds[0]) for v in b.domain.variables]
    >>> values = np.array(values)
    >>> conditions = DataSet(values, columns=columns)
    >>> results = b.run_experiments(conditions)
    Notes
    -----
    This function is the negated version of https://en.wikipedia.org/wiki/Ackley_function.
    """

    # @validator("validate_categoricals")
    # def validate_categoricals(cls, v, num_categoricals):
    #     if v and num_categoricals ==1:
    #         raise ValueError("num_categories  must be specified if categorical=True")
    #     return v

    def __init__(
        self,
        num_categories: PositiveInt = 3,
        categorical: bool = False,
        descriptor: bool = False,
        dim: PositiveInt = 2,
        lower: float = -32.768,
        upper: float = 32.768,
        best_possible_f: float = 0.0,
        evaluated_points=[],
    ):
        """Initializes benchmark function of type Ackley.

        Args:
            num_categories (PositiveInt, optional): Number of categories. Defaults to 3.
            categorical (bool, optional): Use categorical inputs. Defaults to False.
            descriptor (bool, optional): Use descriptive inputs. Defaults to False.
            dim (PositiveInt, optional): Dimension. Defaults to 2.
            lower (float, optional): Upper boundary. Defaults to -32.768.
            upper (float, optional): Lower boundary. Defaults to 32.768.
            best_possible_f (float, optional): Best possible function value. Defaults to 0.0.
            evaluated_points (list, optional): Evaluated points. Defaults to [].
        """

        self.num_categories = num_categories
        self.categorical = categorical
        self.descriptor = descriptor
        self.dim = dim
        self.lower = lower
        self.upper = upper
        self.best_possible_f = best_possible_f
        self.evaluated_points = evaluated_points

        input_feature_list = []
        # Decision variables
        if self.categorical:
            input_feature_list.append(
                CategoricalInput(
                    key="category",
                    categories=[str(x) for x in range(self.num_categories)],
                )
            )

        if self.descriptor:
            input_feature_list.append(
                CategoricalDescriptorInput(
                    key="descriptor",
                    categories=[str(x) for x in range(self.num_categories)],
                    descriptors=["d1"],
                    values=[[x * 2] for x in range(self.num_categories)],
                )
            )

        # continuous input features
        for d in range(self.dim):
            input_feature_list.append(
                ContinuousInput(key=f"x_{d+1}", bounds=(self.lower, self.upper))
            )

        # Objective
        output_feature = ContinuousOutput(key="y", objective=MaximizeObjective(w=1))

        self._domain = Domain(
            input_features=Inputs(features=input_feature_list),
            output_features=Outputs(features=[output_feature]),
        )

    def _f(self, X: pd.DataFrame, **kwargs) -> pd.DataFrame:
        """Evaluates benchmark function.

        Args:
            X (pd.DataFrame): Input values. Columns are x_1 and x_2

        Returns:
            pd.DataFrame: y values of the function. Columns are y and valid_y.
        """
        a = 20
        b = 0.2
        c = np.pi * 2
        x = np.array([X[f"x_{d+1}"] for d in range(self.dim)])

        c = np.zeros(len(X))
        d = np.zeros(len(X))
        n = self.dim

        if self.categorical:
            # c = pd.to_numeric(X["category"], downcast="float")
            c = X.loc[:, "category"].values.astype(np.float64)
        if self.descriptor:
            d = X.loc[:, "descriptor"].values.astype(np.float64)

        z = x + c + d

        term1 = -a * np.exp(-b * ((1 / n) * np.sum(z**2, axis=0)) ** 0.5)
        term2 = -np.exp((1 / n) * np.sum(np.cos(c * z), axis=0))
        term3 = a + np.exp(1)
        y = term1 + term2 + term3
        Y = pd.DataFrame({"y": y, "valid_y": 1})
        # save evaluated points for plotting
        self.evaluated_points.append(x.tolist())
        return Y

    def get_optima(self) -> pd.DataFrame:
        """Returns positions of optima of the benchmark function.

        Returns:
            pd.DataFrame: x values of optima. Colums are x_1, x_2, y and valid_y
        """
        x = np.zeros((1, self.dim))
        y = 0
        return pd.DataFrame(
            np.c_[x, y],
            columns=self.domain.inputs.get_keys() + self.domain.outputs.get_keys(),
        )


class Himmelblau(Benchmark):
    """Himmelblau function for testing optimization algorithms
    Link to the definition: https://en.wikipedia.org/wiki/Himmelblau%27s_function
    """

    def __init__(self, use_constraints: bool = False):
        """Initialiszes class of type Himmelblau.

        Args:
            best_possible_f (float, optional): Not implemented yet. Defaults to 0.0.
            use_constraints (bool, optional): Whether constraints should be used or not (Not implemented yet.). Defaults to False.

        Raises:
            ValueError: As constraints are not implemeted yet, a True value for use_constraints yields a ValueError.
        """
        self.use_constraints = use_constraints
        input_features = []

<<<<<<< HEAD
        input_features.append(
            ContinuousInput(key="x_1", lower_bound=-6.0, upper_bound=6.0)
        )
        input_features.append(
            ContinuousInput(key="x_2", lower_bound=-6.0, upper_bound=6.0)
        )
=======
        input_features.append(ContinuousInput(key="x_1", bounds=(-4, 4)))
        input_features.append(ContinuousInput(key="x_2", bounds=(-4, 4)))
>>>>>>> d72812d4

        objective = MinimizeObjective(w=1.0)
        output_feature = ContinuousOutput(key="y", objective=objective)
        if self.use_constraints:
            raise ValueError("Not implemented yet!")
        self._domain = Domain(
            input_features=Inputs(features=input_features),
            output_features=Outputs(features=[output_feature]),
        )

    def _f(self, X: pd.DataFrame, **kwargs) -> pd.DataFrame:
        """Evaluates benchmark function.

        Args:
            X (pd.DataFrame): Input values. Columns are x_1 and x_2

        Returns:
            pd.DataFrame: y values of the function. Columns are y and valid_y.
        """
        X_temp = X.eval(
            "y=((x_1**2 + x_2 - 11)**2+(x_1 + x_2**2 -7)**2)", inplace=False
        )
        Y = pd.DataFrame({"y": X_temp["y"], "valid_y": 1})
        return Y

    def get_optima(self) -> pd.DataFrame:
        """Returns positions of optima of the benchmark function.

        Returns:
            pd.DataFrame: x values of optima. Colums are x_1 and x_2
        """
        x = np.array(
            [
                [3.0, 2.0],
                [-2.805118, 3.131312],
                [-3.779310, -3.283186],
                [3.584428, -1.848126],
            ]
        )
        y = np.zeros(4)
        return pd.DataFrame(
            np.c_[x, y],
            columns=self.domain.inputs.get_keys() + self.domain.outputs.get_keys(),
        )<|MERGE_RESOLUTION|>--- conflicted
+++ resolved
@@ -169,17 +169,8 @@
         self.use_constraints = use_constraints
         input_features = []
 
-<<<<<<< HEAD
-        input_features.append(
-            ContinuousInput(key="x_1", lower_bound=-6.0, upper_bound=6.0)
-        )
-        input_features.append(
-            ContinuousInput(key="x_2", lower_bound=-6.0, upper_bound=6.0)
-        )
-=======
-        input_features.append(ContinuousInput(key="x_1", bounds=(-4, 4)))
-        input_features.append(ContinuousInput(key="x_2", bounds=(-4, 4)))
->>>>>>> d72812d4
+        input_features.append(ContinuousInput(key="x_1", bounds=(-6, 6)))
+        input_features.append(ContinuousInput(key="x_2", bounds=(-6, 6)))
 
         objective = MinimizeObjective(w=1.0)
         output_feature = ContinuousOutput(key="y", objective=objective)
