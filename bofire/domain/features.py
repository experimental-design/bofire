--- conflicted
+++ resolved
@@ -1068,9 +1068,6 @@
         Returns:
             pd.DataFrame: Dataframe containing the samples.
         """
-<<<<<<< HEAD
-        return pd.concat([feat.sample(n) for feat in self.features], axis=1)
-=======
         free_features = self.get_free()
         with warnings.catch_warnings():
             warnings.simplefilter("ignore")
@@ -1112,7 +1109,6 @@
                 raise ValueError(f"no col for input feature `{feature.key}`")
             feature.validate_candidental(inputs[feature.key])
         return inputs
->>>>>>> fdd7d50d
 
     def add(self, feature: InputFeature):
         """Add a input feature to the container.
