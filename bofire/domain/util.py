--- conflicted
+++ resolved
@@ -1,8 +1,4 @@
-<<<<<<< HEAD
-from collections.abc import Sequence as abcSequence
-=======
 import collections.abc
->>>>>>> 7e714e71
 from typing import Any, Callable, List, Sequence, Type, Union
 
 import pandas as pd
@@ -106,19 +102,11 @@
     """
     if includes is None:
         includes = []
-<<<<<<< HEAD
-    if not isinstance(includes, abcSequence):
-        includes = [includes]
-    if excludes is None:
-        excludes = []
-    if not isinstance(excludes, abcSequence):
-=======
     if not isinstance(includes, collections.abc.Sequence):
         includes = [includes]
     if excludes is None:
         excludes = []
     if not isinstance(excludes, collections.abc.Sequence):
->>>>>>> 7e714e71
         excludes = [excludes]
 
     if len(includes) == len(excludes) == 0:
