import itertools
from copy import deepcopy
from typing import Dict, List, Optional, Tuple, Type, Union

import numpy as np
import pandas as pd
from pydantic import Field, validator

from bofire.domain.constraints import (
    Constraint,
    Constraints,
    LinearConstraint,
    NChooseKConstraint,
)
from bofire.domain.features import (
    ContinuousInput,
    ContinuousOutput,
    Feature,
    InputFeature,
    InputFeatures,
    OutputFeature,
    OutputFeatures,
)
from bofire.domain.objectives import Objective
from bofire.domain.util import BaseModel, is_numeric


class Domain(BaseModel):

    input_features: Optional[InputFeatures] = Field(
        default_factory=lambda: InputFeatures()
    )
    output_features: Optional[OutputFeatures] = Field(
        default_factory=lambda: OutputFeatures()
    )
    constraints: Optional[Constraints] = Field(default_factory=lambda: Constraints())
    experiments: Optional[pd.DataFrame]
    candidates: Optional[pd.DataFrame]
    """Representation of the optimization problem/domain

    Attributes:
        input_features (List[InputFeature], optional): List of input features. Defaults to [].
        output_features (List[OutputFeature], optional): List of output features. Defaults to [].
        constraints (List[Constraint], optional): List of constraints. Defaults to [].
    """

    @validator("input_features", always=True, pre=True)
    def validate_input_features_list(cls, v, values):
        if isinstance(v, list):
            v = InputFeatures(features=v)
            return v
        if isinstance(v, InputFeature):
            return InputFeatures(features=[v])
        else:
            return v

    @validator("output_features", always=True, pre=True)
    def validate_output_features_list(cls, v, values):
        if isinstance(v, list):
            return OutputFeatures(features=v)
        if isinstance(v, OutputFeature):
            return OutputFeatures(features=[v])
        else:
            return v

    @validator("constraints", always=True, pre=True)
    def validate_constraints_list(cls, v, values):
        if isinstance(v, list):
            return Constraints(constraints=v)
        if isinstance(v, Constraint):
            return Constraints(constraints=[v])
        else:
            return v

    @validator("output_features", always=True)
    def validate_unique_output_feature_keys(cls, v, values):
        """Validates if provided output feature keys are unique

        Args:
            v (List[OutputFeature]): List of all output features of the domain.
            values (List[InputFeature]): Dict containing a list of input features as single entry.

        Raises:
            ValueError: Feature keys are not unique.

        Returns:
            List[OutputFeature]: Returns the list of output features when no error is thrown.
        """
        if "input_features" not in values:
            return v
        features = v + values["input_features"]
        keys = [f.key for f in features]
        if len(set(keys)) != len(keys):
            raise ValueError("feature keys are not unique")
        return v

    @validator("constraints", always=True)
    def validate_constraints(cls, v, values):
        """Validate if all features included in the constraints are also defined as features for the domain.

        Args:
            v (List[Constraint]): List of constraints or empty if no constraints are defined
            values (List[InputFeature]): List of input features of the domain

        Raises:
            ValueError: Feature key in constraint is unknown.

        Returns:
            List[Constraint]: List of constraints defined for the domain
        """
        if "input_features" not in values:
            return v
        keys = [f.key for f in values["input_features"]]
        for c in v:
            if isinstance(c, LinearConstraint) or isinstance(c, NChooseKConstraint):
                for f in c.features:
                    if f not in keys:
                        raise ValueError(f"feature {f} in constraint unknown ({keys})")
        return v

    @validator("constraints", always=True)
    def validate_lower_bounds_in_nchoosek_constraints(cls, v, values):
        """Validate the lower bound as well if the chosen number of allowed features is continuous.

        Args:
            v (List[Constraint]): List of all constraints defined for the domain
            values (List[InputFeature]): _description_

        Returns:
            List[Constraint]: List of constraints defined for the domain
        """
        # gather continuous input_features in dictionary
        continuous_input_features_dict = {}
        for f in values["input_features"]:
            if type(f) is ContinuousInput:
                continuous_input_features_dict[f.key] = f

        # check if unfixed continuous features appearing in NChooseK constraints have lower bound of 0
        for c in v:
            if isinstance(c, NChooseKConstraint):
                for f in c.features:
                    assert (
                        f in continuous_input_features_dict
                    ), f"{f} must be continuous."
                    assert (
                        continuous_input_features_dict[f].lower_bound == 0
                    ), f"lower bound of {f} must be 0 for NChooseK constraint."
        return v

    def to_config(self) -> Dict:
        """Serializables itself to a dictionary.

        Returns:
            Dict: Serialized version of the domain as dictionary.
        """
        config = {
            "input_features": [feat.to_config() for feat in self.input_features],
            "output_features": [feat.to_config() for feat in self.output_features],
            "constraints": [constraint.to_config() for constraint in self.constraints],
        }
        if self.num_experiments > 0:
            config["experiments"] = self.experiments.to_dict()
        if self.num_candidates > 0:
            config["candidates"] = self.candidates.to_dict()
        return config

    @classmethod
    def from_config(cls, config: Dict):
        """Instantiates a `Domain` object from a dictionary created by the `to_config`method.

        Args:
            config (Dict): Serialized version of a domain as dictionary.
        """
        d = cls(
            input_features=[
                Feature.from_config(feat) for feat in config["input_features"]
            ],
            output_features=[
                Feature.from_config(feat) for feat in config["output_features"]
            ],
            constraints=[
                Constraint.from_config(constraint)
                for constraint in config["constraints"]
            ],
        )
        if "experiments" in config.keys():
            d.set_experiments(experiments=config["experiments"])
        if "candidates" in config.keys():
            d.set_candidates(candidates=config["candidates"])
        return d

    def get_feature_reps_df(self) -> pd.DataFrame:
        """Returns a pandas dataframe describing the features contained in the optimization domain."""
        df = pd.DataFrame(
            index=self.get_feature_keys(Feature),
            columns=["Type", "Description"],
            data={
                "Type": [
                    feat.__class__.__name__ for feat in self.get_features(Feature)
                ],
                "Description": [feat.__str__() for feat in self.get_features(Feature)],
            },
        )
        return df

    def get_constraint_reps_df(self):
        """Provides a tabular overwiev of all constraints within the domain

        Returns:
            pd.DataFrame: DataFrame listing all constraints of the domain with a description
        """
        df = pd.DataFrame(
            index=range(len(self.constraints.get())),
            columns=["Type", "Description"],
            data={
                "Type": [feat.__class__.__name__ for feat in self.constraints.get()],
                "Description": [
                    constraint.__str__() for constraint in self.constraints.get()
                ],
            },
        )
        return df

    def get_features(
        self,
        includes: Union[Type, List[Type]] = Feature,
        excludes: Union[Type, List[Type]] = None,
        exact: bool = False,
    ) -> List[Feature]:
        """get features of the domain

        Args:
            includes (Union[Type, List[Type]], optional): Feature class or list of specific feature classes to be returned. Defaults to Feature.
            excludes (Union[Type, List[Type]], optional): Feature class or list of specific feature classes to be excluded from the return. Defaults to None.
            exact (bool, optional): Boolean to distinguish if only the exact class listed in includes and no subclasses inherenting from this class shall be returned. Defaults to False.
            by_attribute (str, optional): If set it is filtered by the attribute specified in by `by_attribute`. Defaults to None.

        Returns:
            List[Feature]: List of features in the domain fitting to the passed requirements.
        """
        return (self.input_features + self.output_features).get(
            includes, excludes, exact
        )

    def get_feature_keys(
        self,
        includes: Union[Type, List[Type]] = Feature,
        excludes: Union[Type, List[Type]] = None,
        exact: bool = False,
    ) -> List[str]:
        """Method to get feature keys of the domain

        Args:
            includes (Union[Type, List[Type]], optional): Feature class or list of specific feature classes to be returned. Defaults to Feature.
            excludes (Union[Type, List[Type]], optional): Feature class or list of specific feature classes to be excluded from the return. Defaults to None.
            exact (bool, optional): Boolean to distinguish if only the exact class listed in includes and no subclasses inherenting from this class shall be returned. Defaults to False.

        Returns:
            List[str]: List of feature keys fitting to the passed requirements.
        """
        return [
            f.key
            for f in self.get_features(
                includes=includes,
                excludes=excludes,
                exact=exact,
            )
        ]

    def get_feature(self, key: str):
        """get a specific feature by its key

        Args:
            key (str): Feature key

        Returns:
            Feature: The feature with the passed key
        """
        return {f.key: f for f in self.input_features + self.output_features}[key]

    def add_constraint(self, constraint: Constraint):
        """Add a constraint to the optimzation domain

        Args:
            constraint (Constraint): object of class Constraint, which is added to the list
        """
        self.constraints.add(constraint)

    def add_feature(self, feature: Feature) -> None:
        """add a feature to list domain.features

        Args:
            feature (Feature): object of class Feature, which is added to the list

        Raises:
            ValueError: if the feature key is already in the domain
            TypeError: if the feature type is neither Input nor Output feature
        """
        if (self.experiments is not None) or (self.candidates is not None):
            raise ValueError(
                "Feature cannot be added as experiments/candidates are already set."
            )
        if feature.key in self.get_feature_keys():
            raise ValueError(f"Feature with key {feature.key} already in domain.")
        if isinstance(feature, InputFeature):
            self.input_features.add(feature)
        elif isinstance(feature, OutputFeature):
            self.output_features.add(feature)
        else:
            raise TypeError(f"Cannot add feature of type {type(feature)}")

    def remove_feature_by_key(self, key):
        """removes a feature from domain indicated by its key

        Args:
            key (str): feature key

        Raises:
            KeyError: when the key is not found in the domain
            ValueError: when more than one feature with key is found
        """
        if (self.experiments is not None) or (self.candidates is not None):
            raise ValueError(
                f"Feature {key} cannot be removed as experiments/candidates are already set."
            )
        input_count = len([f for f in self.input_features if f.key == key])
        output_count = len([f for f in self.output_features if f.key == key])
        if input_count == 0 and output_count == 0:
            raise KeyError(f"no feature with key {key} found")
        if input_count + output_count > 1:
            raise ValueError(f"more than one feature with key {key} found")
        if input_count > 0:
            self.input_features = [f for f in self.input_features if f.key != key]
        if output_count > 0:
            self.output_features = [f for f in self.output_features if f.key != key]

    # getting list of fixed values
    def get_nchoosek_combinations(self):
        """get all possible NChooseK combinations

        Returns:
            Tuple(used_features_list, unused_features_list): used_features_list is a list of lists containing features used in each NChooseK combination.
             unused_features_list is a list of lists containing features unused in each NChooseK combination.
        """

        if len(self.constraints.get(NChooseKConstraint)) == 0:
            used_continuous_features = self.get_feature_keys(ContinuousInput)
            return used_continuous_features, []

        used_features_list_all = []

        # loops through each NChooseK constraint
        for con in self.constraints.get(NChooseKConstraint):
            used_features_list = []

            for n in range(con.min_count, con.max_count + 1):
                used_features_list.extend(itertools.combinations(con.features, n))

            if con.none_also_valid:
                used_features_list.append(tuple([]))

            used_features_list_all.append(used_features_list)

        used_features_list_all = list(
            itertools.product(*used_features_list_all)
        )  # product between NChooseK constraints

        # format into a list of used features
        used_features_list_formatted = []
        for used_features_list in used_features_list_all:

            used_features_list_flattened = [
                item for sublist in used_features_list for item in sublist
            ]
            used_features_list_formatted.append(list(set(used_features_list_flattened)))

        # sort lists
        used_features_list_sorted = []
        for used_features in used_features_list_formatted:
            used_features_list_sorted.append(sorted(used_features))

        # drop duplicates
        used_features_list_no_dup = []
        for used_features in used_features_list_sorted:
            if used_features not in used_features_list_no_dup:
                used_features_list_no_dup.append(used_features)

        # print(f"duplicates dropped: {len(used_features_list_sorted)-len(used_features_list_no_dup)}")

        # remove combinations not fulfilling constraints
        used_features_list_final = []
        for combo in used_features_list_no_dup:
            fulfil_constraints = (
                []
            )  # list of bools tracking if constraints are fulfilled
            for con in self.constraints.get(NChooseKConstraint):
                count = 0  # count of features in combo that are in con.features
                for f in combo:
                    if f in con.features:
                        count += 1
                if count >= con.min_count and count <= con.max_count:
                    fulfil_constraints.append(True)
                elif count == 0 and con.none_also_valid:
                    fulfil_constraints.append(True)
                else:
                    fulfil_constraints.append(False)
            if np.all(fulfil_constraints):
                used_features_list_final.append(combo)

        # print(f"violators dropped: {len(used_features_list_no_dup)-len(used_features_list_final)}")

        # features unused
        features_in_cc = []
        for con in self.constraints.get(NChooseKConstraint):
            features_in_cc.extend(con.features)
        features_in_cc = list(set(features_in_cc))
        features_in_cc.sort()
        unused_features_list = []
        for used_features in used_features_list_final:
            unused_features_list.append(
                [f_key for f_key in features_in_cc if f_key not in used_features]
            )

        # postprocess
        # used_features_list_final2 = []
        # unused_features_list2 = []
        # for used, unused in zip(used_features_list_final,unused_features_list):
        #     if len(used) == 3:
        #         used_features_list_final2.append(used), unused_features_list2.append(unused)

        return used_features_list_final, unused_features_list

    def preprocess_experiments_one_valid_output(
        self,
        output_feature_key: str,
        experiments: Optional[pd.DataFrame] = None,
    ) -> pd.DataFrame:
        """Method to get a dataframe where non-valid entries of the provided output feature are removed

        Args:
            experiments (pd.DataFrame): Dataframe with experimental data
            output_feature_key (str): The feature based on which non-valid entries rows are removed

        Returns:
            pd.DataFrame: Dataframe with all experiments where only valid entries of the specific feature are included
        """
        if experiments is None:
            if self.experiments is not None:
                experiments = self.experiments
            else:
                return None
        clean_exp = experiments.loc[
            (experiments["valid_%s" % output_feature_key] == 1)
            & (experiments[output_feature_key].notna())
        ]
        # clean_exp = clean_exp.dropna()

        return clean_exp

    def preprocess_experiments_all_valid_outputs(
        self,
        experiments: Optional[pd.DataFrame] = None,
        output_feature_keys: Optional[List] = None,
    ) -> pd.DataFrame:
        """Method to get a dataframe where non-valid entries of all output feature are removed

        Args:
            experiments (pd.DataFrame): Dataframe with experimental data
            output_feature_keys (Optional[List], optional): List of output feature keys which should be considered for removal of invalid values. Defaults to None.

        Returns:
            pd.DataFrame: Dataframe with all experiments where only valid entries of the selected features are included
        """
        if experiments is None:
            if self.experiments is not None:
                experiments = self.experiments
            else:
                return None
        if (output_feature_keys is None) or (len(output_feature_keys) == 0):
            output_feature_keys = self.get_feature_keys(OutputFeature)
        else:
            for key in output_feature_keys:
                feat = self.get_feature(key)
                assert isinstance(
                    feat, OutputFeature
                ), f"feat {key} is not an OutputFeature"

        clean_exp = experiments.query(
            " & ".join(["(`valid_%s` > 0)" % key for key in output_feature_keys])
        )
        clean_exp = clean_exp.dropna(subset=output_feature_keys)

        return clean_exp

    def preprocess_experiments_any_valid_output(
        self, experiments: Optional[pd.DataFrame] = None
    ) -> pd.DataFrame:
        """Method to get a dataframe where at least one output feature has a valid entry

        Args:
            experiments (pd.DataFrame): Dataframe with experimental data

        Returns:
            pd.DataFrame: Dataframe with all experiments where at least one output feature has a valid entry
        """
        if experiments is None:
            if self.experiments is not None:
                experiments = self.experiments
            else:
                return None

        output_feature_keys = self.get_feature_keys(OutputFeature)

        # clean_exp = experiments.query(" or ".join(["(valid_%s > 0)" % key for key in output_feature_keys]))
        # clean_exp = clean_exp.query(" or ".join(["%s.notna()" % key for key in output_feature_keys]))

        clean_exp = experiments.query(
            " or ".join(
                [
                    "((`valid_%s` >0) & `%s`.notna())" % (key, key)
                    for key in output_feature_keys
                ]
            )
        )

        return clean_exp

    def coerce_invalids(self, experiments: pd.DataFrame) -> pd.DataFrame:
        """Coerces all invalid output measurements to np.nan

        Args:
            experiments (pd.DataFrame): Dataframe containing experimental data

        Returns:
            pd.DataFrame: coerced dataframe
        """
        # coerce invalid to nan
        for feat in self.get_feature_keys(OutputFeature):
            experiments.loc[experiments[f"valid_{feat}"] == 0, feat] = np.nan
        return experiments

    def aggregate_by_duplicates(
        self, experiments: pd.DataFrame, prec: int, delimiter: str = "-"
    ) -> Tuple[pd.DataFrame, list]:
        """Aggregate the dataframe by duplicate experiments

        Duplicates are identified based on the experiments with the same input features. Continuous input features
        are rounded before identifying the duplicates. Aggregation is performed by taking the average of the
        involved output features.

        Args:
            experiments (pd.DataFrame): Dataframe containing experimental data
            prec (int): Precision of the rounding of the continuous input features
            delimiter (str, optional): Delimiter used when combining the orig. labcodes to a new one. Defaults to "-".

        Returns:
            Tuple[pd.DataFrame, list]: Dataframe holding the aggregated experiments, list of lists holding the labcodes of the duplicates
        """
        # prepare the parent frame
        experiments = self.preprocess_experiments_any_valid_output(experiments).copy()
        if "labcode" not in experiments.columns:
            experiments["labcode"] = [
                str(i + 1).zfill(int(np.ceil(np.log10(experiments.shape[0]))))
                for i in range(experiments.shape[0])
            ]

        # round it
        experiments[self.get_feature_keys(ContinuousInput)] = experiments[
            self.get_feature_keys(ContinuousInput)
        ].round(prec)

        # coerce invalid to nan
        experiments = self.coerce_invalids(experiments)

        # group and aggregate
        agg = {feat: "mean" for feat in self.get_feature_keys(ContinuousOutput)}
        agg["labcode"] = lambda x: delimiter.join(sorted(x.tolist()))
        for feat in self.get_feature_keys(OutputFeature):
            agg[f"valid_{feat}"] = lambda x: 1

        grouped = experiments.groupby(self.get_feature_keys(InputFeature))
        duplicated_labcodes = [
            sorted(group.labcode.values.tolist())
            for _, group in grouped
            if group.shape[0] > 1
        ]

        experiments = grouped.aggregate(agg).reset_index(drop=False)
        for feat in self.get_feature_keys(OutputFeature):
            experiments.loc[experiments[feat].isna(), f"valid_{feat}"] = 0

        experiments = experiments.sort_values(by="labcode")
        experiments = experiments.reset_index(drop=True)
        return experiments, sorted(duplicated_labcodes)

    def validate_experiments(
        self,
        experiments: pd.DataFrame,
        strict: bool = False,
    ) -> pd.DataFrame:
        """checks the experimental data on validity

        Args:
            experiments (pd.DataFrame): Dataframe with experimental data

        Raises:
            ValueError: empty dataframe
            ValueError: the column for a specific feature is missing the provided data
            ValueError: there are labcodes with null value
            ValueError: there are labcodes with nan value
            ValueError: labcodes are not unique
            ValueError: the provided columns do no match to the defined domain
            ValueError: the provided columns do no match to the defined domain
            ValueError: inputFeature with null values
            ValueError: inputFeature with nan values

        Returns:
            pd.DataFrame: The provided dataframe with experimental data
        """

        if len(experiments) == 0:
            raise ValueError("no experiments provided (empty dataframe)")
        # check that each feature is a col
        feature_keys = self.get_feature_keys()
        for feature_key in feature_keys:
            if feature_key not in experiments:
                raise ValueError(f"no col in experiments for feature {feature_key}")
        # add valid_{key} cols if missing
        valid_keys = [
            f"valid_{output_feature_key}"
            for output_feature_key in self.get_feature_keys(OutputFeature)
        ]
        for valid_key in valid_keys:
            if valid_key not in experiments:
                experiments[valid_key] = True
        # check all cols
        expected = feature_keys + valid_keys
        cols = list(experiments.columns)
        # we allow here for a column named labcode used to identify experiments
        if "labcode" in cols:
            # test that labcodes are not na
            if experiments.labcode.isnull().values.any():
                raise ValueError("there are labcodes with null value")
            if experiments.labcode.isna().values.any():
                raise ValueError("there are labcodes with nan value")
            # test that labcodes are distinct
            if len(set(experiments.labcode.values.tolist())) != experiments.shape[0]:
                raise ValueError("labcodes are not unique")
            # we remove the labcode from the cols list to proceed as before
            cols.remove("labcode")
        if len(expected) != len(cols):
            raise ValueError(f"expected the following cols: `{expected}`, got `{cols}`")
        if len(set(expected + cols)) != len(cols):
            raise ValueError(f"expected the following cols: `{expected}`, got `{cols}`")
        # check values of continuous input features
        if experiments[self.get_feature_keys(InputFeature)].isnull().values.any():
            raise ValueError("there are null values")
        if experiments[self.get_feature_keys(InputFeature)].isna().values.any():
            raise ValueError("there are na values")
        # run the individual validators
        for feat in self.get_features(InputFeature):
            feat.validate_experimental(experiments[feat.key], strict=strict)
        return experiments

    def describe_experiments(self, experiments: pd.DataFrame) -> pd.DataFrame:
        """Method to get a tabular overview of how many measurements and how many valid entries are included in the input data for each output feature

        Args:
            experiments (pd.DataFrame): Dataframe with experimental data

        Returns:
            pd.DataFrame: Dataframe with counts how many measurements and how many valid entries are included in the input data for each output feature
        """
        data = {}
        for feat in self.get_feature_keys(OutputFeature):
            data[feat] = [
                experiments.loc[experiments[feat].notna()].shape[0],
                experiments.loc[experiments[feat].notna(), "valid_%s" % feat].sum(),
            ]
        data["all"] = [
            experiments.shape[0],
            self.preprocess_experiments_all_valid_outputs(experiments).shape[0],
        ]
        return pd.DataFrame.from_dict(
            data, orient="index", columns=["measured", "valid"]
        )

    def validate_candidates(
        self, candidates: pd.DataFrame, only_inputs: bool = False
    ) -> pd.DataFrame:
        """Method to check the validty of porposed candidates

        Args:
            candidates (pd.DataFrame): Dataframe with suggested new experiments (candidates)
            only_inputs (bool,optional): If True, only the input columns are validated. Defaults to False.

        Raises:
            ValueError: when a column is missing for a defined input feature
            ValueError: when a column is missing for a defined output feature
            ValueError: when a non-numerical value is proposed
            ValueError: when the constraints are not fulfilled
            ValueError: when an additional column is found

        Returns:
            pd.DataFrame: dataframe with suggested experiments (candidates)
        """
        # check that each input feature has a col and is valid in itself
        for feat in self.get_features(InputFeature):
            if feat.key not in candidates:
                raise ValueError(f"no col for input feature `{feat.key}`")
            feat.validate_candidental(candidates[feat.key])
<<<<<<< HEAD
        # for each continuous output feature with an attached objective object
        for key in self.output_features.get_keys_by_objective(Objective):
            # check that pred, sd, and des cols are specified and numerical
            for col in [f"{key}_pred", f"{key}_sd", f"{key}_des"]:
                if col not in candidates:
                    raise ValueError("missing column {col}")
                if (not is_numeric(candidates[col])) and (
                    not candidates[col].isnull().values.all()
                ):
                    raise ValueError(
                        f"not all values of output feature `{key}` are numerical"
                    )
=======
>>>>>>> 67af7079
        # check if all constraints are fulfilled
        if not self.constraints.is_fulfilled(candidates).all():
            raise ValueError("Constraints not fulfilled.")
<<<<<<< HEAD
        # validate no additional cols exist
        if_count = len(self.get_features(InputFeature))
        of_count = len(self.output_features.get_keys_by_objective(Objective))
        # input features, prediction, standard deviation and reward for each output feature, 3 additional usefull infos: reward, aquisition function, strategy
        if len(candidates.columns) != if_count + 3 * of_count:
            raise ValueError("additional columns found")
=======
        # for each continuous output feature with an attached objective object
        if not only_inputs:
            for key in self.get_output_keys_by_objective(Objective):
                # check that pred, sd, and des cols are specified and numerical
                for col in [f"{key}_pred", f"{key}_sd", f"{key}_des"]:
                    if col not in candidates:
                        raise ValueError("missing column {col}")
                    if (not is_numeric(candidates[col])) and (
                        not candidates[col].isnull().values.all()
                    ):
                        raise ValueError(
                            f"not all values of output feature `{key}` are numerical"
                        )
            # validate no additional cols exist
            if_count = len(self.get_features(InputFeature))
            of_count = len(self.get_outputs_by_objective(Objective))
            # input features, prediction, standard deviation and reward for each output feature, 3 additional usefull infos: reward, aquisition function, strategy
            if len(candidates.columns) != if_count + 3 * of_count:
                raise ValueError("additional columns found")
>>>>>>> 67af7079
        return candidates

    @property
    def experiment_column_names(self):
        """the columns in the experimental dataframe

        Returns:
            List[str]: List of columns in the experiment dataframe (output feature keys + valid_output feature keys)
        """
        return self.get_feature_keys() + [
            f"valid_{output_feature_key}"
            for output_feature_key in self.get_feature_keys(OutputFeature)
        ]

    @property
    def candidate_column_names(self):
        """the columns in the candidate dataframe

        Returns:
            List[str]: List of columns in the candidate dataframe (input feature keys + input feature keys_pred, input feature keys_sd, input feature keys_des)
        """
        return (
            self.get_feature_keys(InputFeature)
            + [
                f"{output_feature_key}_pred"
                for output_feature_key in self.output_features.get_by_key(Objective)
            ]
            + [
                f"{output_feature_key}_sd"
                for output_feature_key in self.output_features.get_by_key(Objective)
            ]
            + [
                f"{output_feature_key}_des"
                for output_feature_key in self.output_features.get_by_key(Objective)
            ]
        )

    def set_candidates(self, candidates: pd.DataFrame):
        candidates = self.validate_candidates(candidates)
        self.candidates = candidates

    def add_candidates(self, candidates: pd.DataFrame):
        candidates = self.validate_candidates(candidates)
        if candidates is None:
            self.candidates = candidates
        else:
            self._candidates = pd.concat(
                (self._candidates, candidates), ignore_index=True
            )

    @property
    def num_candidates(self) -> int:
        if self.candidates is None:
            return 0
        return len(self.experiments)

    def set_experiments(self, experiments: pd.DataFrame):
        experiments = self.validate_experiments(experiments)
        self.experiments = experiments

    def add_experiments(self, experiments: pd.DataFrame):
        experiments = self.validate_experiments(experiments)
        if experiments is None:
            self.experiments = None
        else:
            self.experiments = pd.concat(
                (self.experiments, experiments), ignore_index=True
            )

    @property
    def num_experiments(self) -> int:
        if self.experiments is None:
            return 0
        return len(self.experiments)


def get_subdomain(
    domain: Domain,
    feature_keys: List,
):
    """removes all features not defined as argument creating a subdomain of the provided domain

    Args:
        domain (Domain): the original domain wherefrom a subdomain should be created
        feature_keys (List): List of features that shall be included in the subdomain

    Raises:
        Assert: when in total less than 2 features are provided
        ValueError: when a provided feature key is not present in the provided domain
        Assert: when no output feature is provided
        Assert: when no input feature is provided
        ValueError: _description_

    Returns:
        Domain: A new domain containing only parts of the original domain
    """
    assert len(feature_keys) >= 2, "At least two features have to be provided."
    output_feature_keys = []
    input_feature_keys = []
    subdomain = deepcopy(domain)
    for key in feature_keys:
        try:
            feat = domain.get_feature(key)
        except KeyError:
            raise ValueError(f"Feature {key} not present in domain.")
        if isinstance(feat, InputFeature):
            input_feature_keys.append(key)
        else:
            output_feature_keys.append(key)
    assert (
        len(output_feature_keys) > 0
    ), "At least one output feature has to be provided."
    assert len(input_feature_keys) > 0, "At least one input feature has to be provided."
    # loop over constraints and make sure that all features used in constraints are in the input_feature_keys
    for c in domain.constraints:
        for key in c.features:
            if key not in input_feature_keys:
                raise ValueError(
                    f"Removed input feature {key} is used in a constraint."
                )

    for key in set(domain.get_feature_keys(Feature)) - set(feature_keys):
        subdomain.remove_feature_by_key(key)
    return subdomain


class DomainError(Exception):
    """A class defining a specific domain error"""

    pass<|MERGE_RESOLUTION|>--- conflicted
+++ resolved
@@ -709,35 +709,12 @@
             if feat.key not in candidates:
                 raise ValueError(f"no col for input feature `{feat.key}`")
             feat.validate_candidental(candidates[feat.key])
-<<<<<<< HEAD
-        # for each continuous output feature with an attached objective object
-        for key in self.output_features.get_keys_by_objective(Objective):
-            # check that pred, sd, and des cols are specified and numerical
-            for col in [f"{key}_pred", f"{key}_sd", f"{key}_des"]:
-                if col not in candidates:
-                    raise ValueError("missing column {col}")
-                if (not is_numeric(candidates[col])) and (
-                    not candidates[col].isnull().values.all()
-                ):
-                    raise ValueError(
-                        f"not all values of output feature `{key}` are numerical"
-                    )
-=======
->>>>>>> 67af7079
         # check if all constraints are fulfilled
         if not self.constraints.is_fulfilled(candidates).all():
             raise ValueError("Constraints not fulfilled.")
-<<<<<<< HEAD
-        # validate no additional cols exist
-        if_count = len(self.get_features(InputFeature))
-        of_count = len(self.output_features.get_keys_by_objective(Objective))
-        # input features, prediction, standard deviation and reward for each output feature, 3 additional usefull infos: reward, aquisition function, strategy
-        if len(candidates.columns) != if_count + 3 * of_count:
-            raise ValueError("additional columns found")
-=======
         # for each continuous output feature with an attached objective object
         if not only_inputs:
-            for key in self.get_output_keys_by_objective(Objective):
+            for key in self.output_features.get_keys_by_objective(Objective):
                 # check that pred, sd, and des cols are specified and numerical
                 for col in [f"{key}_pred", f"{key}_sd", f"{key}_des"]:
                     if col not in candidates:
@@ -750,11 +727,10 @@
                         )
             # validate no additional cols exist
             if_count = len(self.get_features(InputFeature))
-            of_count = len(self.get_outputs_by_objective(Objective))
+            of_count = len(self.output_features.get_keys_by_objective(Objective))
             # input features, prediction, standard deviation and reward for each output feature, 3 additional usefull infos: reward, aquisition function, strategy
             if len(candidates.columns) != if_count + 3 * of_count:
                 raise ValueError("additional columns found")
->>>>>>> 67af7079
         return candidates
 
     @property
