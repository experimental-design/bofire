--- conflicted
+++ resolved
@@ -3,15 +3,11 @@
 
 from bofire.data_models.priors.gamma import GammaPrior
 from bofire.data_models.priors.lkj import LKJPrior
-<<<<<<< HEAD
 from bofire.data_models.priors.normal import (
     DimensionalityScaledLogNormalPrior,
     LogNormalPrior,
     NormalPrior,
 )
-=======
-from bofire.data_models.priors.normal import NormalPrior
->>>>>>> 816020cf
 from bofire.data_models.priors.prior import Prior
 
 AbstractPrior = Prior
@@ -20,11 +16,8 @@
     GammaPrior,
     NormalPrior,
     LKJPrior,
-<<<<<<< HEAD
     LogNormalPrior,
     DimensionalityScaledLogNormalPrior,
-=======
->>>>>>> 816020cf
 ]
 
 # these are priors that are generally applicable
@@ -48,12 +41,7 @@
 # prior for multitask kernel
 LKJ_PRIOR = partial(
     LKJPrior, shape=2.0, sd_prior=GammaPrior(concentration=2.0, rate=0.15)
-<<<<<<< HEAD
 )
 
-# Hvarfner priors
 HVARFNER_NOISE_PRIOR = partial(LogNormalPrior, loc=-4, scale=1)
-HVARFNER_LENGTHSCALE_PRIOR = DimensionalityScaledLogNormalPrior
-=======
-)
->>>>>>> 816020cf
+HVARFNER_LENGTHSCALE_PRIOR = DimensionalityScaledLogNormalPrior