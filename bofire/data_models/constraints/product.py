--- conflicted
+++ resolved
@@ -85,12 +85,7 @@
 
 
 class ProductEqualityConstraint(ProductConstraint, EqualityConstraint):
-<<<<<<< HEAD
-    """
-    Represents a product constraint of the form `sign * x1**e1 * x2**e2 * ... * xn**en == rhs`.
-=======
     """Represents a product constraint of the form `sign * x1**e1 * x2**e2 * ... * xn**en == rhs`.
->>>>>>> 9a5f76c4
 
     Attributes:
         type (str): The type of the constraint.
