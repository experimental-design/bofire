from typing import ClassVar, Dict, List, Literal, Optional, Tuple, Union

import numpy as np
import pandas as pd
from pydantic import Field, field_validator, model_validator
from typing_extensions import Annotated

from bofire.data_models.enum import CategoricalEncodingEnum
from bofire.data_models.features.feature import (
    _CAT_SEP,
    Input,
    Output,
    TAllowedVals,
    TCategoryVals,
    TTransform,
)


class CategoricalInput(Input):
    """Base class for all categorical input features.

    Attributes:
        categories (List[str]): Names of the categories.
        allowed (List[bool]): List of bools indicating if a category is allowed within the optimization.
    """

    type: Literal["CategoricalInput"] = "CategoricalInput"
    order_id: ClassVar[int] = 5

    categories: TCategoryVals
    allowed: TAllowedVals = None

    @field_validator("categories")
    @classmethod
    def validate_categories_unique(cls, categories):
        """validates that categories have unique names

        Args:
            categories (List[str]): List of category names

        Raises:
            ValueError: when categories have non-unique names

        Returns:
            List[str]: List of the categories
        """
        categories = list(categories)
        if len(categories) != len(set(categories)):
            raise ValueError("categories must be unique")
        return categories

    @model_validator(mode="before")
    @classmethod
    def init_allowed(cls, values):
        """validates the list of allowed/not allowed categories

        Args:
            values (Dict): Dictionary with attributes

        Raises:
            ValueError: when the number of allowences does not fit to the number of categories
            ValueError: when no category is allowed

        Returns:
            Dict: Dictionary with attributes
        """
        if "categories" not in values or values["categories"] is None:
            return values
        if "allowed" not in values or values["allowed"] is None:
            values["allowed"] = [True for _ in range(len(values["categories"]))]
        if len(values["allowed"]) != len(values["categories"]):
            raise ValueError("allowed must have same length as categories")
        if sum(values["allowed"]) == 0:
            raise ValueError("no category is allowed")
        return values

    @staticmethod
    def valid_transform_types() -> List[CategoricalEncodingEnum]:
        return [
            CategoricalEncodingEnum.ONE_HOT,
            CategoricalEncodingEnum.DUMMY,
            CategoricalEncodingEnum.ORDINAL,
        ]

    def is_fixed(self) -> bool:
        """Returns True if there is only one allowed category.

        Returns:
            [bool]: True if there is only one allowed category
        """
        if self.allowed is None:
            return False
        return sum(self.allowed) == 1

    def fixed_value(
        self, transform_type: Optional[TTransform] = None
    ) -> Union[List[str], List[float], None]:
        """Returns the categories to which the feature is fixed, None if the feature is not fixed

        Returns:
            List[str]: List of categories or None
        """
        if self.is_fixed():
            val = self.get_allowed_categories()[0]
            if transform_type is None:
                return [val]
            elif transform_type == CategoricalEncodingEnum.ONE_HOT:
                return self.to_onehot_encoding(pd.Series([val])).values[0].tolist()
            elif transform_type == CategoricalEncodingEnum.DUMMY:
                return self.to_dummy_encoding(pd.Series([val])).values[0].tolist()
            elif transform_type == CategoricalEncodingEnum.ORDINAL:
                return self.to_ordinal_encoding(pd.Series([val])).tolist()
            else:
                raise ValueError(
                    f"Unkwon transform type {transform_type} for categorical input {self.key}"
                )
        else:
            return None

    def get_allowed_categories(self):
        """Returns the allowed categories.

        Returns:
            list of str: The allowed categories
        """
        if self.allowed is None:
            return []
        return [c for c, a in zip(self.categories, self.allowed) if a]

    def validate_experimental(
        self, values: pd.Series, strict: bool = False
    ) -> pd.Series:
        """Method to validate the experimental dataFrame

        Args:
            values (pd.Series): A dataFrame with experiments
            strict (bool, optional): Boolean to distinguish if the occurence of fixed features in the dataset should be considered or not. Defaults to False.

        Raises:
            ValueError: when an entry is not in the list of allowed categories
            ValueError: when there is no variation in a feature provided by the experimental data

        Returns:
            pd.Series: A dataFrame with experiments
        """
        values = values.map(str)
        if sum(values.isin(self.categories)) != len(values):
            raise ValueError(
                f"invalid values for `{self.key}`, allowed are: `{self.categories}`"
            )
        if strict:
            possible_categories = self.get_possible_categories(values)
            if len(possible_categories) != len(self.categories):
                raise ValueError(
                    f"Categories {list(set(self.categories)-set(possible_categories))} of feature {self.key} not used. Remove them."
                )
        return values

    def validate_candidental(self, values: pd.Series) -> pd.Series:
        """Method to validate the suggested candidates

        Args:
            values (pd.Series): A dataFrame with candidates

        Raises:
            ValueError: when not all values for a feature are one of the allowed categories

        Returns:
            pd.Series: The passed dataFrame with candidates
        """
        values = values.map(str)
        if sum(values.isin(self.get_allowed_categories())) != len(values):
            raise ValueError(
                f"not all values of input feature `{self.key}` are a valid allowed category from {self.get_allowed_categories()}"
            )
        return values

    def get_forbidden_categories(self):
        """Returns the non-allowed categories

        Returns:
            List[str]: List of the non-allowed categories
        """
        return list(set(self.categories) - set(self.get_allowed_categories()))

    def get_possible_categories(self, values: pd.Series) -> list:
        """Return the superset of categories that have been used in the experimental dataset and
        that can be used in the optimization

        Args:
            values (pd.Series): Series with the values for this feature

        Returns:
            list: list of possible categories
        """
        return sorted(set(list(set(values.tolist())) + self.get_allowed_categories()))

    def to_onehot_encoding(self, values: pd.Series) -> pd.DataFrame:
        """Converts values to a one-hot encoding.

        Args:
            values (pd.Series): Series to be transformed.

        Returns:
            pd.DataFrame: One-hot transformed data frame.
        """
        return pd.DataFrame(
            {f"{self.key}{_CAT_SEP}{c}": values == c for c in self.categories},
            dtype=float,
            index=values.index,
        )

    def from_onehot_encoding(self, values: pd.DataFrame) -> pd.Series:
        """Converts values back from one-hot encoding.

        Args:
            values (pd.DataFrame): One-hot encoded values.

        Raises:
            ValueError: If one-hot columns not present in `values`.

        Returns:
            pd.Series: Series with categorical values.
        """
        cat_cols = [f"{self.key}{_CAT_SEP}{c}" for c in self.categories]
        # we allow here explicitly that the dataframe can have more columns than needed to have it
        # easier in the backtransform.
        if np.any([c not in values.columns for c in cat_cols]):
            raise ValueError(
                f"{self.key}: Column names don't match categorical levels: {values.columns}, {cat_cols}."
            )
        s = values[cat_cols].idxmax(1).str[(len(self.key) + 1) :]
        s.name = self.key
        return s

    def to_dummy_encoding(self, values: pd.Series) -> pd.DataFrame:
        """Converts values to a dummy-hot encoding, dropping the first categorical level.

        Args:
            values (pd.Series): Series to be transformed.

        Returns:
            pd.DataFrame: Dummy-hot transformed data frame.
        """
        return pd.DataFrame(
            {f"{self.key}{_CAT_SEP}{c}": values == c for c in self.categories[1:]},
            dtype=float,
            index=values.index,
        )

    def from_dummy_encoding(self, values: pd.DataFrame) -> pd.Series:
        """Convert points back from dummy encoding.

        Args:
            values (pd.DataFrame): Dummy-hot encoded values.

        Raises:
            ValueError: If one-hot columns not present in `values`.

        Returns:
            pd.Series: Series with categorical values.
        """
        cat_cols = [f"{self.key}{_CAT_SEP}{c}" for c in self.categories]
        # we allow here explicitly that the dataframe can have more columns than needed to have it
        # easier in the backtransform.
        if np.any([c not in values.columns for c in cat_cols[1:]]):
            raise ValueError(
                f"{self.key}: Column names don't match categorical levels: {values.columns}, {cat_cols[1:]}."
            )
        values = values.copy()
        values[cat_cols[0]] = 1 - values[cat_cols[1:]].sum(axis=1)
        s = values[cat_cols].idxmax(1).str[(len(self.key) + 1) :]
        s.name = self.key
        return s

    def to_ordinal_encoding(self, values: pd.Series) -> pd.Series:
        """Converts values to an ordinal integer based encoding.

        Args:
            values (pd.Series): Series to be transformed.

        Returns:
            pd.Series: Ordinal encoded values.
        """
        enc = pd.Series(range(len(self.categories)), index=list(self.categories))
        s = enc[values]
        s.index = values.index
        s.name = self.key
        return s

    def from_ordinal_encoding(self, values: pd.Series) -> pd.Series:
        """Convertes values back from ordinal encoding.

        Args:
            values (pd.Series): Ordinal encoded series.

        Returns:
            pd.Series: Series with categorical values.
        """
        enc = np.array(self.categories)
        return pd.Series(enc[values], index=values.index, name=self.key)

    def sample(self, n: int, seed: Optional[int] = None) -> pd.Series:
        """Draw random samples from the feature.

        Args:
            n (int): number of samples.

        Returns:
            pd.Series: drawn samples.
        """
<<<<<<< HEAD
        allowed_categories = self.get_allowed_categories()
        return pd.Series(name=self.key, data=np.random.choice(allowed_categories, n))
=======
        return pd.Series(
            name=self.key,
            data=np.random.default_rng(seed=seed).choice(
                self.get_allowed_categories(), n
            ),
        )
>>>>>>> c76170b7

    def get_bounds(
        self,
        transform_type: TTransform,
        values: Optional[pd.Series] = None,
    ) -> Tuple[List[float], List[float]]:
        assert isinstance(transform_type, CategoricalEncodingEnum)
        if transform_type == CategoricalEncodingEnum.ORDINAL:
            return [0], [len(self.categories) - 1]
        if transform_type == CategoricalEncodingEnum.ONE_HOT:
            # in the case that values are None, we return the bounds
            # based on the optimization bounds, else we return the true
            # bounds as this is for model fitting.
            if values is None:
                lower = [0.0 for _ in self.categories]
                upper = [
                    1.0 if self.allowed[i] is True else 0.0  # type: ignore
                    for i, _ in enumerate(self.categories)
                ]
            else:
                lower = [0.0 for _ in self.categories]
                upper = [1.0 for _ in self.categories]
            return lower, upper
        if transform_type == CategoricalEncodingEnum.DUMMY:
            lower = [0.0 for _ in range(len(self.categories) - 1)]
            upper = [1.0 for _ in range(len(self.categories) - 1)]
            return lower, upper
        if transform_type == CategoricalEncodingEnum.DESCRIPTOR:
            raise ValueError(
                f"Invalid descriptor transform for categorical {self.key}."
            )
        else:
            raise ValueError(
                f"Invalid transform_type {transform_type} provided for categorical {self.key}."
            )

    def __str__(self) -> str:
        """Returns the number of categories as str

        Returns:
            str: Number of categories
        """
        return f"{len(self.categories)} categories"


class CategoricalOutput(Output):
    type: Literal["CategoricalOutput"] = "CategoricalOutput"
    order_id: ClassVar[int] = 8

    categories: TCategoryVals
    objective: Annotated[List[Annotated[float, Field(ge=0, le=1)]], Field(min_length=2)]

    @field_validator("categories")
    @classmethod
    def validate_categories_unique(cls, categories):
        """validates that categories have unique names

        Args:
            categories (List[str]): List of category names

        Raises:
            ValueError: when categories have non-unique names

        Returns:
            List[str]: List of the categories
        """
        categories = list(categories)
        if len(categories) != len(set(categories)):
            raise ValueError("categories must be unique")
        return categories

    @field_validator("objective")
    @classmethod
    def validate_objective(cls, objective, info):
        if len(objective) != len(info.data["categories"]):
            raise ValueError("Length of objectives and categories do not match.")
        for o in objective:
            if o > 1:
                raise ValueError("Objective values has to be smaller equal than 1.")
            if o < 0:
                raise ValueError("Objective values has to be larger equal than zero")
        return objective

    def validate_experimental(self, values: pd.Series) -> pd.Series:
        values = values.map(str)
        if sum(values.isin(self.categories)) != len(values):
            raise ValueError(
                f"invalid values for `{self.key}`, allowed are: `{self.categories}`"
            )
        return values

    def to_dict(self) -> Dict:
        """Returns the catergories and corresponding objective values as dictionary"""
        return dict(zip(self.categories, self.objective))

    def __call__(self, values: pd.Series) -> pd.Series:
        return values.map(self.to_dict()).astype(float)<|MERGE_RESOLUTION|>--- conflicted
+++ resolved
@@ -309,17 +309,12 @@
         Returns:
             pd.Series: drawn samples.
         """
-<<<<<<< HEAD
-        allowed_categories = self.get_allowed_categories()
-        return pd.Series(name=self.key, data=np.random.choice(allowed_categories, n))
-=======
         return pd.Series(
             name=self.key,
             data=np.random.default_rng(seed=seed).choice(
                 self.get_allowed_categories(), n
             ),
         )
->>>>>>> c76170b7
 
     def get_bounds(
         self,
