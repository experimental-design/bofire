--- conflicted
+++ resolved
@@ -5,23 +5,12 @@
 from pydantic import Field, field_validator, model_validator
 
 from bofire.data_models.enum import CategoricalEncodingEnum
-<<<<<<< HEAD
-from bofire.data_models.features.feature import (
-    _CAT_SEP,
-    Input,
-    Output,
-    TAllowedVals,
-    TCategoryVals,
-    TTransform,
-)
+from bofire.data_models.features.feature import _CAT_SEP, Input, Output, TTransform
+from bofire.data_models.types import TCategoryVals
 from bofire.data_models.objectives.api import AnyCategoricalObjective
 from bofire.data_models.objectives.categorical import (
     ConstrainedCategoricalObjective,
 )
-=======
-from bofire.data_models.features.feature import _CAT_SEP, Input, Output, TTransform
-from bofire.data_models.types import TCategoryVals
->>>>>>> 67f33201
 
 
 class CategoricalInput(Input):
@@ -37,31 +26,9 @@
     order_id: ClassVar[int] = 7
 
     categories: TCategoryVals
-<<<<<<< HEAD
-    allowed: TAllowedVals = Field(default=None, validate_default=True)
-
-    @field_validator("categories")
-    @classmethod
-    def validate_categories_unique(cls, categories):
-        """validates that categories have unique names
-
-        Args:
-            categories (List[str]): List of category names
-
-        Raises:
-            ValueError: when categories have non-unique names
-
-        Returns:
-            Tuple[str]: Tuple of the categories
-        """
-        if len(categories) != len(set(categories)):
-            raise ValueError("categories must be unique")
-        return categories
-=======
     allowed: Optional[Annotated[List[bool], Field(min_length=2)]] = Field(
         default=None, validate_default=True
     )
->>>>>>> 67f33201
 
     @field_validator("allowed")
     @classmethod
@@ -378,7 +345,6 @@
         )
     )
 
-<<<<<<< HEAD
     @field_validator("categories")
     @classmethod
     def validate_categories_unique(cls, categories: List[str]) -> List[str]:
@@ -414,9 +380,6 @@
             raise ValueError("categories must match to objective categories")
         return self
 
-=======
-    @field_validator("objective")
->>>>>>> 67f33201
     @classmethod
     def from_objective(
         cls,
