--- conflicted
+++ resolved
@@ -16,14 +16,11 @@
 
 try:
     # in case of the minimal installation these import are not available
-<<<<<<< HEAD
-    from bofire.data_models.kernels.api import AnyKernel, Kernel  # noqa: F401
-    from bofire.data_models.molfeatures.api import AnyMolFeatures, MolFeatures  # noqa: F401
-    from bofire.data_models.objectives.api import AnyObjective, Objective  # noqa: F401
-    from bofire.data_models.priors.api import AnyPrior, Prior  # noqa: F401
-    from bofire.data_models.strategies.api import (  # noqa: F401
-=======
     from bofire.data_models.kernels.api import AnyKernel, Kernel
+    from bofire.data_models.molfeatures.api import (  # noqa: F401
+        AnyMolFeatures,
+        MolFeatures,
+    )
     from bofire.data_models.objectives.api import AnyObjective, Objective
     from bofire.data_models.outlier_detection.api import (
         AnyOutlierDetection,
@@ -32,7 +29,6 @@
     from bofire.data_models.priors.api import AnyPrior, Prior
     from bofire.data_models.strategies.api import (
         AnyCondition,
->>>>>>> 0215f59e
         AnyPredictive,
         AnySampler,
         AnyStrategy,
