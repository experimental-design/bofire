--- conflicted
+++ resolved
@@ -28,14 +28,8 @@
     Output,
     TInputTransformSpecs,
 )
-<<<<<<< HEAD
-from bofire.data_models.molfeatures.api import (
-    MolFeatures,
-)
-=======
 from bofire.data_models.filters import filter_by_attribute, filter_by_class
 from bofire.data_models.molfeatures.api import MolFeatures
->>>>>>> 38d0bd1f
 from bofire.data_models.objectives.api import AbstractObjective, Objective
 
 FeatureSequence = Union[List[AnyFeature], Tuple[AnyFeature]]
