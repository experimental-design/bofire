from typing import Annotated, Literal

from pydantic import Field, PositiveFloat

from bofire.data_models.base import BaseModel
from bofire.data_models.types import IntPowerOfTwo


class AcquisitionFunction(BaseModel):
    type: str


class SingleObjectiveAcquisitionFunction(AcquisitionFunction):
    type: str


class MultiObjectiveAcquisitionFunction(AcquisitionFunction):
    type: str


class qNEI(SingleObjectiveAcquisitionFunction):
    type: Literal["qNEI"] = "qNEI"
    prune_baseline: bool = True
    n_mc_samples: IntPowerOfTwo = 512


class qLogNEI(SingleObjectiveAcquisitionFunction):
    type: Literal["qLogNEI"] = "qLogNEI"
    prune_baseline: bool = True
    n_mc_samples: IntPowerOfTwo = 512


class qEI(SingleObjectiveAcquisitionFunction):
    type: Literal["qEI"] = "qEI"
    n_mc_samples: IntPowerOfTwo = 512


class qLogEI(SingleObjectiveAcquisitionFunction):
    type: Literal["qLogEI"] = "qLogEI"
    n_mc_samples: IntPowerOfTwo = 512


class qSR(SingleObjectiveAcquisitionFunction):
    type: Literal["qSR"] = "qSR"
    n_mc_samples: IntPowerOfTwo = 512


class qUCB(SingleObjectiveAcquisitionFunction):
    type: Literal["qUCB"] = "qUCB"
    beta: Annotated[float, Field(ge=0)] = 0.2
    n_mc_samples: IntPowerOfTwo = 512


class qPI(SingleObjectiveAcquisitionFunction):
    type: Literal["qPI"] = "qPI"
    tau: PositiveFloat = 1e-3
    n_mc_samples: IntPowerOfTwo = 512


class qEHVI(MultiObjectiveAcquisitionFunction):
    type: Literal["qEHVI"] = "qEHVI"
    alpha: Annotated[float, Field(ge=0)] = 0.0
    n_mc_samples: IntPowerOfTwo = 512


class qLogEHVI(MultiObjectiveAcquisitionFunction):
    type: Literal["qLogEHVI"] = "qLogEHVI"
    alpha: Annotated[float, Field(ge=0)] = 0.0
    n_mc_samples: IntPowerOfTwo = 512


class qNEHVI(MultiObjectiveAcquisitionFunction):
    type: Literal["qNEHVI"] = "qNEHVI"
    alpha: Annotated[float, Field(ge=0)] = 0.0
    prune_baseline: bool = True
    n_mc_samples: IntPowerOfTwo = 512


class qLogNEHVI(MultiObjectiveAcquisitionFunction):
    type: Literal["qLogNEHVI"] = "qLogNEHVI"
    alpha: Annotated[float, Field(ge=0)] = 0.0
    prune_baseline: bool = True
<<<<<<< HEAD


class qNegIntPosVar(SingleObjectiveAcquisitionFunction):
    type: Literal["qNegIntPosVar"] = "qNegIntPosVar"
    n_points: Annotated[int, Field(ge=1)] = 1024
=======
    n_mc_samples: IntPowerOfTwo = 512
>>>>>>> 25112bf3
<|MERGE_RESOLUTION|>--- conflicted
+++ resolved
@@ -1,9 +1,8 @@
 from typing import Annotated, Literal
-
-from pydantic import Field, PositiveFloat
 
 from bofire.data_models.base import BaseModel
 from bofire.data_models.types import IntPowerOfTwo
+from pydantic import Field, PositiveFloat
 
 
 class AcquisitionFunction(BaseModel):
@@ -80,12 +79,8 @@
     type: Literal["qLogNEHVI"] = "qLogNEHVI"
     alpha: Annotated[float, Field(ge=0)] = 0.0
     prune_baseline: bool = True
-<<<<<<< HEAD
 
 
 class qNegIntPosVar(SingleObjectiveAcquisitionFunction):
     type: Literal["qNegIntPosVar"] = "qNegIntPosVar"
-    n_points: Annotated[int, Field(ge=1)] = 1024
-=======
-    n_mc_samples: IntPowerOfTwo = 512
->>>>>>> 25112bf3
+    n_mc_samples: IntPowerOfTwo = 512