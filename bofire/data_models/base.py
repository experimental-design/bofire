--- conflicted
+++ resolved
@@ -13,110 +13,5 @@
         json_encoders={
             pd.DataFrame: lambda x: x.to_dict(orient="list"),
             pd.Series: lambda x: x.to_list(),
-<<<<<<< HEAD
         },
-    )
-
-
-def filter_by_attribute(
-    data: Sequence,
-    attribute_getter: Callable[[Type], Any],
-    includes: Union[Type, Sequence[Type]] = None,
-    excludes: Union[Type, Sequence[Type]] = None,
-    exact: bool = False,
-) -> List:
-    """Returns those data elements where the attribute is of one of the include types.
-
-    Args:
-        data: to be filtered
-        attribute_getter: expects an item of the data list and returns the attribute to filter by
-        includes: attribute types that should be kept, sub-type are included by default, see exact
-        excludes: attribute types that will be excluded even if they are sub-types of or include types.
-        exact: true for not including subtypes
-
-    Returns:
-        list of data point with attributes as filtered for
-    """
-    data_with_attr = []
-    for d in data:
-        try:
-            attribute_getter(d)
-            data_with_attr.append(d)
-        except AttributeError:
-            pass
-
-    filtered = filter_by_class(
-        data_with_attr,
-        includes=includes,
-        excludes=excludes,
-        exact=exact,
-        key=attribute_getter,
-    )
-    return filtered
-
-
-def filter_by_class(
-    data: Sequence,
-    includes: Union[Type, Sequence[Type]] = None,
-    excludes: Union[Type, Sequence[Type]] = None,
-    exact: bool = False,
-    key: Callable[[Type], Any] = lambda x: x,
-) -> List:
-    """Returns those data elements where are one of the include types.
-
-    Args:
-        data: to be filtered
-        includes: attribute types that should be kept, sub-type are included by default, see exact
-        excludes: attribute types that will be excluded even if they are sub-types of or include types.
-        exact: true for not including subtypes
-        key: maps a data list item to something that is used for filtering, identity by default
-
-    Returns:
-        filtered list of data points
-    """
-    if includes is None:
-        includes = []
-    if not isinstance(includes, collections.Sequence):
-        includes = [includes]
-    if excludes is None:
-        excludes = []
-    if not isinstance(excludes, collections.Sequence):
-        excludes = [excludes]
-
-    if len(includes) == len(excludes) == 0:
-        raise ValueError("no filter provided")
-
-    if len(includes) == 0:
-        includes = [object]
-
-    includes_ = []
-    for incl in includes:
-        if get_origin(incl) is Union:
-            includes_ += get_args(incl)
-        else:
-            includes_.append(incl)
-    includes = includes_
-    excludes_ = []
-    for excl in excludes:
-        if get_origin(excl) is Union:
-            excludes_ += get_args(excl)
-        else:
-            excludes_.append(excl)
-    excludes = excludes_
-
-    if len([x for x in includes if x in excludes]) > 0:
-        raise ValueError("includes and excludes overlap")
-
-    if exact:
-        return [
-            d for d in data if type(key(d)) in includes and type(key(d)) not in excludes
-        ]
-    return [
-        d
-        for d in data
-        if isinstance(key(d), tuple(includes))  # type: ignore
-        and not isinstance(key(d), tuple(excludes))  # type: ignore
-    ]
-=======
-        }
->>>>>>> c76170b7
+    )