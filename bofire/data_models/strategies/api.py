--- conflicted
+++ resolved
@@ -46,27 +46,7 @@
     MultiobjectiveStrategy,
 ]
 
-<<<<<<< HEAD
-AnyStrategy = Union[
-    SoboStrategy,
-    AdditiveSoboStrategy,
-    MultiplicativeSoboStrategy,
-    CustomSoboStrategy,
-    QehviStrategy,
-    QnehviStrategy,
-    QparegoStrategy,
-    SpaceFillingStrategy,
-    EntingStrategy,
-    RandomStrategy,
-    DoEStrategy,
-    StepwiseStrategy,
-    FactorialStrategy,
-    MoboStrategy,
-    ShortestPathStrategy,
-]
-=======
 AnyStrategy = Union[ActualStrategy, MetaStrategy]
->>>>>>> ca8515fe
 
 AnyPredictive = Union[
     SoboStrategy,
