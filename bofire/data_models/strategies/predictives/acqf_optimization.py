--- conflicted
+++ resolved
@@ -1,6 +1,6 @@
 import warnings
 from abc import abstractmethod
-from typing import Literal, Optional, Type
+from typing import Literal, Optional, Type, Union
 
 from pydantic import Field, PositiveInt, field_validator
 
@@ -197,7 +197,6 @@
                         )
 
 
-<<<<<<< HEAD
 class GeneticAlgorithm(AcquisitionOptimizer):
     type: Literal["GeneticAlgorithm"] = "GeneticAlgorithm"
 
@@ -225,7 +224,4 @@
         pass
 
 
-AnyAcqfOptimizer = Union[BotorchOptimizer, GeneticAlgorithm]
-=======
-AnyAcqfOptimizer = BotorchOptimizer
->>>>>>> 24234db2
+AnyAcqfOptimizer = Union[BotorchOptimizer, GeneticAlgorithm]