--- conflicted
+++ resolved
@@ -1,10 +1,6 @@
 from typing import Annotated, Optional, Type
 
-<<<<<<< HEAD
-from pydantic import PositiveInt, field_validator, model_validator
-=======
-from pydantic import Field, PositiveInt, root_validator, validator
->>>>>>> 50caea84
+from pydantic import Field, PositiveInt, field_validator, model_validator
 
 from bofire.data_models.constraints.api import (
     Constraint,
