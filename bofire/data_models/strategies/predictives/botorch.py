--- conflicted
+++ resolved
@@ -136,13 +136,8 @@
                     MixedSingleTaskGPSurrogate(
                         inputs=domain.inputs,
                         outputs=Outputs(
-<<<<<<< HEAD
-                            features=[domain.outputs.get_by_key(output_feature)]
-                        ),  # type: ignore
-=======
                             features=[domain.outputs.get_by_key(output_feature)]  # type: ignore
                         ),
->>>>>>> b274c13e
                     )
                 )
             else:
@@ -150,15 +145,10 @@
                     SingleTaskGPSurrogate(
                         inputs=domain.inputs,
                         outputs=Outputs(
-<<<<<<< HEAD
-                            features=[domain.outputs.get_by_key(output_feature)]
-                        ),  # type: ignore
-=======
                             features=[
                                 domain.outputs.get_by_key(output_feature)  # type:ignore
                             ]
                         ),
->>>>>>> b274c13e
                     )
                 )
         surrogate_specs.surrogates = _surrogate_specs
