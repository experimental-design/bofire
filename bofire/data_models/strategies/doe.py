--- conflicted
+++ resolved
@@ -1,8 +1,4 @@
-<<<<<<< HEAD
-from typing import Dict, Literal, Optional, Type, Union
-=======
-from typing import Annotated, Dict, Literal, Optional, Type, Union
->>>>>>> 9a5f76c4
+from typing import Annotated, Dict, Dict, Literal, Optional, Type, Union
 
 from formulaic import Formula
 from formulaic.errors import FormulaSyntaxError
@@ -32,10 +28,7 @@
 
 class SpaceFillingCriterion(OptimalityCriterion):
     type: Literal["SpaceFillingCriterion"] = "SpaceFillingCriterion"  # type: ignore
-<<<<<<< HEAD
-=======
     sampling_fraction: Annotated[float, Field(gt=0, lt=1)] = 0.3
->>>>>>> 9a5f76c4
 
 
 class DoEOptimalityCriterion(OptimalityCriterion):
@@ -81,25 +74,76 @@
     type: Literal["KOptimalityCriterion"] = "KOptimalityCriterion"  # type: ignore
 
 
-<<<<<<< HEAD
+AnyDoEOptimalityCriterion = Union[
+    KOptimalityCriterion,
+    GOptimalityCriterion,
+    AOptimalityCriterion,
+    EOptimalityCriterion,
+    DOptimalityCriterion,
+]
+
+AnyOptimalityCriterion = Union[
+    AnyDoEOptimalityCriterion,
+    SpaceFillingCriterion,
+]
+
+
+class DoEStrategy(Strategy):
+    type: Literal["DoEStrategy"] = "DoEStrategy"  # type: ignore
+
+    criterion: AnyOptimalityCriterion = Field(
+        default_factory=lambda: DOptimalityCriterion(formula="fully-quadratic")
+    )
+    """
+    model_type (str, Formula): keyword or formulaic Formula describing the model. Known keywords
+    are "linear", "linear-and-interactions", "linear-and-quadratic", "fully-quadratic".
+    """
+
+    @field_validator("formula")
+    @classmethod
+    def validate_formula(cls, formula: str) -> str:
+        if formula not in PREDEFINED_MODEL_TYPES.__args__:  # type: ignore
+            # check that it is a valid formula
+            try:
+                Formula(formula)
+            except FormulaSyntaxError:
+                raise ValueError(f"Invalid formula: {formula}")
+        return formula
+
+
+class DOptimalityCriterion(DoEOptimalityCriterion):
+    type: Literal["DOptimalityCriterion"] = "DOptimalityCriterion"  # type: ignore
+
+
+class EOptimalityCriterion(DoEOptimalityCriterion):
+    type: Literal["EOptimalityCriterion"] = "EOptimalityCriterion"  # type: ignore
+
+
+class AOptimalityCriterion(DoEOptimalityCriterion):
+    type: Literal["AOptimalityCriterion"] = "AOptimalityCriterion"  # type: ignore
+
+
+class GOptimalityCriterion(DoEOptimalityCriterion):
+    type: Literal["GOptimalityCriterion"] = "GOptimalityCriterion"  # type: ignore
+
+
+class KOptimalityCriterion(DoEOptimalityCriterion):
+    type: Literal["KOptimalityCriterion"] = "KOptimalityCriterion"  # type: ignore
+
+
 class IOptimalityCriterion(DoEOptimalityCriterion):
     type: Literal["IOptimalityCriterion"] = "IOptimalityCriterion"  # type: ignore
     n_space_filling_points: Optional[int] = None
     ipopt_options: Optional[Dict] = None
 
 
-=======
->>>>>>> 9a5f76c4
 AnyDoEOptimalityCriterion = Union[
     KOptimalityCriterion,
     GOptimalityCriterion,
     AOptimalityCriterion,
     EOptimalityCriterion,
     DOptimalityCriterion,
-<<<<<<< HEAD
     IOptimalityCriterion,
-=======
->>>>>>> 9a5f76c4
 ]
 
 AnyOptimalityCriterion = Union[
