--- conflicted
+++ resolved
@@ -33,13 +33,8 @@
         default_factory=lambda: MaternKernel(
             ard=True,
             nu=2.5,
-<<<<<<< HEAD
-            lengthscale_prior=BOTORCH_LENGTHCALE_PRIOR(),
-        ),
-=======
             lengthscale_prior=THREESIX_LENGTHSCALE_PRIOR(),
         )
->>>>>>> 811fcbf9
     )
     categorical_kernel: AnyCategoricalKernel = Field(
         default_factory=lambda: HammingDistanceKernel(ard=True),
