from typing import Literal

from pydantic import Field, validator

# from bofire.data_models.strategies.api import FactorialStrategy
from bofire.data_models.features.api import ContinuousOutput
from bofire.data_models.kernels.api import LinearKernel
<<<<<<< HEAD
from bofire.data_models.priors.api import (
    BOTORCH_NOISE_PRIOR,
    BOTORCH_SCALE_PRIOR,
    AnyPrior,
)
from bofire.data_models.surrogates.botorch import BotorchSurrogate
from bofire.data_models.surrogates.scaler import ScalerEnum
from bofire.data_models.surrogates.trainable import TrainableSurrogate
=======
from bofire.data_models.priors.api import BOTORCH_NOISE_PRIOR, AnyPrior

# from bofire.data_models.strategies.api import FactorialStrategy
from bofire.data_models.surrogates.trainable_botorch import TrainableBotorchSurrogate
>>>>>>> 38d0bd1f


class LinearSurrogate(TrainableBotorchSurrogate):
    type: Literal["LinearSurrogate"] = "LinearSurrogate"

<<<<<<< HEAD
    kernel: LinearKernel = Field(
        default_factory=lambda: LinearKernel(variance_prior=BOTORCH_SCALE_PRIOR())
    )
    noise_prior: AnyPrior = Field(default_factory=lambda: BOTORCH_NOISE_PRIOR())
    scaler: ScalerEnum = ScalerEnum.NORMALIZE

    @validator("outputs")
    def validate_outputs(cls, outputs):
        """validates outputs

        Raises:
            ValueError: if output type is not ContinuousOutput

        Returns:
            List[ContinuousOutput]
        """
        for o in outputs:
            if not isinstance(o, ContinuousOutput):
                raise ValueError("all outputs need to be continuous")
        return outputs
=======
    kernel: LinearKernel = Field(default_factory=lambda: LinearKernel())
    noise_prior: AnyPrior = Field(default_factory=lambda: BOTORCH_NOISE_PRIOR())
>>>>>>> 38d0bd1f
<|MERGE_RESOLUTION|>--- conflicted
+++ resolved
@@ -5,7 +5,6 @@
 # from bofire.data_models.strategies.api import FactorialStrategy
 from bofire.data_models.features.api import ContinuousOutput
 from bofire.data_models.kernels.api import LinearKernel
-<<<<<<< HEAD
 from bofire.data_models.priors.api import (
     BOTORCH_NOISE_PRIOR,
     BOTORCH_SCALE_PRIOR,
@@ -14,21 +13,12 @@
 from bofire.data_models.surrogates.botorch import BotorchSurrogate
 from bofire.data_models.surrogates.scaler import ScalerEnum
 from bofire.data_models.surrogates.trainable import TrainableSurrogate
-=======
-from bofire.data_models.priors.api import BOTORCH_NOISE_PRIOR, AnyPrior
-
-# from bofire.data_models.strategies.api import FactorialStrategy
-from bofire.data_models.surrogates.trainable_botorch import TrainableBotorchSurrogate
->>>>>>> 38d0bd1f
 
 
 class LinearSurrogate(TrainableBotorchSurrogate):
     type: Literal["LinearSurrogate"] = "LinearSurrogate"
 
-<<<<<<< HEAD
-    kernel: LinearKernel = Field(
-        default_factory=lambda: LinearKernel(variance_prior=BOTORCH_SCALE_PRIOR())
-    )
+    kernel: LinearKernel = Field(default_factory=lambda: LinearKernel())
     noise_prior: AnyPrior = Field(default_factory=lambda: BOTORCH_NOISE_PRIOR())
     scaler: ScalerEnum = ScalerEnum.NORMALIZE
 
@@ -45,8 +35,4 @@
         for o in outputs:
             if not isinstance(o, ContinuousOutput):
                 raise ValueError("all outputs need to be continuous")
-        return outputs
-=======
-    kernel: LinearKernel = Field(default_factory=lambda: LinearKernel())
-    noise_prior: AnyPrior = Field(default_factory=lambda: BOTORCH_NOISE_PRIOR())
->>>>>>> 38d0bd1f
+        return outputs