--- conflicted
+++ resolved
@@ -3,14 +3,9 @@
 from pydantic import Field, validator
 from typing_extensions import Annotated
 
-<<<<<<< HEAD
 from bofire.data_models.features.api import ContinuousOutput
 from bofire.data_models.surrogates.botorch import BotorchSurrogate
 from bofire.data_models.surrogates.trainable import TrainableSurrogate
-=======
-from bofire.data_models.surrogates.scaler import ScalerEnum
-from bofire.data_models.surrogates.trainable_botorch import TrainableBotorchSurrogate
->>>>>>> 38d0bd1f
 
 
 class RandomForestSurrogate(TrainableBotorchSurrogate):
@@ -36,7 +31,6 @@
     random_state: Optional[int] = None
     ccp_alpha: Annotated[float, Field(ge=0)] = 0.0
     max_samples: Optional[Union[int, float]] = None
-<<<<<<< HEAD
 
     @validator("outputs")
     def validate_outputs(cls, outputs):
@@ -51,8 +45,4 @@
         for o in outputs:
             if not isinstance(o, ContinuousOutput):
                 raise ValueError("all outputs need to be continuous")
-        return outputs
-=======
-    scaler: ScalerEnum = ScalerEnum.IDENTITY
-    output_scaler: ScalerEnum = ScalerEnum.IDENTITY
->>>>>>> 38d0bd1f
+        return outputs