from typing import Literal, Type

from pydantic import Field, validator

from bofire.data_models.features.api import AnyOutput, ContinuousOutput
from bofire.data_models.kernels.api import AnyKernel, ScaleKernel
from bofire.data_models.kernels.molecular import TanimotoKernel
from bofire.data_models.molfeatures.api import (
    Fingerprints,
    FingerprintsFragments,
    Fragments,
)
from bofire.data_models.priors.api import (
    THREESIX_NOISE_PRIOR,
    THREESIX_SCALE_PRIOR,
    AnyPrior,
)
from bofire.data_models.surrogates.scaler import ScalerEnum
from bofire.data_models.surrogates.trainable_botorch import TrainableBotorchSurrogate


class TanimotoGPSurrogate(TrainableBotorchSurrogate):
    type: Literal["TanimotoGPSurrogate"] = "TanimotoGPSurrogate"

    kernel: AnyKernel = Field(
        default_factory=lambda: ScaleKernel(
            base_kernel=TanimotoKernel(
                ard=True,
            ),
<<<<<<< HEAD
            outputscale_prior=BOTORCH_SCALE_PRIOR(),
        ),
=======
            outputscale_prior=THREESIX_SCALE_PRIOR(),
        )
>>>>>>> 811fcbf9
    )
    noise_prior: AnyPrior = Field(default_factory=lambda: THREESIX_NOISE_PRIOR())
    scaler: ScalerEnum = ScalerEnum.IDENTITY

    @classmethod
    def is_output_implemented(cls, my_type: Type[AnyOutput]) -> bool:
        """Abstract method to check output type for surrogate models
        Args:
            my_type: continuous or categorical output
        Returns:
            bool: True if the output type is valid for the surrogate chosen, False otherwise
        """
        return isinstance(my_type, type(ContinuousOutput))

    # TanimotoGP will be used when at least one of fingerprints, fragments, or fingerprintsfragments are present
    @validator("input_preprocessing_specs")
    def validate_moleculars(cls, v, values):
        """Checks that at least one of fingerprints, fragments, or fingerprintsfragments features are present."""
        if not any(
            isinstance(value, Fingerprints)
            or isinstance(value, Fragments)
            or isinstance(value, FingerprintsFragments)
            for value in v.values()
        ):
            raise ValueError(
                "TanimotoGPSurrogate can only be used if at least one of fingerprints, fragments, or fingerprintsfragments features are present.",
            )
        return v<|MERGE_RESOLUTION|>--- conflicted
+++ resolved
@@ -27,13 +27,8 @@
             base_kernel=TanimotoKernel(
                 ard=True,
             ),
-<<<<<<< HEAD
-            outputscale_prior=BOTORCH_SCALE_PRIOR(),
-        ),
-=======
             outputscale_prior=THREESIX_SCALE_PRIOR(),
         )
->>>>>>> 811fcbf9
     )
     noise_prior: AnyPrior = Field(default_factory=lambda: THREESIX_NOISE_PRIOR())
     scaler: ScalerEnum = ScalerEnum.IDENTITY
