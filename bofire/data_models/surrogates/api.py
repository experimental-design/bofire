--- conflicted
+++ resolved
@@ -93,11 +93,7 @@
     TanimotoGPSurrogate,
     PiecewiseLinearGPSurrogate,
     AdditiveMapSaasSingleTaskGPSurrogate,
-<<<<<<< HEAD
-
-=======
     EnsembleMapSaasSingleTaskGPSurrogate,
->>>>>>> 7c7c04ba
 ]
 
 AnyRegressionSurrogate = Union[
@@ -117,11 +113,7 @@
     SingleTaskIBNNSurrogate,
     PiecewiseLinearGPSurrogate,
     AdditiveMapSaasSingleTaskGPSurrogate,
-<<<<<<< HEAD
-    EnsembleMapSaasSingleTaskGPSurrogate
-=======
     EnsembleMapSaasSingleTaskGPSurrogate,
->>>>>>> 7c7c04ba
 ]
 
 AnyClassificationSurrogate = ClassificationMLPEnsemble