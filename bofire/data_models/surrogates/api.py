--- conflicted
+++ resolved
@@ -51,11 +51,8 @@
     LinearSurrogate,
     PolynomialSurrogate,
     TanimotoGPSurrogate,
-<<<<<<< HEAD
     LinearDeterministicSurrogate,
-=======
     MultiTaskGPSurrogate,
->>>>>>> 6b3d613e
 ]
 
 AnyTrainableSurrogate = Union[
@@ -70,7 +67,6 @@
     LinearSurrogate,
     PolynomialSurrogate,
     TanimotoGPSurrogate,
-<<<<<<< HEAD
 ]
 
 AnyRegressionSurrogate = Union[
@@ -86,9 +82,7 @@
     PolynomialSurrogate,
     TanimotoGPSurrogate,
     LinearDeterministicSurrogate,
-=======
     MultiTaskGPSurrogate,
->>>>>>> 6b3d613e
 ]
 
 AnyClassificationSurrogate = ClassificationMLPEnsemble