--- conflicted
+++ resolved
@@ -16,16 +16,12 @@
     )
     from bofire.data_models.surrogates.mlp import MLPEnsemble
     from bofire.data_models.surrogates.random_forest import RandomForestSurrogate
-<<<<<<< HEAD
-    from bofire.data_models.surrogates.single_task_gp import SingleTaskGPSurrogate
-    from bofire.data_models.surrogates.tanimoto_gp import TanimotoGPSurrogate
-=======
     from bofire.data_models.surrogates.single_task_gp import (
         SingleTaskGPHyperconfig,
         SingleTaskGPSurrogate,
     )
->>>>>>> 0215f59e
     from bofire.data_models.surrogates.surrogate import Surrogate
+    from bofire.data_models.surrogates.tanimoto_gp import TanimotoGPSurrogate
     from bofire.data_models.surrogates.xgb import XGBoostSurrogate
 
     AbstractSurrogate = Union[Surrogate, BotorchSurrogate, EmpiricalSurrogate]
@@ -37,11 +33,9 @@
         MixedSingleTaskGPSurrogate,
         MLPEnsemble,
         SaasSingleTaskGPSurrogate,
-<<<<<<< HEAD
-        TanimotoGPSurrogate,
-=======
         XGBoostSurrogate,
         LinearSurrogate,
+        TanimotoGPSurrogate,
     ]
 
     AnyTrainableSurrogate = Union[
@@ -52,7 +46,7 @@
         SaasSingleTaskGPSurrogate,
         XGBoostSurrogate,
         LinearSurrogate,
->>>>>>> 0215f59e
+        TanimotoGPSurrogate,
     ]
 except ImportError:
     # with the minimal installationwe don't have botorch
