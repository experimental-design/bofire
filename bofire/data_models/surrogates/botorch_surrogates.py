import itertools
from typing import List, Union

from pydantic import field_validator

from bofire.data_models.base import BaseModel
from bofire.data_models.domain.api import Inputs, Outputs
from bofire.data_models.surrogates.deterministic import LinearDeterministicSurrogate
from bofire.data_models.surrogates.empirical import EmpiricalSurrogate
from bofire.data_models.surrogates.fully_bayesian import SaasSingleTaskGPSurrogate
from bofire.data_models.surrogates.linear import LinearSurrogate
from bofire.data_models.surrogates.mixed_single_task_gp import (
    MixedSingleTaskGPSurrogate,
)
from bofire.data_models.surrogates.mixed_tanimoto_gp import MixedTanimotoGPSurrogate
from bofire.data_models.surrogates.mlp import (
    ClassificationMLPEnsemble,
    RegressionMLPEnsemble,
)
from bofire.data_models.surrogates.multi_task_gp import MultiTaskGPSurrogate
from bofire.data_models.surrogates.polynomial import PolynomialSurrogate
from bofire.data_models.surrogates.random_forest import RandomForestSurrogate
from bofire.data_models.surrogates.single_task_gp import SingleTaskGPSurrogate
from bofire.data_models.surrogates.tanimoto_gp import TanimotoGPSurrogate
from bofire.data_models.types import InputTransformSpecs

AnyBotorchSurrogate = Union[
    EmpiricalSurrogate,
    RandomForestSurrogate,
    SingleTaskGPSurrogate,
    MixedSingleTaskGPSurrogate,
    MixedTanimotoGPSurrogate,
    RegressionMLPEnsemble,
    ClassificationMLPEnsemble,
    SaasSingleTaskGPSurrogate,
    TanimotoGPSurrogate,
    LinearSurrogate,
    PolynomialSurrogate,
<<<<<<< HEAD
    LinearDeterministicSurrogate,
=======
    MultiTaskGPSurrogate,
>>>>>>> 6b3d613e
]


class BotorchSurrogates(BaseModel):
    """ "List of botorch surrogates.

    Behaves similar to a Surrogate."""

    surrogates: List[AnyBotorchSurrogate]

    @property
    def input_preprocessing_specs(self) -> InputTransformSpecs:
        return {
            key: value
            for model in self.surrogates
            for key, value in model.input_preprocessing_specs.items()
        }

    @property
    def outputs(self) -> Outputs:
        return Outputs(
            features=list(
                itertools.chain.from_iterable(
                    [model.outputs.get() for model in self.surrogates]  # type: ignore
                )
            )
        )

    def _check_compability(self, inputs: Inputs, outputs: Outputs):
        # TODO: add sync option
        used_output_feature_keys = self.outputs.get_keys()
        if sorted(used_output_feature_keys) != sorted(outputs.get_keys()):
            raise ValueError("Output features do not match.")
        used_feature_keys = []
        for i, model in enumerate(self.surrogates):
            if len(model.inputs) > len(inputs):
                raise ValueError(
                    f"Model with index {i} has more features than acceptable."
                )
            for feat in model.inputs:
                try:
                    other_feat = inputs.get_by_key(feat.key)
                except KeyError:
                    raise ValueError(f"Feature {feat.key} not found.")
                # now compare the features
                # TODO: make more sohisticated comparisons based on the type
                # has to to be implemented in features, for the start
                # we go with __eq__
                if feat != other_feat:
                    raise ValueError(f"Features with key {feat.key} are incompatible.")
                if feat.key not in used_feature_keys:
                    used_feature_keys.append(feat.key)
        if len(used_feature_keys) != len(inputs):
            raise ValueError("Unused features are present.")

    @field_validator("surrogates")
    @classmethod
    def validate_surrogates(cls, v, values):
        # validate that all surrogates are single output surrogates
        # TODO: this restriction has to be removed at some point
        for model in v:
            if len(model.outputs) != 1:
                raise ValueError("Only single output surrogates allowed.")
        # check that the output feature keys are distinctw
        used_output_feature_keys = list(
            itertools.chain.from_iterable([model.outputs.get_keys() for model in v])
        )
        if len(set(used_output_feature_keys)) != len(used_output_feature_keys):
            raise ValueError("Output feature keys are not unique across surrogates.")
        # get the feature keys present in all surrogates
        used_feature_keys = []
        for model in v:
            for key in model.inputs.get_keys():
                if key not in used_feature_keys:
                    used_feature_keys.append(key)
        # check that the features and preprocessing steps are equal trough the surrogates
        for key in used_feature_keys:
            features = [
                model.inputs.get_by_key(key)
                for model in v
                if key in model.inputs.get_keys()
            ]
            preprocessing = [
                model.input_preprocessing_specs[key]
                for model in v
                if key in model.input_preprocessing_specs
            ]
            if all(features) is False:
                raise ValueError(f"Features with key {key} are incompatible.")
            if all(i == preprocessing[0] for i in preprocessing) is False:
                raise ValueError(
                    f"Preprocessing steps for features with {key} are incompatible."
                )
        return v<|MERGE_RESOLUTION|>--- conflicted
+++ resolved
@@ -36,11 +36,8 @@
     TanimotoGPSurrogate,
     LinearSurrogate,
     PolynomialSurrogate,
-<<<<<<< HEAD
     LinearDeterministicSurrogate,
-=======
     MultiTaskGPSurrogate,
->>>>>>> 6b3d613e
 ]
 
 
