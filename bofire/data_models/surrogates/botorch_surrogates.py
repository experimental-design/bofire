import itertools
from typing import List, Union

from pydantic import field_validator

from bofire.data_models.base import BaseModel
from bofire.data_models.domain.api import Inputs, Outputs
from bofire.data_models.surrogates.deterministic import (
    CategoricalDeterministicSurrogate,
    LinearDeterministicSurrogate,
)
from bofire.data_models.surrogates.empirical import EmpiricalSurrogate
from bofire.data_models.surrogates.fully_bayesian import (
    FullyBayesianSingleTaskGPSurrogate,
)
from bofire.data_models.surrogates.linear import LinearSurrogate
from bofire.data_models.surrogates.map_saas import AdditiveMapSaasSingleTaskGPSurrogate
from bofire.data_models.surrogates.mixed_single_task_gp import (
    MixedSingleTaskGPSurrogate,
)
from bofire.data_models.surrogates.mixed_tanimoto_gp import MixedTanimotoGPSurrogate
from bofire.data_models.surrogates.mlp import (
    ClassificationMLPEnsemble,
    RegressionMLPEnsemble,
)
from bofire.data_models.surrogates.multi_task_gp import MultiTaskGPSurrogate
from bofire.data_models.surrogates.polynomial import PolynomialSurrogate
from bofire.data_models.surrogates.random_forest import RandomForestSurrogate
from bofire.data_models.surrogates.shape import PiecewiseLinearGPSurrogate
from bofire.data_models.surrogates.single_task_gp import SingleTaskGPSurrogate
from bofire.data_models.surrogates.sort import SortingGPSurrogate
from bofire.data_models.surrogates.tanimoto_gp import TanimotoGPSurrogate
from bofire.data_models.types import InputTransformSpecs


AnyBotorchSurrogate = Union[
    EmpiricalSurrogate,
    RandomForestSurrogate,
    SingleTaskGPSurrogate,
    MixedSingleTaskGPSurrogate,
    MixedTanimotoGPSurrogate,
    RegressionMLPEnsemble,
    ClassificationMLPEnsemble,
    FullyBayesianSingleTaskGPSurrogate,
    TanimotoGPSurrogate,
    LinearSurrogate,
    PolynomialSurrogate,
    LinearDeterministicSurrogate,
    CategoricalDeterministicSurrogate,
    MultiTaskGPSurrogate,
    PiecewiseLinearGPSurrogate,
<<<<<<< HEAD
    SortingGPSurrogate,
=======
    AdditiveMapSaasSingleTaskGPSurrogate,
>>>>>>> 52499195
]


class BotorchSurrogates(BaseModel):
    """ "List of botorch surrogates.

    Behaves similar to a Surrogate.
    """

    surrogates: List[AnyBotorchSurrogate]

    @property
    def input_preprocessing_specs(self) -> InputTransformSpecs:
        return {
            key: value
            for model in self.surrogates
            for key, value in model.input_preprocessing_specs.items()
        }

    @property
    def outputs(self) -> Outputs:
        return Outputs(
            features=list(
                itertools.chain.from_iterable(
                    [model.outputs.get() for model in self.surrogates],
                ),
            ),
        )

    def _check_compability(self, inputs: Inputs, outputs: Outputs):
        # TODO: add sync option
        used_output_feature_keys = self.outputs.get_keys()
        if sorted(used_output_feature_keys) != sorted(outputs.get_keys()):
            raise ValueError("Output features do not match.")
        used_feature_keys = []
        for i, model in enumerate(self.surrogates):
            if len(model.inputs) > len(inputs):
                raise ValueError(
                    f"Model with index {i} has more features than acceptable.",
                )
            for feat in model.inputs:
                try:
                    other_feat = inputs.get_by_key(feat.key)
                except KeyError:
                    raise ValueError(f"Feature {feat.key} not found.")
                # now compare the features
                # TODO: make more sohisticated comparisons based on the type
                # has to to be implemented in features, for the start
                # we go with __eq__
                if feat != other_feat:
                    raise ValueError(f"Features with key {feat.key} are incompatible.")
                if feat.key not in used_feature_keys:
                    used_feature_keys.append(feat.key)
        if len(used_feature_keys) != len(inputs):
            raise ValueError("Unused features are present.")

    @field_validator("surrogates")
    @classmethod
    def validate_surrogates(cls, v, values):
        # validate that all surrogates are single output surrogates
        # TODO: this restriction has to be removed at some point
        for model in v:
            if len(model.outputs) != 1:
                raise ValueError("Only single output surrogates allowed.")
        # check that the output feature keys are distinctw
        used_output_feature_keys = list(
            itertools.chain.from_iterable([model.outputs.get_keys() for model in v]),
        )
        if len(set(used_output_feature_keys)) != len(used_output_feature_keys):
            raise ValueError("Output feature keys are not unique across surrogates.")
        # get the feature keys present in all surrogates
        used_feature_keys = []
        for model in v:
            for key in model.inputs.get_keys():
                if key not in used_feature_keys:
                    used_feature_keys.append(key)
        # check that the features and preprocessing steps are equal through the surrogates
        for key in used_feature_keys:
            features = [
                model.inputs.get_by_key(key)
                for model in v
                if key in model.inputs.get_keys()
            ]
            preprocessing = [
                model.input_preprocessing_specs[key]
                for model in v
                if key in model.input_preprocessing_specs
            ]
            if all(features) is False:
                raise ValueError(f"Features with key {key} are incompatible.")
            if all(i == preprocessing[0] for i in preprocessing) is False:
                raise ValueError(
                    f"Preprocessing steps for features with {key} are incompatible.",
                )
        # check that if any surrogate is a MultiTaskGPSurrogate, all have to be
        if any(isinstance(model, MultiTaskGPSurrogate) for model in v):
            if not all(isinstance(model, MultiTaskGPSurrogate) for model in v):
                raise ValueError(
                    "If a MultiTaskGPSurrogate is used, all surrogates need to be MultiTask.",
                )
        return v<|MERGE_RESOLUTION|>--- conflicted
+++ resolved
@@ -49,11 +49,8 @@
     CategoricalDeterministicSurrogate,
     MultiTaskGPSurrogate,
     PiecewiseLinearGPSurrogate,
-<<<<<<< HEAD
     SortingGPSurrogate,
-=======
     AdditiveMapSaasSingleTaskGPSurrogate,
->>>>>>> 52499195
 ]
 
 
