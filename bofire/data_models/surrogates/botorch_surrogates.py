import itertools
from typing import List, Union

from pydantic import field_validator

from bofire.data_models.base import BaseModel
from bofire.data_models.domain.api import Inputs, Outputs
from bofire.data_models.features.api import TInputTransformSpecs
from bofire.data_models.surrogates.empirical import EmpiricalSurrogate
from bofire.data_models.surrogates.fully_bayesian import SaasSingleTaskGPSurrogate
from bofire.data_models.surrogates.linear import LinearSurrogate
from bofire.data_models.surrogates.mixed_single_task_gp import (
    MixedSingleTaskGPSurrogate,
)
<<<<<<< HEAD
from bofire.data_models.surrogates.mlp import (
    ClassificationMLPEnsemble,
    RegressionMLPEnsemble,
)
=======
from bofire.data_models.surrogates.mixed_tanimoto_gp import (
    MixedTanimotoGPSurrogate,
)
from bofire.data_models.surrogates.mlp import MLPEnsemble
>>>>>>> afae85c6
from bofire.data_models.surrogates.polynomial import PolynomialSurrogate
from bofire.data_models.surrogates.random_forest import RandomForestSurrogate
from bofire.data_models.surrogates.single_task_gp import SingleTaskGPSurrogate
from bofire.data_models.surrogates.tanimoto_gp import TanimotoGPSurrogate

AnyBotorchSurrogate = Union[
    EmpiricalSurrogate,
    RandomForestSurrogate,
    SingleTaskGPSurrogate,
    MixedSingleTaskGPSurrogate,
<<<<<<< HEAD
    RegressionMLPEnsemble,
    ClassificationMLPEnsemble,
=======
    MixedTanimotoGPSurrogate,
    MLPEnsemble,
>>>>>>> afae85c6
    SaasSingleTaskGPSurrogate,
    TanimotoGPSurrogate,
    LinearSurrogate,
    PolynomialSurrogate,
]


class BotorchSurrogates(BaseModel):
    """ "List of botorch surrogates.

    Behaves similar to a Surrogate."""

    surrogates: List[AnyBotorchSurrogate]

    @property
    def input_preprocessing_specs(self) -> TInputTransformSpecs:
        return {
            key: value
            for model in self.surrogates
            for key, value in model.input_preprocessing_specs.items()
        }

    @property
    def outputs(self) -> Outputs:
        return Outputs(
            features=list(
                itertools.chain.from_iterable(
                    [model.outputs.get() for model in self.surrogates]  # type: ignore
                )
            )
        )

    def _check_compability(self, inputs: Inputs, outputs: Outputs):
        # TODO: add sync option
        used_output_feature_keys = self.outputs.get_keys()
        if sorted(used_output_feature_keys) != sorted(outputs.get_keys()):
            raise ValueError("Output features do not match.")
        used_feature_keys = []
        for i, model in enumerate(self.surrogates):
            if len(model.inputs) > len(inputs):
                raise ValueError(
                    f"Model with index {i} has more features than acceptable."
                )
            for feat in model.inputs:
                try:
                    other_feat = inputs.get_by_key(feat.key)
                except KeyError:
                    raise ValueError(f"Feature {feat.key} not found.")
                # now compare the features
                # TODO: make more sohisticated comparisons based on the type
                # has to to be implemented in features, for the start
                # we go with __eq__
                if feat != other_feat:
                    raise ValueError(f"Features with key {feat.key} are incompatible.")
                if feat.key not in used_feature_keys:
                    used_feature_keys.append(feat.key)
        if len(used_feature_keys) != len(inputs):
            raise ValueError("Unused features are present.")

    @field_validator("surrogates")
    @classmethod
    def validate_surrogates(cls, v, values):
        # validate that all surrogates are single output surrogates
        # TODO: this restriction has to be removed at some point
        for model in v:
            if len(model.outputs) != 1:
                raise ValueError("Only single output surrogates allowed.")
        # check that the output feature keys are distinctw
        used_output_feature_keys = list(
            itertools.chain.from_iterable([model.outputs.get_keys() for model in v])
        )
        if len(set(used_output_feature_keys)) != len(used_output_feature_keys):
            raise ValueError("Output feature keys are not unique across surrogates.")
        # get the feature keys present in all surrogates
        used_feature_keys = []
        for model in v:
            for key in model.inputs.get_keys():
                if key not in used_feature_keys:
                    used_feature_keys.append(key)
        # check that the features and preprocessing steps are equal trough the surrogates
        for key in used_feature_keys:
            features = [
                model.inputs.get_by_key(key)
                for model in v
                if key in model.inputs.get_keys()
            ]
            preproccessing = [
                model.input_preprocessing_specs[key]
                for model in v
                if key in model.input_preprocessing_specs
            ]
            if all(features) is False:
                raise ValueError(f"Features with key {key} are incompatible.")
            if all(i == preproccessing[0] for i in preproccessing) is False:
                raise ValueError(
                    f"Preprocessing steps for features with {key} are incompatible."
                )
        return v<|MERGE_RESOLUTION|>--- conflicted
+++ resolved
@@ -12,17 +12,13 @@
 from bofire.data_models.surrogates.mixed_single_task_gp import (
     MixedSingleTaskGPSurrogate,
 )
-<<<<<<< HEAD
+from bofire.data_models.surrogates.mixed_tanimoto_gp import (
+    MixedTanimotoGPSurrogate,
+)
 from bofire.data_models.surrogates.mlp import (
     ClassificationMLPEnsemble,
     RegressionMLPEnsemble,
 )
-=======
-from bofire.data_models.surrogates.mixed_tanimoto_gp import (
-    MixedTanimotoGPSurrogate,
-)
-from bofire.data_models.surrogates.mlp import MLPEnsemble
->>>>>>> afae85c6
 from bofire.data_models.surrogates.polynomial import PolynomialSurrogate
 from bofire.data_models.surrogates.random_forest import RandomForestSurrogate
 from bofire.data_models.surrogates.single_task_gp import SingleTaskGPSurrogate
@@ -33,13 +29,9 @@
     RandomForestSurrogate,
     SingleTaskGPSurrogate,
     MixedSingleTaskGPSurrogate,
-<<<<<<< HEAD
+    MixedTanimotoGPSurrogate,
     RegressionMLPEnsemble,
     ClassificationMLPEnsemble,
-=======
-    MixedTanimotoGPSurrogate,
-    MLPEnsemble,
->>>>>>> afae85c6
     SaasSingleTaskGPSurrogate,
     TanimotoGPSurrogate,
     LinearSurrogate,
