from typing import Literal, Optional, Type

import pandas as pd
from pydantic import Field, field_validator

from bofire.data_models.domain.api import Inputs
from bofire.data_models.enum import CategoricalEncodingEnum, RegressionMetricsEnum
from bofire.data_models.features.api import (
    AnyOutput,
    CategoricalInput,
    ContinuousOutput,
)
from bofire.data_models.kernels.api import (
    AnyCategoricalKernel,
    AnyContinuousKernel,
    HammingDistanceKernel,
    MaternKernel,
    RBFKernel,
)
from bofire.data_models.priors.api import (
    MBO_LENGTHCALE_PRIOR,
    MBO_NOISE_PRIOR,
    MBO_OUTPUTSCALE_PRIOR,
    THREESIX_LENGTHSCALE_PRIOR,
    THREESIX_NOISE_PRIOR,
    THREESIX_SCALE_PRIOR,
    AnyPrior,
)

# from bofire.data_models.strategies.api import FactorialStrategy
from bofire.data_models.surrogates.trainable import Hyperconfig
from bofire.data_models.surrogates.trainable_botorch import TrainableBotorchSurrogate


class MixedSingleTaskGPHyperconfig(Hyperconfig):
    type: Literal["MixedSingleTaskGPHyperconfig"] = "MixedSingleTaskGPHyperconfig"
    inputs: Inputs = Inputs(
        features=[
            CategoricalInput(
                key="continuous_kernel",
                categories=["rbf", "matern_1.5", "matern_2.5"],
            ),
            CategoricalInput(key="prior", categories=["mbo", "botorch"]),
            CategoricalInput(key="ard", categories=["True", "False"]),
        ],
    )
    target_metric: RegressionMetricsEnum = RegressionMetricsEnum.MAE
    hyperstrategy: Literal["FactorialStrategy", "SoboStrategy", "RandomStrategy"] = (
        "FactorialStrategy"
    )

    @staticmethod
    def _update_hyperparameters(
        surrogate_data: "MixedSingleTaskGPSurrogate",
        hyperparameters: pd.Series,
    ):
        if hyperparameters.prior == "mbo":
            noise_prior, lengthscale_prior, _ = (
                MBO_NOISE_PRIOR(),
                MBO_LENGTHCALE_PRIOR(),
                MBO_OUTPUTSCALE_PRIOR(),
            )
        else:
            noise_prior, lengthscale_prior, _ = (
                THREESIX_NOISE_PRIOR(),
                THREESIX_LENGTHSCALE_PRIOR(),
                THREESIX_SCALE_PRIOR(),
            )
        surrogate_data.noise_prior = noise_prior
        if hyperparameters.continuous_kernel == "rbf":
            surrogate_data.continuous_kernel = RBFKernel(
                ard=hyperparameters.ard,
                lengthscale_prior=lengthscale_prior,
            )

        elif hyperparameters.continuous_kernel == "matern_2.5":
            surrogate_data.continuous_kernel = MaternKernel(
                ard=hyperparameters.ard,
                lengthscale_prior=lengthscale_prior,
                nu=2.5,
            )

        elif hyperparameters.continuous_kernel == "matern_1.5":
            surrogate_data.continuous_kernel = MaternKernel(
                ard=hyperparameters.ard,
                lengthscale_prior=lengthscale_prior,
                nu=1.5,
            )

        else:
            raise ValueError(f"Kernel {hyperparameters.kernel} not known.")


class MixedSingleTaskGPSurrogate(TrainableBotorchSurrogate):
    type: Literal["MixedSingleTaskGPSurrogate"] = "MixedSingleTaskGPSurrogate"
    continuous_kernel: AnyContinuousKernel = Field(
        default_factory=lambda: MaternKernel(
<<<<<<< HEAD
            ard=True,
            nu=2.5,
            lengthscale_prior=BOTORCH_LENGTHCALE_PRIOR(),
        ),
=======
            ard=True, nu=2.5, lengthscale_prior=THREESIX_LENGTHSCALE_PRIOR()
        )
>>>>>>> 811fcbf9
    )
    categorical_kernel: AnyCategoricalKernel = Field(
        default_factory=lambda: HammingDistanceKernel(ard=True),
    )
    noise_prior: AnyPrior = Field(default_factory=lambda: THREESIX_NOISE_PRIOR())
    hyperconfig: Optional[MixedSingleTaskGPHyperconfig] = Field(
        default_factory=lambda: MixedSingleTaskGPHyperconfig(),
    )

    @field_validator("input_preprocessing_specs")
    @classmethod
    def validate_categoricals(cls, v, values):
        """Checks that at least one one-hot encoded categorical feature is present."""
        if CategoricalEncodingEnum.ONE_HOT not in v.values():
            raise ValueError(
                "MixedSingleTaskGPSurrogate can only be used if at least one one-hot encoded categorical feature is present.",
            )
        return v

    @classmethod
    def is_output_implemented(cls, my_type: Type[AnyOutput]) -> bool:
        """Abstract method to check output type for surrogate models
        Args:
            my_type: continuous or categorical output
        Returns:
            bool: True if the output type is valid for the surrogate chosen, False otherwise
        """
        return isinstance(my_type, type(ContinuousOutput))<|MERGE_RESOLUTION|>--- conflicted
+++ resolved
@@ -95,15 +95,8 @@
     type: Literal["MixedSingleTaskGPSurrogate"] = "MixedSingleTaskGPSurrogate"
     continuous_kernel: AnyContinuousKernel = Field(
         default_factory=lambda: MaternKernel(
-<<<<<<< HEAD
-            ard=True,
-            nu=2.5,
-            lengthscale_prior=BOTORCH_LENGTHCALE_PRIOR(),
-        ),
-=======
             ard=True, nu=2.5, lengthscale_prior=THREESIX_LENGTHSCALE_PRIOR()
         )
->>>>>>> 811fcbf9
     )
     categorical_kernel: AnyCategoricalKernel = Field(
         default_factory=lambda: HammingDistanceKernel(ard=True),
