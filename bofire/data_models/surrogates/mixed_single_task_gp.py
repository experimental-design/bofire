<<<<<<< HEAD
from typing import Literal, Optional
=======
from typing import Literal, Type
>>>>>>> 7b15308b

import pandas as pd
from pydantic import Field, field_validator

<<<<<<< HEAD
from bofire.data_models.domain.api import Inputs
from bofire.data_models.enum import CategoricalEncodingEnum, RegressionMetricsEnum
from bofire.data_models.features.api import CategoricalInput
=======
from bofire.data_models.enum import CategoricalEncodingEnum
from bofire.data_models.features.api import AnyOutput, ContinuousOutput
>>>>>>> 7b15308b
from bofire.data_models.kernels.api import (
    AnyCategoricalKernal,
    AnyContinuousKernel,
    HammondDistanceKernel,
    MaternKernel,
    RBFKernel,
)
from bofire.data_models.priors.api import (
    BOTORCH_LENGTHCALE_PRIOR,
    BOTORCH_NOISE_PRIOR,
    BOTORCH_SCALE_PRIOR,
    MBO_LENGTHCALE_PRIOR,
    MBO_NOISE_PRIOR,
    MBO_OUTPUTSCALE_PRIOR,
    AnyPrior,
)

# from bofire.data_models.strategies.api import FactorialStrategy
from bofire.data_models.surrogates.trainable import Hyperconfig
from bofire.data_models.surrogates.trainable_botorch import TrainableBotorchSurrogate


class MixedSingleTaskGPHyperconfig(Hyperconfig):
    type: Literal["MixedSingleTaskGPHyperconfig"] = "MixedSingleTaskGPHyperconfig"
    inputs: Inputs = Inputs(
        features=[
            CategoricalInput(
                key="continuous_kernel", categories=["rbf", "matern_1.5", "matern_2.5"]
            ),
            CategoricalInput(key="prior", categories=["mbo", "botorch"]),
            CategoricalInput(key="ard", categories=["True", "False"]),
        ]
    )
    target_metric: RegressionMetricsEnum = RegressionMetricsEnum.MAE
    hyperstrategy: Literal[
        "FactorialStrategy", "SoboStrategy", "RandomStrategy"
    ] = "FactorialStrategy"

    @staticmethod
    def _update_hyperparameters(
        surrogate_data: "MixedSingleTaskGPSurrogate", hyperparameters: pd.Series
    ):
        if hyperparameters.prior == "mbo":
            noise_prior, lengthscale_prior, _ = (
                MBO_NOISE_PRIOR(),
                MBO_LENGTHCALE_PRIOR(),
                MBO_OUTPUTSCALE_PRIOR(),
            )
        else:
            noise_prior, lengthscale_prior, _ = (
                BOTORCH_NOISE_PRIOR(),
                BOTORCH_LENGTHCALE_PRIOR(),
                BOTORCH_SCALE_PRIOR(),
            )
        surrogate_data.noise_prior = noise_prior
        if hyperparameters.continuous_kernel == "rbf":
            surrogate_data.continuous_kernel = RBFKernel(
                ard=hyperparameters.ard, lengthscale_prior=lengthscale_prior
            )

        elif hyperparameters.continuous_kernel == "matern_2.5":
            surrogate_data.continuous_kernel = MaternKernel(
                ard=hyperparameters.ard, lengthscale_prior=lengthscale_prior, nu=2.5
            )

        elif hyperparameters.continuous_kernel == "matern_1.5":
            surrogate_data.continuous_kernel = MaternKernel(
                ard=hyperparameters.ard, lengthscale_prior=lengthscale_prior, nu=1.5
            )

        else:
            raise ValueError(f"Kernel {hyperparameters.kernel} not known.")


class MixedSingleTaskGPSurrogate(TrainableBotorchSurrogate):
    type: Literal["MixedSingleTaskGPSurrogate"] = "MixedSingleTaskGPSurrogate"
    continuous_kernel: AnyContinuousKernel = Field(
        default_factory=lambda: MaternKernel(
            ard=True, nu=2.5, lengthscale_prior=BOTORCH_LENGTHCALE_PRIOR()
        )
    )
    categorical_kernel: AnyCategoricalKernal = Field(
        default_factory=lambda: HammondDistanceKernel(ard=True)
    )
    noise_prior: AnyPrior = Field(default_factory=lambda: BOTORCH_NOISE_PRIOR())
    hyperconfig: Optional[MixedSingleTaskGPHyperconfig] = Field(
        default_factory=lambda: MixedSingleTaskGPHyperconfig()
    )

    @field_validator("input_preprocessing_specs")
    @classmethod
    def validate_categoricals(cls, v, values):
        """Checks that at least one one-hot encoded categorical feauture is present."""
        if CategoricalEncodingEnum.ONE_HOT not in v.values():
            raise ValueError(
                "MixedSingleTaskGPSurrogate can only be used if at least one one-hot encoded categorical feature is present."
            )
        return v

    @classmethod
    def is_output_implemented(cls, my_type: Type[AnyOutput]) -> bool:
        """Abstract method to check output type for surrogate models
        Args:
            my_type: continuous or categorical output
        Returns:
            bool: True if the output type is valid for the surrogate chosen, False otherwise
        """
        return isinstance(my_type, type(ContinuousOutput))<|MERGE_RESOLUTION|>--- conflicted
+++ resolved
@@ -1,20 +1,15 @@
-<<<<<<< HEAD
-from typing import Literal, Optional
-=======
-from typing import Literal, Type
->>>>>>> 7b15308b
+from typing import Literal, Optional, Type
 
 import pandas as pd
 from pydantic import Field, field_validator
 
-<<<<<<< HEAD
 from bofire.data_models.domain.api import Inputs
 from bofire.data_models.enum import CategoricalEncodingEnum, RegressionMetricsEnum
-from bofire.data_models.features.api import CategoricalInput
-=======
-from bofire.data_models.enum import CategoricalEncodingEnum
-from bofire.data_models.features.api import AnyOutput, ContinuousOutput
->>>>>>> 7b15308b
+from bofire.data_models.features.api import (
+    AnyOutput,
+    CategoricalInput,
+    ContinuousOutput,
+)
 from bofire.data_models.kernels.api import (
     AnyCategoricalKernal,
     AnyContinuousKernel,
