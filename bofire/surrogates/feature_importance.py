from collections.abc import Sequence
from typing import Dict, Optional

import numpy as np
import pandas as pd

from bofire.data_models.enum import RegressionMetricsEnum
from bofire.surrogates.diagnostics import metrics
from bofire.surrogates.single_task_gp import SingleTaskGPSurrogate
from bofire.surrogates.surrogate import Surrogate


def lengthscale_importance(surrogate: SingleTaskGPSurrogate) -> pd.Series:
    """Compute the lengthscale importance based on ARD.

    Args:
        surrogate (SingleTaskGPSurrogate): Surrogate to extract the importances.

    Returns:
        pd.Series: The importance values (inverse of the individual length scales).

    """
    # If we are using a base kernel wrapped in a scale kernel, get the lengthscales
    # from the base kernel. Otherwise, get the lengthscales from the top-level kernel.
    try:
        scales = surrogate.model.covar_module.base_kernel.lengthscale  # type: ignore
    except AttributeError:
<<<<<<< HEAD
        raise ValueError("No lengthscale based kernel found.")
=======
        try:
            scales = surrogate.model.covar_module.lengthscale  # type: ignore
        except AttributeError:
            raise ValueError("No lenghtscale based kernel found.")
>>>>>>> 811fcbf9
    scales = 1.0 / scales.squeeze().detach().numpy()
    if isinstance(scales, float):
        raise ValueError("Only one lengthscale found, use `ard=True`.")
    if len(scales) != len(surrogate.inputs):
        raise ValueError(
            "Number of lengthscale parameters to not matches the number of inputs.",
        )
    return pd.Series(data=scales, index=surrogate.inputs.get_keys())


def lengthscale_importance_hook(
    surrogate: SingleTaskGPSurrogate,
    X_train: Optional[pd.DataFrame] = None,
    y_train: Optional[pd.DataFrame] = None,
    X_test: Optional[pd.DataFrame] = None,
    y_test: Optional[pd.DataFrame] = None,
):
    """Hook that can be used within `model.cross_validate` to compute a cross validated permutation feature importance."""
    return lengthscale_importance(surrogate=surrogate)


def combine_lengthscale_importances(importances: Sequence[pd.Series]) -> pd.DataFrame:
    """Combine the importance values from each fold into one dataframe.

    Args:
        importances (Sequence[pd.Series]): List of importance values per fold.

    Returns:
        pd.DataFrame: Dataframe with feature keys as columns, and one row per fold.

    """
    return pd.concat(importances, axis=1).T


def permutation_importance(
    surrogate: Surrogate,
    X: pd.DataFrame,
    y: pd.DataFrame,
    n_repeats: int = 5,
    seed: int = 42,
) -> Dict[str, pd.DataFrame]:
    """Computes permutation feature importance for a model.

    Args:
        model (Model): Model for which the feature importances should be estimated.
        X (pd.DataFrame): X values used to estimate the importances.
        y (pd.DataFrame): Y values used to estimate the importances.
        n_repeats (int, optional): Number of repeats. Defaults to 5.
        seed (int, optional): Seed for the random sampler. Defaults to 42.

    Returns:
        Dict[str, pd.DataFrame]: keys are the metrices for which the model is evaluated and value is a dataframe
            with the feature keys as columns and the mean and std of the respective permutation importances as rows.

    """
    assert len(surrogate.outputs) == 1, "Only single output model supported so far."
    assert n_repeats > 1, "Number of repeats has to be larger than 1."
    assert seed > 0, "Seed has to be larger than zero."

    signs = {
        RegressionMetricsEnum.R2: 1.0,
        RegressionMetricsEnum.FISHER: -1.0,
        RegressionMetricsEnum.MAE: -1.0,
        RegressionMetricsEnum.MAPE: -1.0,
        RegressionMetricsEnum.MSD: -1.0,
        RegressionMetricsEnum.PEARSON: 1.0,
        RegressionMetricsEnum.SPEARMAN: 1.0,
    }

    output_key = surrogate.outputs[0].key
    rng = np.random.default_rng(seed)
    prelim_results = {
        k.name: {feature.key: [] for feature in surrogate.inputs}
        for k in metrics.keys()
    }
    pred = surrogate.predict(X)
    if len(pred) >= 2:
        original_metrics = {
            k.name: metrics[k](y[output_key].values, pred[output_key + "_pred"].values)
            for k in metrics.keys()
        }
    else:
        original_metrics = {k.name: np.nan for k in metrics.keys()}

    for feature in surrogate.inputs:
        for _ in range(n_repeats):
            # shuffle
            X_i = X.copy()
            X_i[feature.key] = rng.permutation(X_i[feature.key].values)  # type: ignore
            # predict
            pred = surrogate.predict(X_i)
            # compute scores
            for metricenum, metric in metrics.items():
                if len(pred) >= 2:
                    prelim_results[metricenum.name][feature.key].append(
                        metric(y[output_key].values, pred[output_key + "_pred"].values),
                    )
                else:
                    prelim_results[metricenum.name][feature.key].append(np.nan)

    # convert dictionaries to dataframe for easier postprocessing and statistics
    # and return
    results = {}
    for k in metrics.keys():
        results[k.name] = pd.DataFrame(
            data={
                feature.key: [
                    original_metrics[k.name]
                    - np.mean(prelim_results[k.name][feature.key]),
                    np.std(prelim_results[k.name][feature.key]),
                ]
                for feature in surrogate.inputs
            },
            index=["mean", "std"],
        )
        results[k.name].loc["mean"] *= signs[k]

    return results


def permutation_importance_hook(
    surrogate: Surrogate,
    X_train: pd.DataFrame,
    y_train: pd.DataFrame,
    X_test: pd.DataFrame,
    y_test: pd.DataFrame,
    use_test: bool = True,
    n_repeats: int = 5,
    seed: int = 42,
) -> Dict[str, pd.DataFrame]:
    """Hook that can be used within `model.cross_validate` to compute a cross validated permutation feature importance.

    Args:
        model (Model): Predictive BoFire model.
        X_train (pd.DataFrame): Current train fold. X values.
        y_train (pd.DataFrame): Current train fold. y values.
        X_test (pd.DataFrame): Current test fold. X values.
        y_test (pd.DataFrame): Current test fold. y values.
        use_test (bool, optional): If True test fold is used to calculate feature importance else train fold is used.
            Defaults to True.
        n_repeats (int, optional): Number of repeats per feature. Defaults to 5.
        seed (int, optional): Seed for the random number generator. Defaults to 42.

    Returns:
        Dict[str, pd.DataFrame]: keys are the metrices for which the model is evaluated and value is a dataframe
            with the feature keys as columns and the mean and std of the respective permutation importances as rows.

    """
    if use_test:
        X = X_test
        y = y_test
    else:
        X = X_train
        y = y_train
    return permutation_importance(
        surrogate=surrogate,
        X=X,
        y=y,
        n_repeats=n_repeats,
        seed=seed,
    )


def combine_permutation_importances(
    importances: Sequence[Dict[str, pd.DataFrame]],
    metric: RegressionMetricsEnum = RegressionMetricsEnum.R2,
) -> pd.DataFrame:
    """Combines feature importances of a set of folds into one data frame for a requested metric.

    Args:
        importances (List[Dict[str, pd.DataFrame]]): List of permutation importance dictionaries, one per fold.
        metric (RegressionMetricsEnum, optional): Metric for which the data should be combined.
            Defaults to RegressionMetricsEnum.R2

    Returns:
<<<<<<< HEAD
        pd.DataFrame: Dataframe holding the mean permutation importance per fold and feature. Can be further processed by
            `describe`.

=======
        pd.DataFrame: Dataframe holding the mean permutation importance per fold and feature. Can be further processed
            by `describe`.
>>>>>>> 811fcbf9
    """
    feature_keys = importances[0]["MAE"].columns
    return pd.DataFrame(
        data={
            key: [fold[metric.name].loc["mean", key] for fold in importances]
            for key in feature_keys
        },
    )<|MERGE_RESOLUTION|>--- conflicted
+++ resolved
@@ -25,21 +25,21 @@
     try:
         scales = surrogate.model.covar_module.base_kernel.lengthscale  # type: ignore
     except AttributeError:
-<<<<<<< HEAD
-        raise ValueError("No lengthscale based kernel found.")
-=======
         try:
             scales = surrogate.model.covar_module.lengthscale  # type: ignore
         except AttributeError:
             raise ValueError("No lenghtscale based kernel found.")
->>>>>>> 811fcbf9
+
     scales = 1.0 / scales.squeeze().detach().numpy()
+
     if isinstance(scales, float):
         raise ValueError("Only one lengthscale found, use `ard=True`.")
+
     if len(scales) != len(surrogate.inputs):
         raise ValueError(
             "Number of lengthscale parameters to not matches the number of inputs.",
         )
+
     return pd.Series(data=scales, index=surrogate.inputs.get_keys())
 
 
@@ -50,7 +50,9 @@
     X_test: Optional[pd.DataFrame] = None,
     y_test: Optional[pd.DataFrame] = None,
 ):
-    """Hook that can be used within `model.cross_validate` to compute a cross validated permutation feature importance."""
+    """Hook that can be used within `model.cross_validate` to compute a cross
+    validated permutation feature importance.
+    """
     return lengthscale_importance(surrogate=surrogate)
 
 
@@ -84,8 +86,9 @@
         seed (int, optional): Seed for the random sampler. Defaults to 42.
 
     Returns:
-        Dict[str, pd.DataFrame]: keys are the metrices for which the model is evaluated and value is a dataframe
-            with the feature keys as columns and the mean and std of the respective permutation importances as rows.
+        Dict[str, pd.DataFrame]: keys are the metrices for which the model is
+            evaluated and value is a dataframe with the feature keys as columns
+            and the mean and std of the respective permutation importances as rows.
 
     """
     assert len(surrogate.outputs) == 1, "Only single output model supported so far."
@@ -163,7 +166,8 @@
     n_repeats: int = 5,
     seed: int = 42,
 ) -> Dict[str, pd.DataFrame]:
-    """Hook that can be used within `model.cross_validate` to compute a cross validated permutation feature importance.
+    """Hook that can be used within `model.cross_validate` to compute a cross
+    validated permutation feature importance.
 
     Args:
         model (Model): Predictive BoFire model.
@@ -171,14 +175,15 @@
         y_train (pd.DataFrame): Current train fold. y values.
         X_test (pd.DataFrame): Current test fold. X values.
         y_test (pd.DataFrame): Current test fold. y values.
-        use_test (bool, optional): If True test fold is used to calculate feature importance else train fold is used.
-            Defaults to True.
+        use_test (bool, optional): If True test fold is used to calculate feature
+            importance else train fold is used. Defaults to True.
         n_repeats (int, optional): Number of repeats per feature. Defaults to 5.
         seed (int, optional): Seed for the random number generator. Defaults to 42.
 
     Returns:
-        Dict[str, pd.DataFrame]: keys are the metrices for which the model is evaluated and value is a dataframe
-            with the feature keys as columns and the mean and std of the respective permutation importances as rows.
+        Dict[str, pd.DataFrame]: keys are the metrices for which the model is
+            evaluated and value is a dataframe with the feature keys as columns
+            and the mean and std of the respective permutation importances as rows.
 
     """
     if use_test:
@@ -200,22 +205,18 @@
     importances: Sequence[Dict[str, pd.DataFrame]],
     metric: RegressionMetricsEnum = RegressionMetricsEnum.R2,
 ) -> pd.DataFrame:
-    """Combines feature importances of a set of folds into one data frame for a requested metric.
-
-    Args:
-        importances (List[Dict[str, pd.DataFrame]]): List of permutation importance dictionaries, one per fold.
-        metric (RegressionMetricsEnum, optional): Metric for which the data should be combined.
-            Defaults to RegressionMetricsEnum.R2
-
-    Returns:
-<<<<<<< HEAD
-        pd.DataFrame: Dataframe holding the mean permutation importance per fold and feature. Can be further processed by
-            `describe`.
-
-=======
-        pd.DataFrame: Dataframe holding the mean permutation importance per fold and feature. Can be further processed
-            by `describe`.
->>>>>>> 811fcbf9
+    """Combines feature importances of a set of folds into one data frame for
+    a requested metric.
+
+    Args:
+        importances (List[Dict[str, pd.DataFrame]]): List of permutation
+            importance dictionaries, one per fold.
+        metric (RegressionMetricsEnum, optional): Metric for which the data
+            should be combined. Defaults to RegressionMetricsEnum.R2
+
+    Returns:
+        pd.DataFrame: Dataframe holding the mean permutation importance per fold
+            and feature. Can be further processed by `describe`.
     """
     feature_keys = importances[0]["MAE"].columns
     return pd.DataFrame(
