--- conflicted
+++ resolved
@@ -49,11 +49,7 @@
         )
         # as bofire always assumes ordinal encoding for categoricals, we have to map them here explicitly
         # to one hot with a specific input transform
-<<<<<<< HEAD
-        self.model.input_transform = get_NumericToCategorical_input_transform(
-=======
         self.model.input_transform = get_NumericToCategorical_input_transform(  # type: ignore
->>>>>>> 5126e098
             inputs=self.inputs,
             transform_specs={self.inputs[0].key: CategoricalEncodingEnum.ONE_HOT},
         )