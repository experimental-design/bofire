from typing import Dict, Type

from bofire.data_models.surrogates import api as data_models
from bofire.surrogates.deterministic import LinearDeterministicSurrogate
from bofire.surrogates.empirical import EmpiricalSurrogate
from bofire.surrogates.fully_bayesian import SaasSingleTaskGPSurrogate
from bofire.surrogates.mixed_single_task_gp import MixedSingleTaskGPSurrogate
from bofire.surrogates.mixed_tanimoto_gp import MixedTanimotoGPSurrogate
from bofire.surrogates.mlp import ClassificationMLPEnsemble, RegressionMLPEnsemble
from bofire.surrogates.multi_task_gp import MultiTaskGPSurrogate
from bofire.surrogates.random_forest import RandomForestSurrogate
from bofire.surrogates.single_task_gp import SingleTaskGPSurrogate
from bofire.surrogates.surrogate import Surrogate
from bofire.surrogates.xgb import XGBoostSurrogate

SURROGATE_MAP: Dict[Type[data_models.Surrogate], Type[Surrogate]] = {
    data_models.EmpiricalSurrogate: EmpiricalSurrogate,
    data_models.RandomForestSurrogate: RandomForestSurrogate,
    data_models.SingleTaskGPSurrogate: SingleTaskGPSurrogate,
    data_models.MixedSingleTaskGPSurrogate: MixedSingleTaskGPSurrogate,
    data_models.MixedTanimotoGPSurrogate: MixedTanimotoGPSurrogate,
    data_models.RegressionMLPEnsemble: RegressionMLPEnsemble,
    data_models.ClassificationMLPEnsemble: ClassificationMLPEnsemble,
    data_models.SaasSingleTaskGPSurrogate: SaasSingleTaskGPSurrogate,
    data_models.XGBoostSurrogate: XGBoostSurrogate,
    data_models.LinearSurrogate: SingleTaskGPSurrogate,
    data_models.PolynomialSurrogate: SingleTaskGPSurrogate,
    data_models.TanimotoGPSurrogate: SingleTaskGPSurrogate,
<<<<<<< HEAD
    data_models.LinearDeterministicSurrogate: LinearDeterministicSurrogate,
=======
    data_models.MultiTaskGPSurrogate: MultiTaskGPSurrogate,
>>>>>>> 6b3d613e
}


def map(data_model: data_models.Surrogate) -> Surrogate:
    cls = SURROGATE_MAP[data_model.__class__]
    return cls.from_spec(data_model=data_model)<|MERGE_RESOLUTION|>--- conflicted
+++ resolved
@@ -26,11 +26,8 @@
     data_models.LinearSurrogate: SingleTaskGPSurrogate,
     data_models.PolynomialSurrogate: SingleTaskGPSurrogate,
     data_models.TanimotoGPSurrogate: SingleTaskGPSurrogate,
-<<<<<<< HEAD
     data_models.LinearDeterministicSurrogate: LinearDeterministicSurrogate,
-=======
     data_models.MultiTaskGPSurrogate: MultiTaskGPSurrogate,
->>>>>>> 6b3d613e
 }
 
 
