import warnings
from typing import Dict, Optional, Union

import numpy as np
import pandas as pd
from formulaic import Formula
from scipy.optimize._minimize import standardize_constraints

from bofire.data_models.constraints.api import NChooseKConstraint, NonlinearConstraint
from bofire.data_models.domain.api import Domain
from bofire.data_models.enum import SamplingMethodEnum
from bofire.data_models.strategies.api import (
    PolytopeSampler as PolytopeSamplerDataModel,
)
<<<<<<< HEAD
from bofire.strategies.api import PolytopeSampler
from bofire.strategies.doe.objective import DOptimality
=======
from bofire.strategies.doe.jacobian import JacobianForLogdet
>>>>>>> 4e99a38c
from bofire.strategies.doe.utils import (
    constraints_as_scipy_constraints,
    get_formula_from_string,
    metrics,
    nchoosek_constraints_as_bounds,
)
from bofire.strategies.samplers.polytope import PolytopeSampler


def find_local_max_ipopt(
    domain: Domain,
    model_type: Union[str, Formula],
    n_experiments: Optional[int] = None,
    tol: float = 0.0,
    delta: float = 1e-7,
    ipopt_options: Dict = {},
    sampling: Optional[pd.DataFrame] = None,
    fixed_experiments: Optional[pd.DataFrame] = None,
) -> pd.DataFrame:
    """Function computing a d-optimal design" for a given domain and model.
    Args:
        domain (Domain): domain containing the inputs and constraints.
        model_type (str, Formula): keyword or formulaic Formula describing the model. Known keywords
            are "linear", "linear-and-interactions", "linear-and-quadratic", "fully-quadratic".
        n_experiments (int): Number of experiments. By default the value corresponds to
            the number of model terms - dimension of ker() + 3.
        tol (float): Tolerance for linear/NChooseK constraint violation. Default value is 0.
        delta (float): Regularization parameter. Default value is 1e-3.
        ipopt_options (Dict): options for IPOPT. For more information see [this link](https://coin-or.github.io/Ipopt/OPTIONS.html)
        sampling (Sampling, np.ndarray): Sampling class or a np.ndarray object containing the initial guess.
        fixed_experiments (pd.DataFrame): dataframe containing experiments that will be definitely part of the design.
            Values are set before the optimization.
    Returns:
        A pd.DataFrame object containing the best found input for the experiments. In general, this is only a
        local optimum.
    """

    #
    # Checks and preparation steps
    #

    # warn user if IPOPT scipy interface is not available
    try:
        from cyipopt import minimize_ipopt  # type: ignore
    except ImportError as e:
        warnings.warn(e.msg)
        warnings.warn(
            "please run `conda install -c conda-forge cyipopt` for this functionality."
        )
        raise e

    # warn user about usage of nonlinear constraints
    if domain.constraints:
        if np.any([isinstance(c, NonlinearConstraint) for c in domain.constraints]):
            warnings.warn(
                "Nonlinear constraints were detected. Not all features and checks are supported for this type of constraints. \
                Using them can lead to unexpected behaviour. Please make sure to provide jacobians for nonlinear constraints.",
                UserWarning,
            )

    # check that NChooseK constraints only impose an upper bound on the number of nonzero components (and no lower bound)
    assert all(
        [c.min_count == 0 for c in domain.cnstrs if isinstance(c, NChooseKConstraint)]
    ), "NChooseKConstraint with min_count !=0 is not supported!"

    # determine number of experiments (only relevant if n_experiments is not provided by the user)
    n_experiments = get_n_experiments(
        domain=domain, model_type=model_type, n_experiments=n_experiments
    )

    #
    # Sampling initital values
    #

    if sampling is not None:
        domain.validate_candidates(sampling, only_inputs=True)
        x0 = sampling.values
    else:
        if len(domain.cnstrs.get(NonlinearConstraint)) == 0:
            sampler = PolytopeSampler(
                data_model=PolytopeSamplerDataModel(domain=domain)
            )
            x0 = sampler.ask(n_experiments, return_all=False).to_numpy().flatten()
        else:
            warnings.warn(
                "Sampling failed. Falling back to uniform sampling on input domain.\
                          Providing a custom sampling strategy compatible with the problem can \
                          possibly improve performance."
            )
            x0 = (
                domain.inputs.sample(n=n_experiments, method=SamplingMethodEnum.UNIFORM)
                .to_numpy()
                .flatten()
            )

    # get objective function and its jacobian
    model_formula = get_formula_from_string(
        model_type=model_type, rhs_only=True, domain=domain
    )

    d_optimality = DOptimality(
        domain=domain, model=model_formula, n_experiments=n_experiments, delta=delta
    )

    # write constraints as scipy constraints
    constraints = constraints_as_scipy_constraints(
        domain, n_experiments, tol, ignore_nchoosek=True
    )

    # find bounds imposing NChooseK constraints
    bounds = nchoosek_constraints_as_bounds(domain, n_experiments)

    # fix experiments if any are given
    if fixed_experiments is not None:
        domain.validate_candidates(fixed_experiments, only_inputs=True)
        fixed_experiments = np.array(fixed_experiments.values)
        for i, val in enumerate(fixed_experiments.flatten()):
            bounds[i] = (val, val)
            x0[i] = val

    # set ipopt options
    _ipopt_options = {"maxiter": 500, "disp": 0}
    for key in ipopt_options.keys():
        _ipopt_options[key] = ipopt_options[key]
    if _ipopt_options["disp"] > 12:
        _ipopt_options["disp"] = 0

    #
    # Do the optimization
    #

    result = minimize_ipopt(
        d_optimality.evaluate,
        x0=x0,
        bounds=bounds,
        # "SLSQP" has no deeper meaning here and just ensures correct constraint standardization
        constraints=standardize_constraints(constraints, x0, "SLSQP"),
        options=_ipopt_options,
        jac=d_optimality.evaluate_jacobian,
    )

    design = pd.DataFrame(
        result["x"].reshape(n_experiments, len(domain.inputs)),
        columns=domain.inputs.get_keys(),
        index=[f"exp{i}" for i in range(n_experiments)],
    )

    # exit message
    if _ipopt_options[b"print_level"] > 12:  # type: ignore
        for key in ["fun", "message", "nfev", "nit", "njev", "status", "success"]:
            print(key + ":", result[key])
        X = model_formula.get_model_matrix(design).to_numpy()
        d = metrics(X, domain, n_samples=1000)
        print("metrics:", d)

    # check if all points respect the domain and the constraint
    try:
        domain.validate_candidates(
            candidates=design.apply(lambda x: np.round(x, 8)),
            only_inputs=True,
            tol=1e-4,
        )
    except ValueError:
        warnings.warn(
            "Some points do not lie inside the domain or violate constraints. Please check if the \
                results lie within your tolerance.",
            UserWarning,
        )

    return design


def check_fixed_experiments(
    domain: Domain, n_experiments: int, fixed_experiments: np.ndarray
) -> None:
    """Checks if the shape of the fixed experiments is correct and if the number of fixed experiments is valid
    Args:
        domain (Domain): domain defining the input variables used for the check.
        n_experiments (int): total number of experiments in the design that fixed_experiments are part of.
        fixed_experiments (np.ndarray): fixed experiment proposals to be checked.
    """

    n_fixed_experiments, D = np.array(fixed_experiments).shape

    if n_fixed_experiments >= n_experiments:
        raise ValueError(
            "For starting the optimization the total number of experiments must be larger that the number of fixed experiments."
        )

    if D != len(domain.inputs):
        raise ValueError(
            f"Invalid shape of fixed_experiments. Length along axis 1 is {D}, but must be {len(domain.inputs)}"
        )


def get_n_experiments(
    domain: Domain, model_type: Union[str, Formula], n_experiments: Optional[int] = None
):
    """Determines a number of experiments which is appropriate for the model if no
    number is provided. Otherwise warns if the provided number of experiments is smaller than recommended.

    Args:
        domain (Domain): domain containing the model inputs.
        model_type (str, Formula): keyword or formulaic Formula describing the model.
        n_experiments (int, optional): number of experiments. Defaults to zero.

    Returns:
        n_experiments if an integer value for n_experiments is given. Number of model terms + 3 otherwise.

    """
    n_experiments_min = (
        len(
            get_formula_from_string(model_type=model_type, rhs_only=True, domain=domain)
        )
        + 3
    )

    if n_experiments is None:
        n_experiments = n_experiments_min
    elif n_experiments < n_experiments_min:
        warnings.warn(
            f"The minimum number of experiments is {n_experiments_min}, but the current setting is n_experiments={n_experiments}."
        )

    return n_experiments<|MERGE_RESOLUTION|>--- conflicted
+++ resolved
@@ -12,20 +12,14 @@
 from bofire.data_models.strategies.api import (
     PolytopeSampler as PolytopeSamplerDataModel,
 )
-<<<<<<< HEAD
 from bofire.strategies.api import PolytopeSampler
 from bofire.strategies.doe.objective import DOptimality
-=======
-from bofire.strategies.doe.jacobian import JacobianForLogdet
->>>>>>> 4e99a38c
 from bofire.strategies.doe.utils import (
     constraints_as_scipy_constraints,
     get_formula_from_string,
     metrics,
     nchoosek_constraints_as_bounds,
 )
-from bofire.strategies.samplers.polytope import PolytopeSampler
-
 
 def find_local_max_ipopt(
     domain: Domain,
