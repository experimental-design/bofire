--- conflicted
+++ resolved
@@ -75,11 +75,7 @@
 ) -> pd.DataFrame:
     """Function computing a d-optimal design" for a given domain and model.
     Args:
-<<<<<<< HEAD
         domain (Domain): domain containing the inputs and constraints.
-=======
-        domain (Doman): Domain containing the inputs and constraints.
->>>>>>> 80aa368f
         model_type (str, Formula): keyword or formulaic Formula describing the model. Known keywords
             are "linear", "linear-and-interactions", "linear-and-quadratic", "fully-quadratic".
         n_experiments (int): Number of experiments. By default the value corresponds to
@@ -130,24 +126,9 @@
         domain=domain, model_type=model_type, n_experiments=n_experiments
     )
 
-<<<<<<< HEAD
     #
     # Sampling initital values
     #
-=======
-    D = len(domain.inputs)
-    model_formula = get_formula_from_string(
-        model_type=model_type, rhs_only=True, domain=domain
-    )
-    # warnings.warn(f"The used formula is: {model_formula}.")
-
-    if n_experiments is None:
-        n_experiments = n_experiments_min
-    elif n_experiments < n_experiments_min:
-        warnings.warn(
-            f"The minimum number of experiments is {n_experiments_min}, but the current setting is n_experiments={n_experiments}."
-        )
->>>>>>> 80aa368f
 
     if sampling is not None:
         domain.validate_candidates(sampling, only_inputs=True)
