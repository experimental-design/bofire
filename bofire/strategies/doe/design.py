--- conflicted
+++ resolved
@@ -18,10 +18,6 @@
 from bofire.strategies.doe.objective import get_objective_function
 from bofire.strategies.doe.utils import (
     constraints_as_scipy_constraints,
-<<<<<<< HEAD
-    metrics,
-=======
->>>>>>> 9a5f76c4
     nchoosek_constraints_as_bounds,
 )
 from bofire.strategies.random import RandomStrategy
@@ -197,17 +193,6 @@
         columns=domain.inputs.get_keys(),
         index=[f"exp{i}" for i in range(n_experiments)],
     )
-<<<<<<< HEAD
-
-    # exit message
-    if _ipopt_options[b"print_level"] > 12:  # type: ignore
-        for key in ["fun", "message", "nfev", "nit", "njev", "status", "success"]:
-            print(key + ":", result[key])
-        X = objective_function.get_model_matrix(design).to_numpy()
-        print("metrics:", metrics(X))
-
-=======
->>>>>>> 9a5f76c4
     # check if all points respect the domain and the constraint
     try:
         domain.validate_candidates(
