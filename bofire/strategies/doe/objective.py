--- conflicted
+++ resolved
@@ -1,10 +1,6 @@
 import warnings
 from abc import abstractmethod
 from copy import deepcopy
-<<<<<<< HEAD
-from itertools import product
-=======
->>>>>>> 9a5f76c4
 from typing import Optional
 
 import numpy as np
@@ -20,35 +16,31 @@
     EqualityConstraint,
 )
 from bofire.data_models.domain.api import Domain
-<<<<<<< HEAD
-from bofire.data_models.enum import SamplingMethodEnum
-=======
->>>>>>> 9a5f76c4
 from bofire.data_models.strategies.doe import (
     AOptimalityCriterion,
     DoEOptimalityCriterion,
     DOptimalityCriterion,
     EOptimalityCriterion,
     GOptimalityCriterion,
-<<<<<<< HEAD
+    KOptimalityCriterion,
+    OptimalityCriterion,
+    SpaceFillingCriterion,
+)
+from bofire.data_models.enum import SamplingMethodEnum
+from bofire.data_models.strategies.doe import (
+    AOptimalityCriterion,
+    DoEOptimalityCriterion,
+    DOptimalityCriterion,
+    EOptimalityCriterion,
+    GOptimalityCriterion,
     IOptimalityCriterion,
-=======
->>>>>>> 9a5f76c4
     KOptimalityCriterion,
     OptimalityCriterion,
     SpaceFillingCriterion,
 )
 from bofire.data_models.types import Bounds
 from bofire.strategies.doe.transform import IndentityTransform, MinMaxTransform
-<<<<<<< HEAD
-from bofire.strategies.doe.utils import (
-    constraints_as_scipy_constraints,
-    get_formula_from_string,
-    nchoosek_constraints_as_bounds,
-)
-=======
 from bofire.strategies.doe.utils import get_formula_from_string
->>>>>>> 9a5f76c4
 from bofire.utils.torch_tools import tkwargs
 
 
@@ -113,18 +105,6 @@
         assert x.ndim == 1, "values of design should be 1d array"
         pass
 
-<<<<<<< HEAD
-    @abstractmethod
-    def _model_jacobian_t(self, x: np.ndarray) -> np.ndarray:
-        """Computes the transpose of the model jacobian for each experiment in input x."""
-        pass
-
-    @abstractmethod
-    def get_model_matrix(self, design: pd.DataFrame) -> pd.DataFrame:
-        pass
-
-=======
->>>>>>> 9a5f76c4
 
 class ModelBasedObjective(Objective):
     def __init__(
@@ -152,6 +132,71 @@
 
         self.model = deepcopy(model)
 
+    def __call__(self, x: np.ndarray) -> float:
+        return self.evaluate(x)
+
+    def evaluate(self, x: np.ndarray) -> float:
+        return self._evaluate(self.transform(x=x))
+
+    @abstractmethod
+    def _evaluate(self, x: np.ndarray) -> float:
+        pass
+
+    def evaluate_jacobian(self, x: np.ndarray) -> np.ndarray:
+        return self._evaluate_jacobian(self.transform(x)) * self.transform.jacobian(x=x)
+
+    @abstractmethod
+    def _evaluate_jacobian(self, x: np.ndarray) -> np.ndarray:
+        pass
+
+    @abstractmethod
+    def _convert_input_to_model_tensor(
+        self,
+        x: np.ndarray,
+        requires_grad: bool = True,
+    ) -> Tensor:
+        """Args:
+        x: x (np.ndarray): values of design variables a 1d array.
+        """
+        assert x.ndim == 1, "values of design should be 1d array"
+        pass
+
+    @abstractmethod
+    def _model_jacobian_t(self, x: np.ndarray) -> np.ndarray:
+        """Computes the transpose of the model jacobian for each experiment in input x."""
+        pass
+
+    @abstractmethod
+    def get_model_matrix(self, design: pd.DataFrame) -> pd.DataFrame:
+        pass
+
+
+class ModelBasedObjective(Objective):
+    def __init__(
+        self,
+        domain: Domain,
+        model: Formula,
+        n_experiments: int,
+        delta: float = 1e-6,
+        transform_range: Optional[Bounds] = None,
+    ) -> None:
+        """Args:
+        domain (Domain): A domain defining the DoE domain together with model_type.
+        model_type (str or Formula): A formula containing all model terms.
+        n_experiments (int): Number of experiments
+        delta (float): A regularization parameter for the information matrix. Default value is 1e-3.
+        transform_range (Bounds, optional): range to which the input variables are transformed before applying the objective function. Default is None.
+
+        """
+        super().__init__(
+            domain=domain,
+            n_experiments=n_experiments,
+            delta=delta,
+            transform_range=transform_range,
+        )
+
+        self.model = deepcopy(model)
+
         self.model_terms = list(np.array(model, dtype=str))
         self.n_model_terms = len(self.model_terms)
 
@@ -200,193 +245,7 @@
 
     def get_model_matrix(self, design: pd.DataFrame) -> pd.DataFrame:
         return self.model.get_model_matrix(design)
-<<<<<<< HEAD
-
-
-class IOptimality(ModelBasedObjective):
-    """A class implementing the evaluation of I-criterion and its jacobian w.r.t.
-    the inputs.
-    """
-
-    def __init__(
-        self,
-        domain: Domain,
-        model: Formula,
-        n_experiments: int,
-        delta: float = 1e-6,
-        transform_range: Optional[Bounds] = None,
-        n_space_filling_points: Optional[int] = None,
-        ipopt_options: Optional[dict] = None,
-    ) -> None:
-        """
-        Args:
-            domain (Domain): A domain defining the DoE domain together with model_type.
-            model_type (str or Formula): A formula containing all model terms.
-            n_experiments (int): Number of experiments
-            delta (float): A regularization parameter for the information matrix. Default value is 1e-3.
-            transform_range (Bounds, optional): range to which the input variables are transformed before applying the objective function. Default is None.
-            n_space_filling_points (int, optional): Number of space filling points. Only relevant if SpaceFilling is used
-                to fill the feasible space, i.e. in presence of equality constraints.
-                Otherwise a uniform grid is generated. If None is provided, n_space_filling_points = 10 * n_experiments is assumed.
-                Default is None.
-            ipopt_options (dict, optional): Options for the Ipopt solver to generate space filling point.
-                If None is provided, the default options (maxiter = 500) are used.
-        """
-
-        if transform_range is not None:
-            raise ValueError(
-                "IOptimality does not support transformations of the input variables."
-            )
-
-        super().__init__(
-            domain=domain,
-            model=model,
-            n_experiments=n_experiments,
-            delta=delta,
-            transform_range=transform_range,
-        )
-
-        # uniformly fill the design space
-        if np.any([isinstance(obj, EqualityConstraint) for obj in domain.constraints]):
-            warnings.warn(
-                "Equality constraints were detected. No equidistant grid of points can be generated. The design space will be filled via SpaceFilling.",
-                UserWarning,
-            )
-            if n_space_filling_points is None:
-                n_space_filling_points = n_experiments * 10
-
-            x0 = (
-                domain.inputs.sample(
-                    n=n_space_filling_points, method=SamplingMethodEnum.UNIFORM
-                )
-                .to_numpy()
-                .flatten()
-            )
-            objective = SpaceFilling(
-                domain=domain,
-                n_experiments=n_space_filling_points,
-                delta=delta,
-                transform_range=None,
-            )
-            constraints = constraints_as_scipy_constraints(
-                domain, n_space_filling_points, ignore_nchoosek=True
-            )
-            bounds = nchoosek_constraints_as_bounds(domain, n_space_filling_points)
-
-            result = minimize_ipopt(
-                objective.evaluate,
-                x0=x0,
-                bounds=bounds,
-                constraints=standardize_constraints(constraints, x0, "SLSQP"),
-                options=ipopt_options
-                if ipopt_options is not None
-                else {"maxiter": 500, "disp": 0},
-                jac=objective.evaluate_jacobian,
-            )
-
-            self.Y = pd.DataFrame(
-                result["x"].reshape(n_space_filling_points, len(domain.inputs)),
-                columns=domain.inputs.get_keys(),
-                index=[f"gridpoint{i}" for i in range(n_space_filling_points)],
-            )
-
-        else:
-            low, high = domain.inputs.get_bounds(specs={})
-            points = [
-                list(
-                    np.linspace(
-                        low[i],
-                        high[i],
-                        int(100 * (high[i] - low[i])),
-                    )
-                )
-                for i in range(len(low))
-            ]
-            points = np.array(list(product(*points)))
-            points = pd.DataFrame(points, columns=domain.inputs.get_keys())
-            if len(domain.constraints) > 0:
-                fulfilled = domain.constraints(experiments=points)
-                fulfilled = np.array(
-                    [
-                        np.array(fulfilled.iloc[:, i]) <= 0.0
-                        for i in range(fulfilled.shape[1])
-                    ]
-                )
-                fulfilled = np.array(np.prod(fulfilled, axis=0), dtype=bool)
-                self.Y = points[fulfilled]
-            else:
-                self.Y = points
-            n_space_filling_points = len(self.Y)
-
-        try:
-            domain.validate_candidates(
-                candidates=self.Y.apply(lambda x: np.round(x, 8)),
-                only_inputs=True,
-                tol=1e-4,
-            )
-        except (ValueError, ConstraintNotFulfilledError):
-            warnings.warn(
-                "Some points do not lie inside the domain or violate constraints. Please check if the \
-                    results lie within your tolerance.",
-                UserWarning,
-            )
-
-        X = model.get_model_matrix(self.Y).to_numpy()
-        self.YtY = torch.from_numpy(X.T @ X) / n_space_filling_points
-        self.YtY.requires_grad = False
-
-    def _evaluate(self, x: np.ndarray) -> float:
-        """Computes trace((Y.T@Y) / nY @ inv(X.T@X + delta)).
-        Where X is the model matrix corresponding to x, Y is the model matrix of points
-        uniformly filling up the feasible space and nY is the number of such points.
-        Args:
-            x (np.ndarray): values of design variables a 1d array.
-        Returns:
-            trace((Y.T@Y) / nY @ inv(X.T@X + delta))
-        """
-        X = self._convert_input_to_model_tensor(x, requires_grad=False)
-        return float(
-            torch.trace(
-                self.YtY.detach()
-                @ torch.linalg.inv(
-                    X.detach().T @ X.detach()
-                    + self.delta * torch.eye(self.n_model_terms)
-                )
-            )
-        )
-
-    def _evaluate_jacobian(self, x: np.ndarray) -> np.ndarray:
-        """Computes the jacobian of trace((Y.T@Y) / nY @ inv(X.T@X + delta)).
-        Args:
-            x (np.ndarray): values of design variables a 1d array.
-        Returns:
-            The jacobian of trace((Y.T@Y) / nY @ inv(X.T@X + delta))
-        """
-        # get model matrix X
-        X = self._convert_input_to_model_tensor(x, requires_grad=True)
-
-        # first part of jacobian
-        torch.trace(
-            self.YtY.detach()
-            @ torch.linalg.inv(X.T @ X + self.delta * torch.eye(self.n_model_terms))
-        ).backward()
-        J1 = X.grad.detach().numpy()  # type: ignore
-        J1 = np.repeat(J1, self.n_vars, axis=0).reshape(
-            self.n_experiments, self.n_vars, self.n_model_terms
-        )
-
-        # second part of jacobian
-        J2 = self._model_jacobian_t(x)
-
-        # combine both parts
-        J = J1 * J2
-        J = np.sum(J, axis=-1)
-
-        return J.flatten()
-
-=======
-
->>>>>>> 9a5f76c4
+
 
 class DOptimality(ModelBasedObjective):
     """A class implementing the evaluation of logdet(X.T@X + delta) and its jacobian w.r.t. the inputs.
@@ -768,17 +627,10 @@
         )
         return torch.tensor(X.values, requires_grad=requires_grad, **tkwargs)
 
-    def get_model_matrix(self, design: pd.DataFrame) -> pd.DataFrame:
-        return design
-
 
 def get_objective_function(
     criterion: Optional[OptimalityCriterion], domain: Domain, n_experiments: int
-<<<<<<< HEAD
-) -> Objective:
-=======
 ) -> Optional[Objective]:
->>>>>>> 9a5f76c4
     if criterion is None:
         return DOptimality(
             domain,
@@ -826,19 +678,6 @@
                 delta=criterion.delta,
                 transform_range=criterion.transform_range,
             )
-<<<<<<< HEAD
-        if isinstance(criterion, IOptimalityCriterion):
-            return IOptimality(
-                domain,
-                model=get_formula_from_string(criterion.formula, domain),
-                n_experiments=n_experiments,
-                delta=criterion.delta,
-                transform_range=criterion.transform_range,
-                n_space_filling_points=criterion.n_space_filling_points,
-                ipopt_options=criterion.ipopt_options,
-            )
-=======
->>>>>>> 9a5f76c4
     if isinstance(criterion, SpaceFillingCriterion):
         return SpaceFilling(
             domain,
@@ -847,8 +686,4 @@
             transform_range=criterion.transform_range,
         )
     else:
-<<<<<<< HEAD
-        raise NotImplementedError("Criterion type not implemented!")
-=======
-        NotImplementedError("Criterion type not implemented!")
->>>>>>> 9a5f76c4
+        NotImplementedError("Criterion type not implemented!")