--- conflicted
+++ resolved
@@ -1,8 +1,4 @@
-<<<<<<< HEAD
-from typing import Type, Union
-=======
-from typing import Literal, Type
->>>>>>> e8a2c87b
+from typing import Literal, Type, Union
 
 import numpy as np
 import pandas as pd
@@ -40,7 +36,6 @@
 # main difference to the multiobjective strategies is that we have a randomized list of acqfs, this has to be bring into accordance
 # with the other strategies
 class BoTorchQparegoStrategy(BotorchBasicBoStrategy):
-
     type: Literal["BoTorchQparegoStrategy"] = "BoTorchQparegoStrategy"
 
     def _init_acqf(self) -> None:
