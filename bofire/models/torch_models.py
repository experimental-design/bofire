import itertools
from typing import List, Literal, Optional

import botorch
import numpy as np
import pandas as pd
import torch
from botorch.models import ModelList
from botorch.models.deterministic import DeterministicModel
from botorch.models.model import Model as BotorchBaseModel
from botorch.models.transforms.input import ChainedInputTransform, FilterFeatures
from pydantic import validator

from bofire.domain.feature import (
    CategoricalDescriptorInput,
    CategoricalInput,
    NumericalInput,
    TInputTransformSpecs,
)
from bofire.domain.features import InputFeatures, OutputFeatures
from bofire.domain.util import PydanticBaseModel
from bofire.models.model import Model, TrainableModel
from bofire.utils.enum import CategoricalEncodingEnum
from bofire.utils.torch_tools import tkwargs


class BotorchModel(Model):

    model: Optional[BotorchBaseModel]

    @validator("input_preprocessing_specs", always=True)
    def validate_input_preprocessing_specs(cls, v, values):
        input_features = values["input_features"]
        categorical_keys = input_features.get_keys(CategoricalInput, exact=True)
        descriptor_keys = input_features.get_keys(
            CategoricalDescriptorInput, exact=True
        )
        for key in categorical_keys:
            if (
                v.get(key, CategoricalEncodingEnum.ONE_HOT)
                != CategoricalEncodingEnum.ONE_HOT
            ):
                raise ValueError(
                    "Botorch based models have to use one hot encodings for categoricals"
                )
            else:
                v[key] = CategoricalEncodingEnum.ONE_HOT
        # TODO: include descriptors into probabilistic reparam via OneHotToDescriptor input transform
        for key in descriptor_keys:
            if v.get(key, CategoricalEncodingEnum.DESCRIPTOR) not in [
                CategoricalEncodingEnum.DESCRIPTOR,
                CategoricalEncodingEnum.ONE_HOT,
            ]:
                raise ValueError(
                    "Botorch based models have to use one hot encodings or descriptor encodings for categoricals."
                )
            elif v.get(key) is None:
                v[key] = CategoricalEncodingEnum.DESCRIPTOR
        for key in input_features.get_keys(NumericalInput):
            if v.get(key) is not None:
                raise ValueError(
                    "Botorch based models have to use internal transforms to preprocess numerical features."
                )
        return v

    def _predict(self, transformed_X: pd.DataFrame):
        # transform to tensor
        X = torch.from_numpy(transformed_X.values).to(**tkwargs)
        with torch.no_grad():
            preds = self.model.posterior(X=X, observation_noise=True).mean.cpu().detach().numpy()  # type: ignore
            stds = np.sqrt(self.model.posterior(X=X, observation_noise=True).variance.cpu().detach().numpy())  # type: ignore
        return preds, stds


class BotorchModels(PydanticBaseModel):

    models: List[BotorchModel]

    @validator("models")
    def validate_models(cls, v, values):
        # validate that all models are single output models
        # TODO: this restriction has to be removed at some point
        for model in v:
            if len(model.output_features) != 1:
                raise ValueError("Only single output models allowed.")
        # check that the output feature keys are distinct
        used_output_feature_keys = list(
            itertools.chain.from_iterable(
                [model.output_features.get_keys() for model in v]
            )
        )
        if len(set(used_output_feature_keys)) != len(used_output_feature_keys):
            raise ValueError("Output feature keys are not unique across models.")
        # get the feature keys present in all models
        used_feature_keys = []
        for model in v:
            for key in model.input_features.get_keys():
                if key not in used_feature_keys:
                    used_feature_keys.append(key)
        # check that the features and preprocessing steps are equal trough the models
        for key in used_feature_keys:
            features = [
                model.input_features.get_by_key(key)
                for model in v
                if key in model.input_features.get_keys()
            ]
            preproccessing = [
                model.input_preprocessing_specs[key]
                for model in v
                if key in model.input_preprocessing_specs
            ]
            if all(features) is False:
                raise ValueError(f"Features with key {key} are incompatible.")
            if len(set(preproccessing)) > 1:
                raise ValueError(
                    f"Preprocessing steps for features with {key} are incompatible."
                )
        return v

    @property
    def input_preprocessing_specs(self) -> TInputTransformSpecs:
        return {
            key: value
            for model in self.models
            for key, value in model.input_preprocessing_specs.items()
        }

    def fit(self, experiments: pd.DataFrame):
        for model in self.models:
            if isinstance(model, TrainableModel):
                model.fit(experiments)

    @property
    def output_features(self) -> OutputFeatures:
        return OutputFeatures(
            features=list(
                itertools.chain.from_iterable(
                    [model.output_features.get() for model in self.models]  # type: ignore
                )
            )
        )

    def _check_compability(
        self, input_features: InputFeatures, output_features: OutputFeatures
    ):
        # TODO: add sync option
        used_output_feature_keys = self.output_features.get_keys()
        if sorted(used_output_feature_keys) != sorted(output_features.get_keys()):
            raise ValueError("Output features do not match.")
        used_feature_keys = []
        for i, model in enumerate(self.models):
            if len(model.input_features) > len(input_features):
                raise ValueError(
                    f"Model with index {i} has more features than acceptable."
                )
            for feat in model.input_features:
                try:
                    other_feat = input_features.get_by_key(feat.key)
                except KeyError:
                    raise ValueError(f"Feature {feat.key} not found.")
                # now compare the features
                # TODO: make more sohisticated comparisons based on the type
                # has to to be implemented in features, for the start
                # we go with __eq__
                if feat != other_feat:
                    raise ValueError(f"Features with key {feat.key} are incompatible.")
                if feat.key not in used_feature_keys:
                    used_feature_keys.append(feat.key)
        if len(used_feature_keys) != len(input_features):
            raise ValueError("Unused features are present.")

    def compatibilize(
        self, input_features: InputFeatures, output_features: OutputFeatures
    ) -> ModelList:
        # TODO: add sync option
        # check if models are compatible to provided inputs and outputs
        # of the optimization domain
        self._check_compability(
            input_features=input_features, output_features=output_features
        )
        features2idx, _ = input_features._get_transform_info(
            self.input_preprocessing_specs
        )
        #
        all_gp = True
        botorch_models = []
        # we sort the models by sorting them with their occurence in output_features
        for output_feature_key in output_features.get_keys():
            # get the corresponding model
            model = {model.output_features[0].key: model for model in self.models}[
                output_feature_key
            ]
            # in case that inputs are complete we do not need to adjust anything
            if len(model.input_features) == len(input_features):
                botorch_models.append(model.model)
            # in this case we have to care for the indices
            if len(model.input_features) < len(input_features):
                indices = []
                for key in model.input_features.get_keys():
                    indices += features2idx[key]
                features_filter = FilterFeatures(
                    feature_indices=torch.tensor(indices, dtype=torch.int64),
                    transform_on_train=False,
                )
                if (
                    hasattr(model.model, "input_transform")
                    and model.model.input_transform is not None  # type: ignore
                ):
                    model.model.input_transform = ChainedInputTransform(  # type: ignore
                        tf1=features_filter, tf2=model.model.input_transform  # type: ignore
                    )
                else:
                    model.model.input_transform = features_filter  # type: ignore

                botorch_models.append(model.model)
                if isinstance(model.model, botorch.models.SingleTaskGP) is False:
                    all_gp = False

        if len(botorch_models) == 1:
            return botorch_models[0]
        if all_gp:
            return botorch.models.ModelListGP(*botorch_models)
        return ModelList(*botorch_models)


<<<<<<< HEAD
class SingleTaskGPModel(BotorchModel, TrainableModel):
    kernel: ContinuousKernel = Matern(ard=True, nu=2.5)
    scaler: ScalerEnum = ScalerEnum.NORMALIZE
    model: Optional[botorch.models.SingleTaskGP] = None
    _output_filtering: OutputFilteringEnum = (
        OutputFilteringEnum.ALL
    )  # only relevant for training
    # features2idx: Optional[Dict] = None  # only relevant for training
    # non_numerical_features: Optional[List] = None  # only relevant for training
    training_specs: Dict = {}  # only relevant for training

    def _fit(self, X: pd.DataFrame, Y: pd.DataFrame):
        # get transform meta information
        features2idx, _ = self.input_features._get_transform_info(
            self.input_preprocessing_specs
        )
        non_numerical_features = [
            key
            for key, value in self.input_preprocessing_specs.items()
            if value != CategoricalEncodingEnum.DESCRIPTOR
        ]
        # transform X
        transformed_X = self.input_features.transform(X, self.input_preprocessing_specs)

        # transform from pandas to torch
        tX, tY = torch.from_numpy(transformed_X.values).to(**tkwargs), torch.from_numpy(
            Y.values
        ).to(**tkwargs)

        if tX.dim() == 2:
            batch_shape = torch.Size()
        else:
            batch_shape = torch.Size([tX.shape[0]])

        d = tX.shape[-1]

        cat_dims = []
        for feat in non_numerical_features:
            cat_dims += features2idx[feat]

        ord_dims, _, _ = get_dim_subsets(
            d=d, active_dims=list(range(d)), cat_dims=cat_dims
        )
        # first get the scaler
        # TODO use here the correct bounds
        if self.scaler == ScalerEnum.NORMALIZE:
            lower, upper = self.input_features.get_bounds(
                specs=self.input_preprocessing_specs, experiments=X
            )

            scaler = Normalize(
                d=d,
                bounds=torch.tensor([lower, upper]).to(**tkwargs),
                batch_shape=batch_shape,
            )
        elif self.scaler == ScalerEnum.STANDARDIZE:
            scaler = InputStandardize(
                d=d,
                indices=ord_dims if len(ord_dims) != d else None,
                batch_shape=batch_shape,
            )
        else:
            raise ValueError("Scaler enum not known.")

        self.model = botorch.models.SingleTaskGP(  # type: ignore
            train_X=tX,
            train_Y=tY,
            covar_module=ScaleKernel(
                self.kernel.to_gpytorch(
                    batch_shape=batch_shape,
                    active_dims=list(range(d)),
                    ard_num_dims=1,
                ),
                outputscale_prior=GammaPrior(
                    concentration=2.0, rate=0.15
                ).to_gpytorch(),
            ),
            outcome_transform=Standardize(m=tY.shape[-1]),
            input_transform=scaler,
        )

        mll = ExactMarginalLogLikelihood(self.model.likelihood, self.model)
        fit_gpytorch_mll(mll, options=self.training_specs, max_attempts=20)


class MixedSingleTaskGPModel(BotorchModel, TrainableModel):
    continuous_kernel: ContinuousKernel = Matern(ard=True, nu=2.5)
    categorical_kernel: CategoricalKernel = HammondDistanceKernel(ard=True)
    scaler: ScalerEnum = ScalerEnum.NORMALIZE
    model: Optional[botorch.models.MixedSingleTaskGP] = None
    _output_filtering: OutputFilteringEnum = OutputFilteringEnum.ALL
    # features2idx: Optional[Dict] = None
    # non_numerical_features: Optional[List] = None
    training_specs: Dict = {}

    def _fit(self, X: pd.DataFrame, Y: pd.DataFrame):
        # get transform meta information
        features2idx, _ = self.input_features._get_transform_info(
            self.input_preprocessing_specs
        )
        non_numerical_features = [
            key
            for key, value in self.input_preprocessing_specs.items()
            if value != CategoricalEncodingEnum.DESCRIPTOR
        ]
        # transform X
        transformed_X = self.input_features.transform(X, self.input_preprocessing_specs)

        # transform from pandas to torch
        tX, tY = torch.from_numpy(transformed_X.values).to(**tkwargs), torch.from_numpy(
            Y.values
        ).to(**tkwargs)

        if tX.dim() == 2:
            batch_shape = torch.Size()
        else:
            batch_shape = torch.Size([tX.shape[0]])

        # get indices of the continuous and categorical dims
        d = tX.shape[-1]

        ord_dims = []
        for feat in self.input_features.get():
            if feat.key not in non_numerical_features:
                ord_dims += features2idx[feat.key]
        cat_dims = list(
            range(len(ord_dims), len(ord_dims) + len(non_numerical_features))
        )
        categorical_features = {
            features2idx[feat][0]: len(features2idx[feat])
            for feat in non_numerical_features
        }

        # first get the scaler
        if self.scaler == ScalerEnum.NORMALIZE:
            # TODO: take the real bounds here
            lower, upper = self.input_features.get_bounds(
                specs=self.input_preprocessing_specs, experiments=X
            )
            scaler = Normalize(
                d=d,
                bounds=torch.tensor([lower, upper]).to(**tkwargs),
                indices=ord_dims,
                batch_shape=batch_shape,
            )
        elif self.scaler == ScalerEnum.STANDARDIZE:
            scaler = InputStandardize(
                d=d,
                indices=ord_dims,
                batch_shape=batch_shape,
            )
        else:
            raise ValueError("Scaler enum not known.")

        o2n = OneHotToNumeric(
            dim=d, categorical_features=categorical_features, transform_on_train=False
        )
        tf = ChainedInputTransform(tf1=scaler, tf2=o2n)

        # fit the model
        self.model = botorch.models.MixedSingleTaskGP(
            train_X=o2n.transform(tX),
            train_Y=tY,
            cat_dims=cat_dims,
            cont_kernel_factory=self.continuous_kernel.to_gpytorch,
            outcome_transform=Standardize(m=tY.shape[-1]),
            input_transform=tf,
        )
        mll = ExactMarginalLogLikelihood(self.model.likelihood, self.model)
        fit_gpytorch_mll(mll, options=self.training_specs)


=======
>>>>>>> 0309d319
class EmpiricalModel(BotorchModel):
    """All necessary functions has to be implemented in the model which can then be loaded
    from cloud pickle.

    Attributes:
        model (DeterministicModel): Botorch model instance.
    """

    type: Literal["EmpiricalModel"] = "EmpiricalModel"
    model: Optional[DeterministicModel] = None<|MERGE_RESOLUTION|>--- conflicted
+++ resolved
@@ -223,181 +223,6 @@
         return ModelList(*botorch_models)
 
 
-<<<<<<< HEAD
-class SingleTaskGPModel(BotorchModel, TrainableModel):
-    kernel: ContinuousKernel = Matern(ard=True, nu=2.5)
-    scaler: ScalerEnum = ScalerEnum.NORMALIZE
-    model: Optional[botorch.models.SingleTaskGP] = None
-    _output_filtering: OutputFilteringEnum = (
-        OutputFilteringEnum.ALL
-    )  # only relevant for training
-    # features2idx: Optional[Dict] = None  # only relevant for training
-    # non_numerical_features: Optional[List] = None  # only relevant for training
-    training_specs: Dict = {}  # only relevant for training
-
-    def _fit(self, X: pd.DataFrame, Y: pd.DataFrame):
-        # get transform meta information
-        features2idx, _ = self.input_features._get_transform_info(
-            self.input_preprocessing_specs
-        )
-        non_numerical_features = [
-            key
-            for key, value in self.input_preprocessing_specs.items()
-            if value != CategoricalEncodingEnum.DESCRIPTOR
-        ]
-        # transform X
-        transformed_X = self.input_features.transform(X, self.input_preprocessing_specs)
-
-        # transform from pandas to torch
-        tX, tY = torch.from_numpy(transformed_X.values).to(**tkwargs), torch.from_numpy(
-            Y.values
-        ).to(**tkwargs)
-
-        if tX.dim() == 2:
-            batch_shape = torch.Size()
-        else:
-            batch_shape = torch.Size([tX.shape[0]])
-
-        d = tX.shape[-1]
-
-        cat_dims = []
-        for feat in non_numerical_features:
-            cat_dims += features2idx[feat]
-
-        ord_dims, _, _ = get_dim_subsets(
-            d=d, active_dims=list(range(d)), cat_dims=cat_dims
-        )
-        # first get the scaler
-        # TODO use here the correct bounds
-        if self.scaler == ScalerEnum.NORMALIZE:
-            lower, upper = self.input_features.get_bounds(
-                specs=self.input_preprocessing_specs, experiments=X
-            )
-
-            scaler = Normalize(
-                d=d,
-                bounds=torch.tensor([lower, upper]).to(**tkwargs),
-                batch_shape=batch_shape,
-            )
-        elif self.scaler == ScalerEnum.STANDARDIZE:
-            scaler = InputStandardize(
-                d=d,
-                indices=ord_dims if len(ord_dims) != d else None,
-                batch_shape=batch_shape,
-            )
-        else:
-            raise ValueError("Scaler enum not known.")
-
-        self.model = botorch.models.SingleTaskGP(  # type: ignore
-            train_X=tX,
-            train_Y=tY,
-            covar_module=ScaleKernel(
-                self.kernel.to_gpytorch(
-                    batch_shape=batch_shape,
-                    active_dims=list(range(d)),
-                    ard_num_dims=1,
-                ),
-                outputscale_prior=GammaPrior(
-                    concentration=2.0, rate=0.15
-                ).to_gpytorch(),
-            ),
-            outcome_transform=Standardize(m=tY.shape[-1]),
-            input_transform=scaler,
-        )
-
-        mll = ExactMarginalLogLikelihood(self.model.likelihood, self.model)
-        fit_gpytorch_mll(mll, options=self.training_specs, max_attempts=20)
-
-
-class MixedSingleTaskGPModel(BotorchModel, TrainableModel):
-    continuous_kernel: ContinuousKernel = Matern(ard=True, nu=2.5)
-    categorical_kernel: CategoricalKernel = HammondDistanceKernel(ard=True)
-    scaler: ScalerEnum = ScalerEnum.NORMALIZE
-    model: Optional[botorch.models.MixedSingleTaskGP] = None
-    _output_filtering: OutputFilteringEnum = OutputFilteringEnum.ALL
-    # features2idx: Optional[Dict] = None
-    # non_numerical_features: Optional[List] = None
-    training_specs: Dict = {}
-
-    def _fit(self, X: pd.DataFrame, Y: pd.DataFrame):
-        # get transform meta information
-        features2idx, _ = self.input_features._get_transform_info(
-            self.input_preprocessing_specs
-        )
-        non_numerical_features = [
-            key
-            for key, value in self.input_preprocessing_specs.items()
-            if value != CategoricalEncodingEnum.DESCRIPTOR
-        ]
-        # transform X
-        transformed_X = self.input_features.transform(X, self.input_preprocessing_specs)
-
-        # transform from pandas to torch
-        tX, tY = torch.from_numpy(transformed_X.values).to(**tkwargs), torch.from_numpy(
-            Y.values
-        ).to(**tkwargs)
-
-        if tX.dim() == 2:
-            batch_shape = torch.Size()
-        else:
-            batch_shape = torch.Size([tX.shape[0]])
-
-        # get indices of the continuous and categorical dims
-        d = tX.shape[-1]
-
-        ord_dims = []
-        for feat in self.input_features.get():
-            if feat.key not in non_numerical_features:
-                ord_dims += features2idx[feat.key]
-        cat_dims = list(
-            range(len(ord_dims), len(ord_dims) + len(non_numerical_features))
-        )
-        categorical_features = {
-            features2idx[feat][0]: len(features2idx[feat])
-            for feat in non_numerical_features
-        }
-
-        # first get the scaler
-        if self.scaler == ScalerEnum.NORMALIZE:
-            # TODO: take the real bounds here
-            lower, upper = self.input_features.get_bounds(
-                specs=self.input_preprocessing_specs, experiments=X
-            )
-            scaler = Normalize(
-                d=d,
-                bounds=torch.tensor([lower, upper]).to(**tkwargs),
-                indices=ord_dims,
-                batch_shape=batch_shape,
-            )
-        elif self.scaler == ScalerEnum.STANDARDIZE:
-            scaler = InputStandardize(
-                d=d,
-                indices=ord_dims,
-                batch_shape=batch_shape,
-            )
-        else:
-            raise ValueError("Scaler enum not known.")
-
-        o2n = OneHotToNumeric(
-            dim=d, categorical_features=categorical_features, transform_on_train=False
-        )
-        tf = ChainedInputTransform(tf1=scaler, tf2=o2n)
-
-        # fit the model
-        self.model = botorch.models.MixedSingleTaskGP(
-            train_X=o2n.transform(tX),
-            train_Y=tY,
-            cat_dims=cat_dims,
-            cont_kernel_factory=self.continuous_kernel.to_gpytorch,
-            outcome_transform=Standardize(m=tY.shape[-1]),
-            input_transform=tf,
-        )
-        mll = ExactMarginalLogLikelihood(self.model.likelihood, self.model)
-        fit_gpytorch_mll(mll, options=self.training_specs)
-
-
-=======
->>>>>>> 0309d319
 class EmpiricalModel(BotorchModel):
     """All necessary functions has to be implemented in the model which can then be loaded
     from cloud pickle.
