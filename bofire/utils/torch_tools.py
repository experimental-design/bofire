--- conflicted
+++ resolved
@@ -4,13 +4,13 @@
 import numpy as np
 import pandas as pd
 import torch
-<<<<<<< HEAD
 from botorch.acquisition.penalized import L0Approximation
 from botorch.models.deterministic import GenericDeterministicModel
-from botorch.models.transforms.input import FilterFeatures, InputTransform
-=======
-from botorch.models.transforms.input import InputTransform, NumericToCategoricalEncoding
->>>>>>> 5126e098
+from botorch.models.transforms.input import (
+    FilterFeatures,
+    InputTransform,
+    NumericToCategoricalEncoding,
+)
 from botorch.utils.datasets import SupervisedDataset
 from botorch.utils.objective import compute_smoothed_feasibility_indicator
 from torch import Tensor
@@ -1156,161 +1156,6 @@
     )
 
 
-<<<<<<< HEAD
-class NumericToCategoricalEncoding(InputTransform):
-    """Transform categorical parameters from an integer/numeric representation
-    to a vector based representation like one-hot encoding or a descriptor
-    encoding.
-
-    The vector encoding is inserted at the position of the categorical feature
-    in the input tensor. This is demonstrated in the example below in which a
-    categorical feature of cardinality 3 at position 1 in the original
-    representation is one-hot encoded.
-
-    Example:
-
-        >>> import torch
-        >>> from torch.nn.functional import one_hot
-        >>> from functools import partial
-        >>> from botorch.models.transforms.input import NumericToCategoricalEncoding
-        >>> tf = NumericToCategoricalEncoding(
-        ...     dim=3,
-        ...     categorical_features={1: 3},
-        ...     encoders={1: partial(one_hot, num_classes=3)},
-        ... )
-        >>> X = torch.tensor([[0.5, 2, 1.2], [1.1, 0, 0.8]])
-        >>> tf.transform(X)
-        tensor([[0.5000, 0.0000, 0.0000, 1.0000, 1.2000],
-                [1.1000, 1.0000, 0.0000, 0.0000, 0.8000]])
-    """
-
-    def __init__(
-        self,
-        dim: int,
-        categorical_features: dict[int, int],
-        encoders: dict[int, Callable[[Tensor], Tensor]],
-        transform_on_train: bool = True,
-        transform_on_eval: bool = True,
-        transform_on_fantasize: bool = True,
-    ) -> None:
-        r"""Initialize.
-
-        Args:
-            dim: The dimension of the numerically encoded input.
-            categorical_features: A dictionary mapping the index of each
-                categorical feature to its cardinality which has to be
-                greater than 1. This assumes that categoricals
-                are integer encoded.
-            encoders: A dictionary mapping the index of each categorical feature to
-                a callable that encodes the categorical feature into a vector
-                representation.
-            transform_on_train: A boolean indicating whether to apply the
-                transforms in train() mode. Default: False.
-            transform_on_eval: A boolean indicating whether to apply the
-                transform in eval() mode. Default: True.
-            transform_on_fantasize: A boolean indicating whether to apply the
-                transform when called from within a `fantasize` call. Default: False.
-        """
-        super().__init__()
-        self.transform_on_train = transform_on_train
-        self.transform_on_eval = transform_on_eval
-        self.transform_on_fantasize = transform_on_fantasize
-
-        self.encoders = encoders
-        self.categorical_features = categorical_features
-
-        if len(self.categorical_features) == 0:
-            raise ValueError(
-                "At least one categorical feature for encoding must be provided."
-            )
-
-        if (num_cat := len(self.categorical_features)) > dim:
-            raise ValueError(
-                f"The number of categorical features ({num_cat}) exceeds the "
-                f"provided dimension ({dim})."
-            )
-
-        for idx, card in self.categorical_features.items():
-            if card <= 1 or not isinstance(card, int):
-                raise ValueError(
-                    f"Categorical feature at index {idx} has cardinality {card}. "
-                    f"All categorical features must be an integer and have cardinality "
-                    "greater than 1."
-                )
-
-        # check that the encoders match the categorical features
-        if (enc_keys := set(self.encoders)) != (
-            cf_keys := set(self.categorical_features)
-        ):
-            raise ValueError(
-                f"The keys of `encoders` ({enc_keys}) must match the keys of "
-                f"of `categorical_features`  ({cf_keys})."
-            )
-
-        self.ordinal_idx = list(
-            self.categorical_features.keys()
-        )  # indices of categorical features before encoding
-
-        self.numerical_idx = list(
-            set(range(dim)) - set(self.ordinal_idx)
-        )  # indices of numerical features before encoding
-
-        self.new_numerical_idx = []  # indices of numerical features after encoding
-        self.encoded_idx = []  # indices of categorical features after encoding
-
-        offset = 0
-        for idx in range(dim):
-            if idx in self.numerical_idx:
-                self.new_numerical_idx.append(idx + offset)
-            else:
-                card = self.categorical_features[idx]
-                self.encoded_idx.append(
-                    np.arange(
-                        idx + offset, idx + offset + card
-                    ).tolist()  # indices of categorical features after encoding
-                )
-                offset += card - 1  # adjust offset for next categorical feature
-
-    def transform(self, X: Tensor) -> Tensor:
-        r"""Transform the categorical inputs into a vector representation.
-
-        Args:
-            X: A `batch_shape x n x d`-dim tensor of inputs.
-
-        Returns:
-            A `batch_shape x n x d'`-dim tensor with
-            `d' = d + sum(categorical_features.values())` in which the
-            integer-encoded categoricals are transformed to a vector representation.
-        """
-        s = list(X.shape)
-        s[-1] = len(self.numerical_idx) + len(np.concatenate(self.encoded_idx))
-        X_encoded = torch.zeros(size=s, device=X.device, dtype=X.dtype)
-        X_encoded[..., self.new_numerical_idx] = X[..., self.numerical_idx]
-        for i, idx in enumerate(self.categorical_features.keys()):
-            encoded_val = self.encoders[idx](X[..., idx].long()).to(X_encoded)
-            X_encoded[..., self.encoded_idx[i]] = encoded_val
-        return X_encoded
-
-    def equals(self, other: InputTransform) -> bool:
-        r"""Check if another input transform is equivalent.
-
-        Args:
-            other: Another input transform.
-
-        Returns:
-            A boolean indicating if the other transform is equivalent.
-        """
-        return (
-            type(self) is type(other)
-            and (self.transform_on_train == other.transform_on_train)
-            and (self.transform_on_eval == other.transform_on_eval)
-            and (self.transform_on_fantasize == other.transform_on_fantasize)
-            and (self.categorical_features == other.categorical_features)
-        )
-
-
-=======
->>>>>>> 5126e098
 class Encoder:
     def __init__(self, encoding: torch.Tensor):
         self.encoding = encoding
