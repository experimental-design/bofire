from typing import Callable, List, Tuple, Union

import numpy as np
import torch
from torch import Tensor

from bofire.any.objective import AnyObjective
from bofire.domain.constraint import (
    LinearEqualityConstraint,
    LinearInequalityConstraint,
    NChooseKConstraint,
)
from bofire.domain.domain import Domain
from bofire.domain.feature import ContinuousInput, InputFeature
from bofire.domain.features import OutputFeatures
from bofire.domain.objective import (
    BotorchConstrainedObjective,
    CloseToTargetObjective,
    DeltaObjective,
    MaximizeObjective,
    MaximizeSigmoidObjective,
    MinimizeObjective,
    MinimizeSigmoidObjective,
    TargetObjective,
)

tkwargs = {
    "dtype": torch.double,
    "device": "cpu",
}


def get_linear_constraints(
    domain: Domain,
    constraint: Union[LinearEqualityConstraint, LinearInequalityConstraint],
    unit_scaled: bool = False,
) -> List[Tuple[Tensor, Tensor, float]]:
    """Converts linear constraints to the form required by BoTorch.

    Args:
        domain (Domain): Optimization problem definition.
        constraint (Union[LinearEqualityConstraint, LinearInequalityConstraint]): Type of constraint that should be converted.
        unit_scaled (bool, optional): If True, transforms constraints by assuming that the bound for the continuous features are [0,1]. Defaults to False.

    Returns:
        List[Tuple[Tensor, Tensor, float]]: List of tuples, each tuple consists of a tensor with the feature indices, coefficients and a float for the rhs.
    """
    constraints = []
    for c in domain.cnstrs.get(constraint):
        indices = []
        coefficients = []
        lower = []
        upper = []
        rhs = 0.0
        for i, featkey in enumerate(c.features):  # type: ignore
            idx = domain.get_feature_keys(InputFeature).index(featkey)
            feat = domain.get_feature(featkey)
            if feat.is_fixed():  # type: ignore
                rhs -= feat.fixed_value()[0] * c.coefficients[i]  # type: ignore
            else:
                lower.append(feat.lower_bound)  # type: ignore
                upper.append(feat.upper_bound)  # type: ignore
                indices.append(idx)
                coefficients.append(
                    c.coefficients[i]  # type: ignore
                )  # if unit_scaled == False else c_scaled.coefficients[i])
        if unit_scaled:
            lower = np.array(lower)
            upper = np.array(upper)
            s = upper - lower
            scaled_coefficients = s * np.array(coefficients)
            constraints.append(
                (
                    torch.tensor(indices),
                    -torch.tensor(scaled_coefficients).to(**tkwargs),
                    -(rhs + c.rhs - np.sum(np.array(coefficients) * lower)),  # type: ignore
                )
            )
        else:
            constraints.append(
                (
                    torch.tensor(indices),
                    -torch.tensor(coefficients).to(**tkwargs),
                    -(rhs + c.rhs),  # type: ignore
                )
            )
    return constraints


def get_nchoosek_constraints(domain: Domain) -> List[Callable[[Tensor], float]]:
    """Transforms NChooseK constraints into a list of non-linear inequality constraint callables
    that can be parsed by pydantic. For this purpose the NChooseK constraint is continuously
    relaxed by countig the number of zeros in a candidate by a sum of narrow gaussians centered
    at zero.

    Args:
        domain (Domain): Optimization problem definition.

    Returns:
        List[Callable[[Tensor], float]]: List of callables that can be used
            as nonlinear equality constraints in botorch.
    """

    def narrow_gaussian(x, ell=1e-3):
        return torch.exp(-0.5 * (x / ell) ** 2)

    constraints = []
    # ignore none also valid for the start
    for c in domain.cnstrs.get(NChooseKConstraint):
        assert isinstance(c, NChooseKConstraint)
        indices = torch.tensor(
            [domain.get_feature_keys(ContinuousInput).index(key) for key in c.features],
            dtype=torch.int64,
        )
        if c.max_count != len(c.features):
            constraints.append(
                lambda x: narrow_gaussian(x=x[..., indices]).sum(dim=-1)
                - (len(c.features) - c.max_count)  # type: ignore
            )
        if c.min_count > 0:
            constraints.append(
                lambda x: -narrow_gaussian(x=x[..., indices]).sum(dim=-1)
                + (len(c.features) - c.min_count)  # type: ignore
            )
    return constraints


def get_output_constraints(
    output_features: OutputFeatures,
) -> Tuple[List[Callable[[Tensor], Tensor]], List[float]]:
    """Method to translate output constraint objectives into a list of
    callables and list of etas for use in botorch.

    Args:
        output_features (OutputFeatures): Output feature object that should
            be processed.

    Returns:
        Tuple[List[Callable[[Tensor], Tensor]], List[float]]: List of constraint callables,
            list of associated etas.
    """
    constraints = []
    etas = []
    for idx, feat in enumerate(output_features.get()):
        if isinstance(feat.objective, BotorchConstrainedObjective):  # type: ignore
            iconstraints, ietas = feat.objective.to_constraints(idx=idx)  # type: ignore
            constraints += iconstraints
            etas += ietas
<<<<<<< HEAD
    return constraints, etas


def get_objective_callable(
    idx: int, objective: AnyObjective
) -> Callable[[Tensor], Tensor]:  # type: ignore
    if isinstance(objective, MaximizeObjective):
        return lambda x: (
            (x[..., idx] - objective.lower_bound)
            / (objective.upper_bound - objective.lower_bound)
        )
    if isinstance(objective, MinimizeObjective):
        return lambda x: -1.0 * (
            (x[..., idx] - objective.lower_bound)
            / (objective.upper_bound - objective.lower_bound)
        )
    if isinstance(objective, CloseToTargetObjective):
        return lambda x: -1.0 * (
            torch.abs(x[..., idx] - objective.target_value) ** objective.exponent
        )
    if isinstance(objective, CloseToTargetObjective):
        return lambda x: -1.0 * (
            torch.abs(x[..., idx] - objective.target_value) ** objective.exponent
        )
    if isinstance(objective, MinimizeSigmoidObjective):
        return lambda x: (
            (
                1.0
                - 1.0
                / (
                    1.0
                    + torch.exp(
                        -1.0 * objective.steepness * (x[..., idx] - objective.tp)
                    )
                )
            )
        )
    if isinstance(objective, MaximizeSigmoidObjective):
        return lambda x: (
            1.0
            / (
                1.0
                + torch.exp(-1.0 * objective.steepness * ((x[..., idx] - objective.tp)))
            )
        )
    if isinstance(objective, TargetObjective):
        return lambda x: (
            1.0
            / (
                1.0
                + torch.exp(
                    -1
                    * objective.steepness
                    * (x[..., idx] - (objective.target_value - objective.tolerance))
                )
            )
            * (
                1.0
                - 1.0
                / (
                    1.0
                    + torch.exp(
                        -1.0
                        * objective.steepness
                        * (x[..., idx] - (objective.target_value + objective.tolerance))
                    )
                )
            )
        )
    if isinstance(objective, DeltaObjective):
        return lambda x: (objective.ref_point - x[..., idx]) * objective.scale
    else:
        raise NotImplementedError(
            f"Objective {objective.__class__.__name__} not implemented."
        )


def get_multiplicative_botorch_objective(
    output_features: OutputFeatures,
) -> Callable[[Tensor, Tensor], Tensor]:
    callables = [
        get_objective_callable(idx=i, objective=feat.objective)  # type: ignore
        for i, feat in enumerate(output_features.get())
        if feat.objective is not None  # type: ignore
    ]
    weights = [
        feat.objective.w  # type: ignore
        for i, feat in enumerate(output_features.get())
        if feat.objective is not None  # type: ignore
    ]

    def objective(samples: torch.Tensor, X: torch.Tensor) -> torch.Tensor:
        val = 1.0
        for c, w in zip(callables, weights):
            val *= c(samples) ** w
        return val  # type: ignore

    return objective


def get_additive_botorch_objective(
    output_features: OutputFeatures, exclude_constraints: bool = True
) -> Callable[[Tensor, Tensor], Tensor]:
    callables = [
        get_objective_callable(idx=i, objective=feat.objective)  # type: ignore
        for i, feat in enumerate(output_features.get())
        if feat.objective is not None
        and (
            not isinstance(feat.objective, BotorchConstrainedObjective)
            if exclude_constraints
            else True
        )
    ]
    weights = [
        feat.objective.w  # type: ignore
        for i, feat in enumerate(output_features.get())
        if feat.objective is not None
        and (
            not isinstance(feat.objective, BotorchConstrainedObjective)
            if exclude_constraints
            else True
        )
    ]

    def objective(samples: Tensor, X: Tensor) -> Tensor:
        val = 0.0
        for c, w in zip(callables, weights):
            val += c(samples) * w
        return val  # type: ignore

    return objective


# this is copied from https://github.com/pytorch/botorch/pull/1534, will be removed as soon as it is in botorch
# official


class OneHotToNumeric(InputTransform, Module):
    r"""Transform categorical parameters from a one-hot to a numeric representation.
    This assumes that the categoricals are the trailing dimensions.
    """

    def __init__(
        self,
        dim: int,
        categorical_features: Optional[Dict[int, int]] = None,
        transform_on_train: bool = True,
        transform_on_eval: bool = True,
        transform_on_fantasize: bool = True,
    ) -> None:
        r"""Initialize.
        Args:
            dim: The dimension of the one-hot-encoded input.
            categorical_features: A dictionary mapping the starting index of each
                categorical feature to its cardinality. This assumes that categoricals
                are one-hot encoded.
            transform_on_train: A boolean indicating whether to apply the
                transforms in train() mode. Default: False.
            transform_on_eval: A boolean indicating whether to apply the
                transform in eval() mode. Default: True.
            transform_on_fantasize: A boolean indicating whether to apply the
                transform when called from within a `fantasize` call. Default: False.
        Returns:
            A `batch_shape x n x d'`-dim tensor of where the one-hot encoded
            categoricals are transformed to integer representation.
        """
        super().__init__()
        self.transform_on_train = transform_on_train
        self.transform_on_eval = transform_on_eval
        self.transform_on_fantasize = transform_on_fantasize
        categorical_features = categorical_features or {}
        # sort by starting index
        self.categorical_features = OrderedDict(
            sorted(categorical_features.items(), key=lambda x: x[0])
        )
        if len(self.categorical_features) > 0:
            self.categorical_start_idx = min(self.categorical_features.keys())
            # check that the trailing dimensions are categoricals
            end = self.categorical_start_idx
            err_msg = (
                f"{self.__class__.__name__} requires that the categorical "
                "parameters are the rightmost elements."
            )
            for start, card in self.categorical_features.items():
                # the end of one one-hot representation should be followed
                # by the start of the next
                if end != start:
                    raise ValueError(err_msg)
                end = start + card
            if end != dim:
                # check end
                raise ValueError(err_msg)
            # the numeric representation dimension is the total number of parameters
            # (continuous, integer, and categorical)
            self.numeric_dim = self.categorical_start_idx + len(categorical_features)

    def transform(self, X: Tensor) -> Tensor:
        r"""Transform the categorical inputs into integer representation.
        Args:
            X: A `batch_shape x n x d`-dim tensor of inputs.
        Returns:
            A `batch_shape x n x d'`-dim tensor of where the one-hot encoded
            categoricals are transformed to integer representation.
        """
        if len(self.categorical_features) > 0:
            X_numeric = X[..., : self.numeric_dim].clone()
            idx = self.categorical_start_idx
            for start, card in self.categorical_features.items():
                X_numeric[..., idx] = X[..., start : start + card].argmax(dim=-1)
                idx += 1
            return X_numeric
        return X

    def untransform(self, X: Tensor) -> Tensor:
        r"""Transform the categoricals from integer representation to one-hot.
        Args:
            X: A `batch_shape x n x d'`-dim tensor of transformed inputs, where
                the categoricals are represented as integers.
        Returns:
            A `batch_shape x n x d`-dim tensor of inputs, where the categoricals
            have been transformed to one-hot representation.
        """
        if len(self.categorical_features) > 0:
            self.numeric_dim
            one_hot_categoricals = [
                # note that self.categorical_features is sorted by the starting index
                # in one-hot representation
                one_hot(
                    X[..., idx - len(self.categorical_features)].long(),
                    num_classes=cardinality,
                )
                for idx, cardinality in enumerate(self.categorical_features.values())
            ]
            X = torch.cat(
                [
                    X[..., : self.categorical_start_idx],
                    *one_hot_categoricals,
                ],
                dim=-1,
            )
        return X
=======
    return constraints, etas
>>>>>>> e8a2c87b
<|MERGE_RESOLUTION|>--- conflicted
+++ resolved
@@ -146,7 +146,6 @@
             iconstraints, ietas = feat.objective.to_constraints(idx=idx)  # type: ignore
             constraints += iconstraints
             etas += ietas
-<<<<<<< HEAD
     return constraints, etas
 
 
@@ -277,117 +276,4 @@
             val += c(samples) * w
         return val  # type: ignore
 
-    return objective
-
-
-# this is copied from https://github.com/pytorch/botorch/pull/1534, will be removed as soon as it is in botorch
-# official
-
-
-class OneHotToNumeric(InputTransform, Module):
-    r"""Transform categorical parameters from a one-hot to a numeric representation.
-    This assumes that the categoricals are the trailing dimensions.
-    """
-
-    def __init__(
-        self,
-        dim: int,
-        categorical_features: Optional[Dict[int, int]] = None,
-        transform_on_train: bool = True,
-        transform_on_eval: bool = True,
-        transform_on_fantasize: bool = True,
-    ) -> None:
-        r"""Initialize.
-        Args:
-            dim: The dimension of the one-hot-encoded input.
-            categorical_features: A dictionary mapping the starting index of each
-                categorical feature to its cardinality. This assumes that categoricals
-                are one-hot encoded.
-            transform_on_train: A boolean indicating whether to apply the
-                transforms in train() mode. Default: False.
-            transform_on_eval: A boolean indicating whether to apply the
-                transform in eval() mode. Default: True.
-            transform_on_fantasize: A boolean indicating whether to apply the
-                transform when called from within a `fantasize` call. Default: False.
-        Returns:
-            A `batch_shape x n x d'`-dim tensor of where the one-hot encoded
-            categoricals are transformed to integer representation.
-        """
-        super().__init__()
-        self.transform_on_train = transform_on_train
-        self.transform_on_eval = transform_on_eval
-        self.transform_on_fantasize = transform_on_fantasize
-        categorical_features = categorical_features or {}
-        # sort by starting index
-        self.categorical_features = OrderedDict(
-            sorted(categorical_features.items(), key=lambda x: x[0])
-        )
-        if len(self.categorical_features) > 0:
-            self.categorical_start_idx = min(self.categorical_features.keys())
-            # check that the trailing dimensions are categoricals
-            end = self.categorical_start_idx
-            err_msg = (
-                f"{self.__class__.__name__} requires that the categorical "
-                "parameters are the rightmost elements."
-            )
-            for start, card in self.categorical_features.items():
-                # the end of one one-hot representation should be followed
-                # by the start of the next
-                if end != start:
-                    raise ValueError(err_msg)
-                end = start + card
-            if end != dim:
-                # check end
-                raise ValueError(err_msg)
-            # the numeric representation dimension is the total number of parameters
-            # (continuous, integer, and categorical)
-            self.numeric_dim = self.categorical_start_idx + len(categorical_features)
-
-    def transform(self, X: Tensor) -> Tensor:
-        r"""Transform the categorical inputs into integer representation.
-        Args:
-            X: A `batch_shape x n x d`-dim tensor of inputs.
-        Returns:
-            A `batch_shape x n x d'`-dim tensor of where the one-hot encoded
-            categoricals are transformed to integer representation.
-        """
-        if len(self.categorical_features) > 0:
-            X_numeric = X[..., : self.numeric_dim].clone()
-            idx = self.categorical_start_idx
-            for start, card in self.categorical_features.items():
-                X_numeric[..., idx] = X[..., start : start + card].argmax(dim=-1)
-                idx += 1
-            return X_numeric
-        return X
-
-    def untransform(self, X: Tensor) -> Tensor:
-        r"""Transform the categoricals from integer representation to one-hot.
-        Args:
-            X: A `batch_shape x n x d'`-dim tensor of transformed inputs, where
-                the categoricals are represented as integers.
-        Returns:
-            A `batch_shape x n x d`-dim tensor of inputs, where the categoricals
-            have been transformed to one-hot representation.
-        """
-        if len(self.categorical_features) > 0:
-            self.numeric_dim
-            one_hot_categoricals = [
-                # note that self.categorical_features is sorted by the starting index
-                # in one-hot representation
-                one_hot(
-                    X[..., idx - len(self.categorical_features)].long(),
-                    num_classes=cardinality,
-                )
-                for idx, cardinality in enumerate(self.categorical_features.values())
-            ]
-            X = torch.cat(
-                [
-                    X[..., : self.categorical_start_idx],
-                    *one_hot_categoricals,
-                ],
-                dim=-1,
-            )
-        return X
-=======
-    return constraints, etas
->>>>>>> e8a2c87b
+    return objective