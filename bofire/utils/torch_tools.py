from collections import OrderedDict
from typing import Callable, Dict, List, Optional, Tuple, Union

import numpy as np
import torch
from botorch.models.transforms.input import InputTransform
from torch import Tensor
from torch.nn import Module
from torch.nn.functional import one_hot

from bofire.domain.constraint import (
    LinearEqualityConstraint,
    LinearInequalityConstraint,
    NChooseKConstraint,
)
<<<<<<< HEAD
from bofire.domain.features import ContinuousInput, InputFeature, OutputFeatures
from bofire.domain.objectives import BotorchConstrainedObjective
=======
from bofire.domain.domain import Domain
from bofire.domain.feature import InputFeature
from bofire.domain.features import OutputFeatures
from bofire.domain.objective import BotorchConstrainedObjective
>>>>>>> 88a7d60e

tkwargs = {
    "dtype": torch.double,
    "device": "cpu",
}


def get_linear_constraints(
    domain: Domain,
    constraint: Union[LinearEqualityConstraint, LinearInequalityConstraint],
    unit_scaled: bool = False,
) -> List[Tuple[Tensor, Tensor, float]]:
    """Converts linear constraints to the form required by BoTorch.

    Args:
        domain (Domain): Optimization problem definition.
        constraint (Union[LinearEqualityConstraint, LinearInequalityConstraint]): Type of constraint that should be converted.
        unit_scaled (bool, optional): If True, transforms constraints by assuming that the bound for the continuous features are [0,1]. Defaults to False.

    Returns:
        List[Tuple[Tensor, Tensor, float]]: List of tuples, each tuple consists of a tensor with the feature indices, coefficients and a float for the rhs.
    """
    constraints = []
    for c in domain.cnstrs.get(constraint):
        indices = []
        coefficients = []
        lower = []
        upper = []
        rhs = 0.0
        for i, featkey in enumerate(c.features):  # type: ignore
            idx = domain.get_feature_keys(InputFeature).index(featkey)
            feat = domain.get_feature(featkey)
            if feat.is_fixed():  # type: ignore
                rhs -= feat.fixed_value()[0] * c.coefficients[i]  # type: ignore
            else:
                lower.append(feat.lower_bound)  # type: ignore
                upper.append(feat.upper_bound)  # type: ignore
                indices.append(idx)
                coefficients.append(
                    c.coefficients[i]  # type: ignore
                )  # if unit_scaled == False else c_scaled.coefficients[i])
        if unit_scaled:
            lower = np.array(lower)
            upper = np.array(upper)
            s = upper - lower
            scaled_coefficients = s * np.array(coefficients)
            constraints.append(
                (
                    torch.tensor(indices),
                    -torch.tensor(scaled_coefficients).to(**tkwargs),
                    -(rhs + c.rhs - np.sum(np.array(coefficients) * lower)),  # type: ignore
                )
            )
        else:
            constraints.append(
                (
                    torch.tensor(indices),
                    -torch.tensor(coefficients).to(**tkwargs),
                    -(rhs + c.rhs),  # type: ignore
                )
            )
    return constraints


def get_nchoosek_constraints(domain: Domain) -> List[Callable[[Tensor], float]]:
    """Transforms NChooseK constraints into a list of non-linear inequality constraint callables
    that can be parsed by pydantic. For this purpose the NChooseK constraint is continuously
    relaxed by countig the number of zeros in a candidate by a sum of narrow gaussians centered
    at zero.

    Args:
        domain (Domain): Optimization problem definition.

    Returns:
        List[Callable[[Tensor], float]]: List of callables that can be used
            as nonlinear equality constraints in botorch.
    """

    def narrow_gaussian(x, ell=1e-3):
        return torch.exp(-0.5 * (x / ell) ** 2)

    constraints = []
    # ignore none also valid for the start
    for c in domain.cnstrs.get(NChooseKConstraint):
        assert isinstance(c, NChooseKConstraint)
        indices = torch.tensor(
            [domain.get_feature_keys(ContinuousInput).index(key) for key in c.features],
            dtype=torch.int64,
        )
        if c.max_count != len(c.features):
            constraints.append(
                lambda x: narrow_gaussian(x=x[..., indices]).sum(dim=-1)
                - (len(c.features) - c.max_count)  # type: ignore
            )
        if c.min_count > 0:
            constraints.append(
                lambda x: -narrow_gaussian(x=x[..., indices]).sum(dim=-1)
                + (len(c.features) - c.min_count)  # type: ignore
            )
    return constraints


def get_output_constraints(
    output_features: OutputFeatures,
) -> Tuple[List[Callable[[Tensor], Tensor]], List[float]]:
    """Method to translate output constraint objectives into a list of
    callables and list of etas for use in botorch.

    Args:
        output_features (OutputFeatures): Output feature object that should
            be processed.

    Returns:
        Tuple[List[Callable[[Tensor], Tensor]], List[float]]: List of constraint callables,
            list of associated etas.
    """
    constraints = []
    etas = []
    for idx, feat in enumerate(output_features.get()):
        if isinstance(feat.objective, BotorchConstrainedObjective):  # type: ignore
            iconstraints, ietas = feat.objective.to_constraints(idx=idx)  # type: ignore
            constraints += iconstraints
            etas += ietas
    return constraints, etas


# this is copied from https://github.com/pytorch/botorch/pull/1534, will be removed as soon as it is in botorch
# official


class OneHotToNumeric(InputTransform, Module):
    r"""Transform categorical parameters from a one-hot to a numeric representation.
    This assumes that the categoricals are the trailing dimensions.
    """

    def __init__(
        self,
        dim: int,
        categorical_features: Optional[Dict[int, int]] = None,
        transform_on_train: bool = True,
        transform_on_eval: bool = True,
        transform_on_fantasize: bool = True,
    ) -> None:
        r"""Initialize.
        Args:
            dim: The dimension of the one-hot-encoded input.
            categorical_features: A dictionary mapping the starting index of each
                categorical feature to its cardinality. This assumes that categoricals
                are one-hot encoded.
            transform_on_train: A boolean indicating whether to apply the
                transforms in train() mode. Default: False.
            transform_on_eval: A boolean indicating whether to apply the
                transform in eval() mode. Default: True.
            transform_on_fantasize: A boolean indicating whether to apply the
                transform when called from within a `fantasize` call. Default: False.
        Returns:
            A `batch_shape x n x d'`-dim tensor of where the one-hot encoded
            categoricals are transformed to integer representation.
        """
        super().__init__()
        self.transform_on_train = transform_on_train
        self.transform_on_eval = transform_on_eval
        self.transform_on_fantasize = transform_on_fantasize
        categorical_features = categorical_features or {}
        # sort by starting index
        self.categorical_features = OrderedDict(
            sorted(categorical_features.items(), key=lambda x: x[0])
        )
        if len(self.categorical_features) > 0:
            self.categorical_start_idx = min(self.categorical_features.keys())
            # check that the trailing dimensions are categoricals
            end = self.categorical_start_idx
            err_msg = (
                f"{self.__class__.__name__} requires that the categorical "
                "parameters are the rightmost elements."
            )
            for start, card in self.categorical_features.items():
                # the end of one one-hot representation should be followed
                # by the start of the next
                if end != start:
                    raise ValueError(err_msg)
                end = start + card
            if end != dim:
                # check end
                raise ValueError(err_msg)
            # the numeric representation dimension is the total number of parameters
            # (continuous, integer, and categorical)
            self.numeric_dim = self.categorical_start_idx + len(categorical_features)

    def transform(self, X: Tensor) -> Tensor:
        r"""Transform the categorical inputs into integer representation.
        Args:
            X: A `batch_shape x n x d`-dim tensor of inputs.
        Returns:
            A `batch_shape x n x d'`-dim tensor of where the one-hot encoded
            categoricals are transformed to integer representation.
        """
        if len(self.categorical_features) > 0:
            X_numeric = X[..., : self.numeric_dim].clone()
            idx = self.categorical_start_idx
            for start, card in self.categorical_features.items():
                X_numeric[..., idx] = X[..., start : start + card].argmax(dim=-1)
                idx += 1
            return X_numeric
        return X

    def untransform(self, X: Tensor) -> Tensor:
        r"""Transform the categoricals from integer representation to one-hot.
        Args:
            X: A `batch_shape x n x d'`-dim tensor of transformed inputs, where
                the categoricals are represented as integers.
        Returns:
            A `batch_shape x n x d`-dim tensor of inputs, where the categoricals
            have been transformed to one-hot representation.
        """
        if len(self.categorical_features) > 0:
            self.numeric_dim
            one_hot_categoricals = [
                # note that self.categorical_features is sorted by the starting index
                # in one-hot representation
                one_hot(
                    X[..., idx - len(self.categorical_features)].long(),
                    num_classes=cardinality,
                )
                for idx, cardinality in enumerate(self.categorical_features.values())
            ]
            X = torch.cat(
                [
                    X[..., : self.categorical_start_idx],
                    *one_hot_categoricals,
                ],
                dim=-1,
            )
        return X<|MERGE_RESOLUTION|>--- conflicted
+++ resolved
@@ -13,15 +13,10 @@
     LinearInequalityConstraint,
     NChooseKConstraint,
 )
-<<<<<<< HEAD
-from bofire.domain.features import ContinuousInput, InputFeature, OutputFeatures
-from bofire.domain.objectives import BotorchConstrainedObjective
-=======
 from bofire.domain.domain import Domain
-from bofire.domain.feature import InputFeature
+from bofire.domain.feature import ContinuousInput, InputFeature
 from bofire.domain.features import OutputFeatures
 from bofire.domain.objective import BotorchConstrainedObjective
->>>>>>> 88a7d60e
 
 tkwargs = {
     "dtype": torch.double,
