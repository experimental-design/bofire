import itertools
from copy import deepcopy
from typing import Dict, List, Optional, Tuple, Type, Union

import numpy as np
import pandas as pd
<<<<<<< HEAD
from everest.domain.constraints import (ConcurrencyConstraint, Constraint,
                                        LinearConstraint)
from everest.domain.features import (CategoricalInputFeature,
                                     ContinuousInputFeature,
                                     ContinuousOutputFeature,
                                     ContinuousOutputFeature_woDesFunc,
                                     Feature, InputFeature, OutputFeature)
from everest.domain.util import (BaseModel, filter_by_class, is_categorical,
                                 is_numeric)
=======
from everest.domain.constraints import Constraint, LinearConstraint, NChooseKConstraint
from everest.domain.features import (
    CategoricalInputFeature,
    ContinuousInputFeature,
    ContinuousOutputFeature,
    ContinuousOutputFeature_woDesFunc,
    Feature,
    InputFeature,
    OutputFeature,
)
from everest.domain.util import BaseModel, filter_by_class, is_categorical, is_numeric
>>>>>>> 21d07ff3
from pydantic import Field, validator


class Domain(BaseModel):
    input_features: Optional[List[InputFeature]] = Field(default_factory=lambda: [])
    output_features: Optional[List[OutputFeature]] = Field(default_factory=lambda: [])
    constraints: Optional[List[Constraint]] = Field(default_factory=lambda: [])
    experiments: Optional[pd.DataFrame]
    candidates: Optional[pd.DataFrame]
    """Representation of the optimization problem/domain

    Attributes:
        input_features (List[InputFeature], optional): List of input features. Defaults to [].
        output_features (List[OutputFeature], optional): List of output features. Defaults to [].
        constraints (List[Constraint], optional): List of constraints. Defaults to [].
    """

    @validator("output_features", always=True)
    def validate_unique_output_feature_keys(cls, v, values):
        """Validates if provided output feature keys are unique

        Args:
            v (List[OutputFeature]): List of all output features of the domain.
            values (List[InputFeature]): Dict containing a list of input features as single entry.

        Raises:
            ValueError: Feature keys are not unique.

        Returns:
            List[OutputFeature]: Returns the list of output features when no error is thrown.
        """
        if "input_features" not in values:
            return v
        features = v + values["input_features"]
        keys = [f.key for f in features]
        if len(set(keys)) != len(keys):
            raise ValueError("feature keys are not unique")
        return v

    @validator("constraints", always=True)
    def validate_constraints(cls, v, values):
        """Validate if all features included in the constraints are also defined as features for the domain.

        Args:
            v (List[Constraint]): List of constraints or empty if no constraints are defined
            values (List[InputFeature]): List of input features of the domain

        Raises:
            ValueError: Feature key in constraint is unknown.

        Returns:
            List[Constraint]: List of constraints defined for the domain
        """
        if "input_features" not in values:
            return v
        keys = [f.key for f in values["input_features"]]
        for c in v:
            if isinstance(c, LinearConstraint) or isinstance(c, NChooseKConstraint):
                for f in c.features:
                    if f not in keys:
                        raise ValueError(f"feature {f} in constraint unknown ({keys})")
        return v

    @validator("constraints", always=True)
    def validate_lower_bounds_in_nchoosek_constraints(cls, v, values):
        """Validate the lower bound as well if the chosen number of allowed features is continuous.

        Args:
            v (List[Constraint]): List of all constraints defined for the domain
            values (List[InputFeature]): _description_

        Returns:
            List[Constraint]: List of constraints defined for the domain
        """
        # gather continuous input_features in dictionary
        continuous_input_features_dict = {}
        for f in values["input_features"]:
            if type(f) is ContinuousInputFeature:
                continuous_input_features_dict[f.key] = f

        # check if unfixed continuous features appearing in NChooseK constraints have lower bound of 0
        for c in v:
            if isinstance(c, NChooseKConstraint):
                for f in c.features:
                    assert (
                        f in continuous_input_features_dict
                    ), f"{f} must be continuous."
                    assert (
                        continuous_input_features_dict[f].lower_bound == 0
                    ), f"lower bound of {f} must be 0 for NChooseK constraint."
        return v

    def to_config(self) -> Dict:
        """Serializables itself to a dictionary.

        Returns:
            Dict: Serialized version of the domain as dictionary.
        """
        config =  {
            "input_features": [feat.to_config() for feat in self.input_features],
            "output_features": [feat.to_config() for feat in self.output_features],
            "constraints": [constraint.to_config() for constraint in self.constraints],
        }
        if self.experiments is not None:
            config["experiments"] = self.experiments.to_dict()
        if self.candidates is not None:
            config["candidates"] = self.candidates.to_dict()
        return config

    @classmethod
    def from_config(cls, config: Dict):
        """Instantiates a `Domain` object from a dictionary created by the `to_config`method.

        Args:
            config (Dict): Serialized version of a domain as dictionary.
        """
        d = cls(
            input_features=[
                Feature.from_config(feat) for feat in config["input_features"]
            ],
            output_features=[
                Feature.from_config(feat) for feat in config["output_features"]
            ],
            constraints=[
                Constraint.from_config(constraint)
                for constraint in config["constraints"]
            ],
        )
        if "experiments" in config["experiments"]:
            d.add_experiments(experiments=config["experiments"])
        if "candidates" in config["candidates"]:
            d.add_candidates(experiments=config["candidates"])
        return d

    def get_feature_reps_df(self) -> pd.DataFrame:
        """Returns a pandas dataframe describing the features contained in the optimization domain."""
        df = pd.DataFrame(
            index=self.get_feature_keys(Feature),
            columns=["Type", "Description"],
            data={
                "Type": [
                    feat.__class__.__name__ for feat in self.get_features(Feature)
                ],
                "Description": [feat.__str__() for feat in self.get_features(Feature)],
            },
        )
        return df

    def get_constraint_reps_df(self):
        """Provides a tabular overwiev of all constraints within the domain

        Returns:
            pd.DataFrame: DataFrame listing all constraints of the domain with a description
        """
        df = pd.DataFrame(
            index=range(len(self.get_constraints())),
            columns=["Type", "Description"],
            data={
                "Type": [feat.__class__.__name__ for feat in self.get_constraints()],
                "Description": [
                    constraint.__str__() for constraint in self.get_constraints()
                ],
            },
        )
        return df

    def get_constraints(
        self,
        includes: Union[Type, List[Type]] = Constraint,
        excludes: Union[Type, List[Type]] = None,
        exact: bool = False,
    ) -> List[Constraint]:
        """get constraints of the domain

        Args:
            includes (Union[Constraint, List[Constraint]], optional): Constraint class or list of specific constraint classes to be returned. Defaults to Constraint.
            excludes (Union[Type, List[Type]], optional): Constraint class or list of specific constraint classes to be excluded from the return. Defaults to None.
            exact (bool, optional): Boolean to distinguish if only the exact class listed in includes and no subclasses inherenting from this class shall be returned. Defaults to False.

        Returns:
            List[Constraint]: List of constraints in the domain fitting to the passed requirements.
        """
        return filter_by_class(
            self.constraints,
            includes=includes,
            excludes=excludes,
            exact=exact,
        )

    def get_features(
        self,
        includes: Union[Type, List[Type]] = Feature,
        excludes: Union[Type, List[Type]] = None,
        exact: bool = False,
    ) -> List[Feature]:
        """get features of the domain

        Args:
            includes (Union[Type, List[Type]], optional): Feature class or list of specific feature classes to be returned. Defaults to Feature.
            excludes (Union[Type, List[Type]], optional): Feature class or list of specific feature classes to be excluded from the return. Defaults to None.
            exact (bool, optional): Boolean to distinguish if only the exact class listed in includes and no subclasses inherenting from this class shall be returned. Defaults to False.

        Returns:
            List[Feature]: List of features in the domain fitting to the passed requirements.
        """
        return list(
            sorted(
                filter_by_class(
                    self.input_features + self.output_features,
                    includes=includes,
                    excludes=excludes,
                    exact=exact,
                )
            )
        )

    def get_feature_keys(
        self,
        includes: Union[Type, List[Type]] = Feature,
        excludes: Union[Type, List[Type]] = None,
        exact: bool = False,
    ) -> List[str]:
        """Method to get feature keys of the domain

        Args:
            includes (Union[Type, List[Type]], optional): Feature class or list of specific feature classes to be returned. Defaults to Feature.
            excludes (Union[Type, List[Type]], optional): Feature class or list of specific feature classes to be excluded from the return. Defaults to None.
            exact (bool, optional): Boolean to distinguish if only the exact class listed in includes and no subclasses inherenting from this class shall be returned. Defaults to False.

        Returns:
            List[str]: List of feature keys fitting to the passed requirements.
        """
        return [
            f.key
            for f in self.get_features(
                includes=includes,
                excludes=excludes,
                exact=exact,
            )
        ]

    def get_feature(self, key: str):
        """get a specific feature by its key

        Args:
            key (str): Feature key

        Returns:
            Feature: The feature with the passed key
        """
        return {f.key: f for f in self.input_features + self.output_features}[key]

    def add_constraint(self, constraint: Constraint):
        """Add a constraint to the optimzation domain

        Args:
            constraint (Constraint): object of class Constraint, which is added to the list
        """
        self.constraints.append(constraint)

    def add_feature(self, feature: Feature) -> None:
        """add a feature to list domain.features

        Args:
            feature (Feature): object of class Feature, which is added to the list

        Raises:
            ValueError: if the feature key is already in the domain
            TypeError: if the feature type is neither Input nor Output feature
        """
        if (self._experiments is not None) or (self._candidates is not None):
            raise ValueError(
                "Feature cannot be added as experiments/candidates are already set."
            )
        if feature.key in self.get_feature_keys():
            raise ValueError(f"Feature with key {feature.key} already in domain.")
        if isinstance(feature, InputFeature):
            self.input_features.append(feature)
        elif isinstance(feature, OutputFeature):
            self.output_features.append(feature)
        else:
            raise TypeError(f"Cannot add feature of type {type(feature)}")

    def remove_feature_by_key(self, key):
        """removes a feature from domain indicated by its key

        Args:
            key (str): feature key

        Raises:
            KeyError: when the key is not found in the domain
            ValueError: when more than one feature with key is found
        """
        if (self._experiments is not None) or (self._candidates is not None):
            raise ValueError(
                f"Feature {key} cannot be removed as experiments/candidates are already set."
            )
        input_count = len([f for f in self.input_features if f.key == key])
        output_count = len([f for f in self.output_features if f.key == key])
        if input_count == 0 and output_count == 0:
            raise KeyError(f"no feature with key {key} found")
        if input_count + output_count > 1:
            raise ValueError(f"more than one feature with key {key} found")
        if input_count > 0:
            self.input_features = [f for f in self.input_features if f.key != key]
        if output_count > 0:
            self.output_features = [f for f in self.output_features if f.key != key]

    def get_categorical_combinations(
        self, include: Feature = InputFeature, exclude: Feature = None
    ):
        """get a list of tuples pairing the feature keys with a list of valid categories

        Args:
            include (Feature, optional): Features to be included. Defaults to InputFeature.
            exclude (Feature, optional): Features to be excluded, e.g. subclasses of the included features. Defaults to None.

        Returns:
            List[(str, List[str])]: Returns a list of tuples pairing the feature keys with a list of valid categories (str)
        """
        features = [
            f
            for f in self.get_features(includes=include, excludes=exclude)
            if isinstance(f, CategoricalInputFeature) and not f.is_fixed()
        ]
        list_of_lists = [
            [(f.key, cat) for cat in f.get_allowed_categories()] for f in features
        ]
        return list(itertools.product(*list_of_lists))

    # getting list of fixed values
    def get_nchoosek_combinations(self):
        """get all possible NChooseK combinations

        Returns:
            Tuple(used_features_list, unused_features_list): used_features_list is a list of lists containing features used in each NChooseK combination.
             unused_features_list is a list of lists containing features unused in each NChooseK combination.
        """

        if len(self.get_constraints(NChooseKConstraint)) == 0:
            used_continuous_features = self.get_feature_keys(ContinuousInputFeature)
            return used_continuous_features, []

        used_features_list_all = []

        # loops through each NChooseK constraint
        for con in self.get_constraints(NChooseKConstraint):
            used_features_list = []

            for n in range(con.min_count, con.max_count + 1):
                used_features_list.extend(itertools.combinations(con.features, n))

            if con.none_also_valid:
                used_features_list.append(tuple([]))

            used_features_list_all.append(used_features_list)

        used_features_list_all = list(
            itertools.product(*used_features_list_all)
        )  # product between NChooseK constraints

        # format into a list of used features
        used_features_list_formatted = []
        for used_features_list in used_features_list_all:

            used_features_list_flattened = [
                item for sublist in used_features_list for item in sublist
            ]
            used_features_list_formatted.append(list(set(used_features_list_flattened)))

        # sort lists
        used_features_list_sorted = []
        for used_features in used_features_list_formatted:
            used_features_list_sorted.append(sorted(used_features))

        # drop duplicates
        used_features_list_no_dup = []
        for used_features in used_features_list_sorted:
            if used_features not in used_features_list_no_dup:
                used_features_list_no_dup.append(used_features)

        # print(f"duplicates dropped: {len(used_features_list_sorted)-len(used_features_list_no_dup)}")

        # remove combinations not fulfilling constraints
        used_features_list_final = []
        for combo in used_features_list_no_dup:
            fulfil_constraints = (
                []
            )  # list of bools tracking if constraints are fulfilled
            for con in self.get_constraints(NChooseKConstraint):
                count = 0  # count of features in combo that are in con.features
                for f in combo:
                    if f in con.features:
                        count += 1
                if count >= con.min_count and count <= con.max_count:
                    fulfil_constraints.append(True)
                elif count == 0 and con.none_also_valid:
                    fulfil_constraints.append(True)
                else:
                    fulfil_constraints.append(False)
            if np.all(fulfil_constraints):
                used_features_list_final.append(combo)

        # print(f"violators dropped: {len(used_features_list_no_dup)-len(used_features_list_final)}")

        # features unused
        features_in_cc = []
        for con in self.get_constraints(NChooseKConstraint):
            features_in_cc.extend(con.features)
        features_in_cc = list(set(features_in_cc))
        features_in_cc.sort()
        unused_features_list = []
        for used_features in used_features_list_final:
            unused_features_list.append(
                [f_key for f_key in features_in_cc if f_key not in used_features]
            )

        # postprocess
        # used_features_list_final2 = []
        # unused_features_list2 = []
        # for used, unused in zip(used_features_list_final,unused_features_list):
        #     if len(used) == 3:
        #         used_features_list_final2.append(used), unused_features_list2.append(unused)

        return used_features_list_final, unused_features_list

    def is_fulfilled(self, experiments: pd.DataFrame) -> pd.Series:
        """Method to check if all constraints are fulfilled on all rows of the provided dataframe

        Args:
            df_data (pd.DataFrame): Dataframe with data, the constraint validity should be tested on

        Returns:
            Boolean: True if all constraints are fulfilled for all rows, false if not
        """
        if len(self.constraints) == 0:
            return pd.Series([True] * len(experiments), index=experiments.index)
        return pd.concat(
            [c.satisfied(experiments) for c in self.constraints], axis=1
        ).all(axis=1)

    def evaluate_constraints(self, experiments: pd.DataFrame) -> pd.DataFrame:
        return pd.concat([c(experiments) for c in self.constraints], axis=1)

    def preprocess_experiments_one_valid_output(
        self, experiments: pd.DataFrame, output_feature_key: str
    ) -> pd.DataFrame:
        """Method to get a dataframe where non-valid entries of the provided output feature are removed

        Args:
            experiments (pd.DataFrame): Dataframe with experimental data
            output_feature_key (str): The feature based on which non-valid entries rows are removed

        Returns:
            pd.DataFrame: Dataframe with all experiments where only valid entries of the specific feature are included
        """
        clean_exp = experiments.loc[
            (experiments["valid_%s" % output_feature_key] == 1)
            & (experiments[output_feature_key].notna())
        ]
        # clean_exp = clean_exp.dropna()

        return clean_exp

    def preprocess_experiments_all_valid_outputs(
        self, experiments: pd.DataFrame, output_feature_keys: Optional[List] = None
    ) -> pd.DataFrame:
        """Method to get a dataframe where non-valid entries of all output feature are removed

        Args:
            experiments (pd.DataFrame): Dataframe with experimental data
            output_feature_keys (Optional[List], optional): List of output feature keys which should be considered for removal of invalid values. Defaults to None.

        Returns:
            pd.DataFrame: Dataframe with all experiments where only valid entries of the selected features are included
        """
        if (output_feature_keys is None) or (len(output_feature_keys) == 0):
            output_feature_keys = self.get_feature_keys(OutputFeature)
        else:
            for key in output_feature_keys:
                feat = self.get_feature(key)
                assert isinstance(
                    feat, OutputFeature
                ), f"feat {key} is not an OutputFeature"

        clean_exp = experiments.query(
            " & ".join(["(`valid_%s` > 0)" % key for key in output_feature_keys])
        )
        clean_exp = clean_exp.dropna(subset=output_feature_keys)

        return clean_exp

    def preprocess_experiments_any_valid_output(
        self, experiments: pd.DataFrame
    ) -> pd.DataFrame:
        """Method to get a dataframe where at least one output feature has a valid entry

        Args:
            experiments (pd.DataFrame): Dataframe with experimental data

        Returns:
            pd.DataFrame: Dataframe with all experiments where at least one output feature has a valid entry
        """
        output_feature_keys = self.get_feature_keys(OutputFeature)

        # clean_exp = experiments.query(" or ".join(["(valid_%s > 0)" % key for key in output_feature_keys]))
        # clean_exp = clean_exp.query(" or ".join(["%s.notna()" % key for key in output_feature_keys]))

        clean_exp = experiments.query(
            " or ".join(
                [
                    "((`valid_%s` >0) & `%s`.notna())" % (key, key)
                    for key in output_feature_keys
                ]
            )
        )

        return clean_exp

    def coerce_invalids(self, experiments: pd.DataFrame) -> pd.DataFrame:
        """Coerces all invalid output measurements to np.nan

        Args:
            experiments (pd.DataFrame): Dataframe containing experimental data

        Returns:
            pd.DataFrame: coerced dataframe
        """
        # coerce invalid to nan
        for feat in self.get_feature_keys(OutputFeature):
            experiments.loc[experiments[f"valid_{feat}"] == 0, feat] = np.nan
        return experiments

    def aggregate_by_duplicates(
        self, experiments: pd.DataFrame, prec: int, delimiter: str = "-"
    ) -> Tuple[pd.DataFrame, list]:
        """Aggregate the dataframe by duplicate experiments

        Duplicates are identified based on the experiments with the same input features. Continuous input features
        are rounded before identifying the duplicates. Aggregation is performed by taking the average of the
        involved output features.

        Args:
            experiments (pd.DataFrame): Dataframe containing experimental data
            prec (int): Precision of the rounding of the continuous input features
            delimiter (str, optional): Delimiter used when combining the orig. labcodes to a new one. Defaults to "-".

        Returns:
            Tuple[pd.DataFrame, list]: Dataframe holding the aggregated experiments, list of lists holding the labcodes of the duplicates
        """
        # prepare the parent frame
        experiments = self.preprocess_experiments_any_valid_output(experiments).copy()
        if "labcode" not in experiments.columns:
            experiments["labcode"] = [
                str(i + 1).zfill(int(np.ceil(np.log10(experiments.shape[0]))))
                for i in range(experiments.shape[0])
            ]

        # round it
        experiments[self.get_feature_keys(ContinuousInputFeature)] = experiments[
            self.get_feature_keys(ContinuousInputFeature)
        ].round(prec)

        # coerce invalid to nan
        experiments = self.coerce_invalids(experiments)

        # group and aggregate
        agg = {feat: "mean" for feat in self.get_feature_keys(ContinuousOutputFeature)}
        agg["labcode"] = lambda x: delimiter.join(sorted(x.tolist()))
        for feat in self.get_feature_keys(OutputFeature):
            agg[f"valid_{feat}"] = lambda x: 1

        grouped = experiments.groupby(self.get_feature_keys(InputFeature))
        duplicated_labcodes = [
            sorted(group.labcode.values.tolist())
            for _, group in grouped
            if group.shape[0] > 1
        ]

        experiments = grouped.aggregate(agg).reset_index(drop=False)
        for feat in self.get_feature_keys(OutputFeature):
            experiments.loc[experiments[feat].isna(), f"valid_{feat}"] = 0

        experiments = experiments.sort_values(by="labcode")
        experiments = experiments.reset_index(drop=True)
        return experiments, sorted(duplicated_labcodes)

    def validate_experiments(
        self,
        experiments: pd.DataFrame,
        strict: bool = False,
    ) -> pd.DataFrame:
        """checks the experimental data on validity

        Args:
            experiments (pd.DataFrame): Dataframe with experimental data

        Raises:
            ValueError: empty dataframe
            ValueError: the column for a specific feature is missing the provided data
            ValueError: there are labcodes with null value
            ValueError: there are labcodes with nan value
            ValueError: labcodes are not unique
            ValueError: the provided columns do no match to the defined domain
            ValueError: the provided columns do no match to the defined domain
            ValueError: inputFeature with null values
            ValueError: inputFeature with nan values

        Returns:
            pd.DataFrame: The provided dataframe with experimental data
        """

        if len(experiments) == 0:
            raise ValueError("no experiments provided (empty dataframe)")
        # check that each feature is a col
        feature_keys = self.get_feature_keys()
        for feature_key in feature_keys:
            if feature_key not in experiments:
                raise ValueError(f"no col in experiments for feature {feature_key}")
        # add valid_{key} cols if missing
        valid_keys = [
            f"valid_{output_feature_key}"
            for output_feature_key in self.get_feature_keys(OutputFeature)
        ]
        for valid_key in valid_keys:
            if valid_key not in experiments:
                experiments[valid_key] = True
        # check all cols
        expected = feature_keys + valid_keys
        cols = list(experiments.columns)
        # we allow here for a column named labcode used to identify experiments
        if "labcode" in cols:
            # test that labcodes are not na
            if experiments.labcode.isnull().values.any():
                raise ValueError("there are labcodes with null value")
            if experiments.labcode.isna().values.any():
                raise ValueError("there are labcodes with nan value")
            # test that labcodes are distinct
            if len(set(experiments.labcode.values.tolist())) != experiments.shape[0]:
                raise ValueError("labcodes are not unique")
            # we remove the labcode from the cols list to proceed as before
            cols.remove("labcode")
        if len(expected) != len(cols):
            raise ValueError(f"expected the following cols: `{expected}`, got `{cols}`")
        if len(set(expected + cols)) != len(cols):
            raise ValueError(f"expected the following cols: `{expected}`, got `{cols}`")
        # check values of continuous input features
        if experiments[self.get_feature_keys(InputFeature)].isnull().values.any():
            raise ValueError("there are null values")
        if experiments[self.get_feature_keys(InputFeature)].isna().values.any():
            raise ValueError("there are na values")
        # run the individual validators
        for feat in self.get_features(InputFeature):
            feat.validate_experimental(experiments[feat.key], strict=strict)
        return experiments

    def describe_experiments(self, experiments: pd.DataFrame) -> pd.DataFrame:
        """Method to get a tabular overview of how many measurements and how many valid entries are included in the input data for each output feature

        Args:
            experiments (pd.DataFrame): Dataframe with experimental data

        Returns:
            pd.DataFrame: Dataframe with counts how many measurements and how many valid entries are included in the input data for each output feature
        """
        data = {}
        for feat in self.get_feature_keys(OutputFeature):
            data[feat] = [
                experiments.loc[experiments[feat].notna()].shape[0],
                experiments.loc[experiments[feat].notna(), "valid_%s" % feat].sum(),
            ]
        data["all"] = [
            experiments.shape[0],
            self.preprocess_experiments_all_valid_outputs(experiments).shape[0],
        ]
        return pd.DataFrame.from_dict(
            data, orient="index", columns=["measured", "valid"]
        )

    def validate_candidates(
        self,
        candidates: pd.DataFrame,
    ) -> pd.DataFrame:
        """Method to check the validty of porposed candidates

        Args:
            candidates (pd.DataFrame): Dataframe with suggested new experiments (candidates)

        Raises:
            ValueError: when a column is missing for a defined input feature
            ValueError: when a column is missing for a defined output feature
            ValueError: when a non-numerical value is proposed
            ValueError: when the constraints are not fulfilled
            ValueError: when an additional column is found

        Returns:
            pd.DataFrame: dataframe with suggested experiments (candidates)
        """
        # check that each input feature has a col and is valid in itself
        for feat in self.get_features(InputFeature):
            if feat.key not in candidates:
                raise ValueError(f"no col for input feature `{feat.key}`")
            feat.validate_candidental(candidates[feat.key])
        # for each output feature
        for key in self.get_feature_keys(
            OutputFeature, excludes=[ContinuousOutputFeature_woDesFunc]
        ):
            # check that pred, sd, and des cols are specified and numerical
            for col in [f"{key}_pred", f"{key}_sd", f"{key}_des"]:
                if col not in candidates:
                    raise ValueError("missing column {col}")
                if (not is_numeric(candidates[col])) and (
                    not candidates[col].isnull().values.all()
                ):
                    raise ValueError(
                        f"not all values of output feature `{key}` are numerical"
                    )
        # check if all constraints are fulfilled
        if self.is_fulfilled(candidates).all() == False:
            raise ValueError("Constraints not fulfilled.")
        # validate no additional cols exist
        if_count = len(self.get_features(InputFeature))
        of_count = len(
            self.get_features(
                OutputFeature, excludes=[ContinuousOutputFeature_woDesFunc]
            )
        )
        # input features, prediction, standard deviation and reward for each output feature, 3 additional usefull infos: reward, aquisition function, strategy
        if len(candidates.columns) != if_count + 3 * of_count:
            raise ValueError("additional columns found")
        return candidates

    @property
    def experiment_column_names(self):
        """the columns in the experimental dataframe

        Returns:
            List[str]: List of columns in the experiment dataframe (output feature keys + valid_output feature keys)
        """
        return self.get_feature_keys() + [
            f"valid_{output_feature_key}"
            for output_feature_key in self.get_feature_keys(OutputFeature)
        ]

    @property
    def candidate_column_names(self):
        """the columns in the candidate dataframe

        Returns:
            List[str]: List of columns in the candidate dataframe (input feature keys + input feature keys_pred, input feature keys_sd, input feature keys_des)
        """
        return (
            self.get_feature_keys(InputFeature)
            + [
                f"{output_feature_key}_pred"
                for output_feature_key in self.get_feature_keys(
                    OutputFeature, excludes=[ContinuousOutputFeature_woDesFunc]
                )
            ]
            + [
                f"{output_feature_key}_sd"
                for output_feature_key in self.get_feature_keys(
                    OutputFeature, excludes=[ContinuousOutputFeature_woDesFunc]
                )
            ]
            + [
                f"{output_feature_key}_des"
                for output_feature_key in self.get_feature_keys(
                    OutputFeature, excludes=[ContinuousOutputFeature_woDesFunc]
                )
            ]
        )

    def add_candidates(self, candidates: pd.DataFrame):
        candidates = self.validate_candidates(candidates)
        if candidates is None:
            self.candidates = candidates
        else:
            self._candidates = pd.concat((self._candidates, candidates), ignore_index = True)

    def add_experiments(self, experiments: pd.DataFrame):
        experiments = self.validate_experiments(experiments)
        if experiments is None:
            self.experiments = None
        else:
            self._experiments = pd.concat((self._experiments, experiments),ignore_index=True)
        
    @property
    def experiments(self):
        return self._experiments

    @experiments.setter
    def experiments(self, experiments: pd.DataFrame):

    def experiments2excel(self, filename: str, experiments: pd.DataFrame):
        """export function to excel

        Args:
            filename (str): Excel file name
            experiments (pd.DataFrame): The datagrame to be exported

        Returns:
            Tuple(pd.DataFrame, pd.DataFrame): Returns the passed experiment dataframe and a dataframe with meta data
        """
        types = {
            "ContinuousInputFeature": "continuous-input",
            "ContinuousOutputFeature": "continuous-output",
            "CategoricalInputFeature": "categorical-input",
        }

        experiments = experiments.copy()
        self.validate_experiments(experiments[self.experiment_column_names])
        experiments = self.preprocess_experiments_any_valid_output(experiments)

        # remove non valid measurements with nans
        for key in self.get_feature_keys(OutputFeature):
            experiments.loc[experiments["valid_%s" % key] < 1, key] = np.nan

        experiments["Experiment"] = [
            "Experiment %i" % (i + 1) for i in range(experiments.shape[0])
        ]

        experiments = experiments.astype(
            {
                key: "float64"
                for key in self.get_feature_keys(ContinuousInputFeature)
                + self.get_feature_keys(ContinuousOutputFeature)
            }
        )

        d_meta = {
            "Name": self.get_feature_keys(),
            "Is Input": [True for _ in self.get_features(InputFeature)]
            + [False for _ in self.get_features(OutputFeature)],
            "Type": [types[feat.__class__.__name__] for feat in self.get_features()],
            "Index": list(range(len(self.get_features(InputFeature))))
            + list(range(len(self.get_features(OutputFeature)))),
            "Column Index": (np.array(range(len(self.get_features()))) + 2).tolist(),
        }
        meta = pd.DataFrame.from_dict(d_meta)
        meta.astype(
            {
                "Name": "object",
                "Is Input": "bool",
                "Type": "object",
                "Index": "int64",
                "Column Index": "int64",
            }
        )

        with pd.ExcelWriter(filename) as writer:
            experiments[["Experiment"] + self.get_feature_keys()].to_excel(
                writer, sheet_name="Dataset Template", index=False
            )
            meta.to_excel(writer, sheet_name="Dataset Metadata", index=False)

        return experiments, meta


def get_subdomain(
    domain: Domain,
    feature_keys: List,
):
    """removes all features not defined as argument creating a subdomain of the provided domain

    Args:
        domain (Domain): the original domain wherefrom a subdomain should be created
        feature_keys (List): List of features that shall be included in the subdomain

    Raises:
        Assert: when in total less than 2 features are provided
        ValueError: when a provided feature key is not present in the provided domain
        Assert: when no output feature is provided
        Assert: when no input feature is provided
        ValueError: _description_

    Returns:
        Domain: A new domain containing only parts of the original domain
    """
    assert len(feature_keys) >= 2, "At least two features have to be provided."
    output_feature_keys = []
    input_feature_keys = []
    subdomain = deepcopy(domain)
    for key in feature_keys:
        try:
            feat = domain.get_feature(key)
        except KeyError:
            raise ValueError(f"Feature {key} not present in domain.")
        if isinstance(feat, InputFeature):
            input_feature_keys.append(key)
        else:
            output_feature_keys.append(key)
    assert (
        len(output_feature_keys) > 0
    ), "At least one output feature has to be provided."
    assert len(input_feature_keys) > 0, "At least one input feature has to be provided."
    # loop over constraints and make sure that all features used in constraints are in the input_feature_keys
    for c in domain.constraints:
        for key in c.features:
            if key not in input_feature_keys:
                raise ValueError(
                    f"Removed input feature {key} is used in a constraint."
                )

    for key in set(domain.get_feature_keys(Feature)) - set(feature_keys):
        subdomain.remove_feature_by_key(key)
    return subdomain


class DomainError(Exception):
    """A class defining a specific domain error"""

    pass<|MERGE_RESOLUTION|>--- conflicted
+++ resolved
@@ -4,17 +4,6 @@
 
 import numpy as np
 import pandas as pd
-<<<<<<< HEAD
-from everest.domain.constraints import (ConcurrencyConstraint, Constraint,
-                                        LinearConstraint)
-from everest.domain.features import (CategoricalInputFeature,
-                                     ContinuousInputFeature,
-                                     ContinuousOutputFeature,
-                                     ContinuousOutputFeature_woDesFunc,
-                                     Feature, InputFeature, OutputFeature)
-from everest.domain.util import (BaseModel, filter_by_class, is_categorical,
-                                 is_numeric)
-=======
 from everest.domain.constraints import Constraint, LinearConstraint, NChooseKConstraint
 from everest.domain.features import (
     CategoricalInputFeature,
@@ -26,11 +15,11 @@
     OutputFeature,
 )
 from everest.domain.util import BaseModel, filter_by_class, is_categorical, is_numeric
->>>>>>> 21d07ff3
 from pydantic import Field, validator
 
 
 class Domain(BaseModel):
+
     input_features: Optional[List[InputFeature]] = Field(default_factory=lambda: [])
     output_features: Optional[List[OutputFeature]] = Field(default_factory=lambda: [])
     constraints: Optional[List[Constraint]] = Field(default_factory=lambda: [])
@@ -125,7 +114,7 @@
         Returns:
             Dict: Serialized version of the domain as dictionary.
         """
-        config =  {
+        config = {
             "input_features": [feat.to_config() for feat in self.input_features],
             "output_features": [feat.to_config() for feat in self.output_features],
             "constraints": [constraint.to_config() for constraint in self.constraints],
@@ -155,9 +144,9 @@
                 for constraint in config["constraints"]
             ],
         )
-        if "experiments" in config["experiments"]:
+        if "experiments" in config.keys():
             d.add_experiments(experiments=config["experiments"])
-        if "candidates" in config["candidates"]:
+        if "candidates" in config.keys():
             d.add_candidates(experiments=config["candidates"])
         return d
 
@@ -297,7 +286,7 @@
             ValueError: if the feature key is already in the domain
             TypeError: if the feature type is neither Input nor Output feature
         """
-        if (self._experiments is not None) or (self._candidates is not None):
+        if (self.experiments is not None) or (self.candidates is not None):
             raise ValueError(
                 "Feature cannot be added as experiments/candidates are already set."
             )
@@ -320,7 +309,7 @@
             KeyError: when the key is not found in the domain
             ValueError: when more than one feature with key is found
         """
-        if (self._experiments is not None) or (self._candidates is not None):
+        if (self.experiments is not None) or (self.candidates is not None):
             raise ValueError(
                 f"Feature {key} cannot be removed as experiments/candidates are already set."
             )
@@ -805,21 +794,18 @@
         if candidates is None:
             self.candidates = candidates
         else:
-            self._candidates = pd.concat((self._candidates, candidates), ignore_index = True)
+            self._candidates = pd.concat(
+                (self._candidates, candidates), ignore_index=True
+            )
 
     def add_experiments(self, experiments: pd.DataFrame):
         experiments = self.validate_experiments(experiments)
         if experiments is None:
             self.experiments = None
         else:
-            self._experiments = pd.concat((self._experiments, experiments),ignore_index=True)
-        
-    @property
-    def experiments(self):
-        return self._experiments
-
-    @experiments.setter
-    def experiments(self, experiments: pd.DataFrame):
+            self.experiments = pd.concat(
+                (self.experiments, experiments), ignore_index=True
+            )
 
     def experiments2excel(self, filename: str, experiments: pd.DataFrame):
         """export function to excel
