import os.path

from setuptools import find_packages, setup

sklearn_dependency = "scikit-learn>=1.0.0"


def get_version():
    here = os.path.abspath(os.path.dirname(__file__))
    fp = os.path.join(here, "bofire/__init__.py")
    for line in open(fp).readlines():
        if line.startswith("__version__"):
            return line.split('"')[1]
    return ""


root_dir = os.path.dirname(__file__)
with open(os.path.join(root_dir, "README.md"), "r") as f:
    long_description = f.read()


setup(
    name="bofire",
    description="",
    author="",
    license="BSD-3",
    url="https://github.com/experimental-design/bofire",
    keywords=[
        "Bayesian optimization",
        "Multi-objective optimization",
        "Experimental design",
    ],
    classifiers=[
        "Development Status :: 1 - Planning",
        "Programming Language :: Python :: 3 :: Only",
        "License :: OSI Approved :: BSD License",
        "Topic :: Scientific/Engineering",
        "Intended Audience :: Science/Research",
        "Intended Audience :: Developers",
    ],
    long_description=long_description,
    long_description_content_type="text/markdown",
    version=get_version(),
    python_requires=">=3.9",
    packages=find_packages(),
    include_package_data=True,
    install_requires=[
        "numpy",
        "pandas",
        "pydantic>=1.0,<2.0",
        "scipy>=1.7",
    ],
    extras_require={
        "optimization": [
            "torch>=1.12",
            "botorch>=0.8.4",
            "multiprocess",
            "plotly",
            "formulaic>=0.5.2",
            "cloudpickle>=2.0.0",
            sklearn_dependency,
        ],
<<<<<<< HEAD
        "cheminfo": ["rdkit"],
        "tests": ["mock", "mopti", "pyright", "pytest", "pytest-cov", "papermill"],
=======
        "cheminfo": ["rdkit", sklearn_dependency],
        "tests": ["mock", "mopti", "pyright", "pytest", "pytest-cov"],
>>>>>>> c4c6bd9e
        "docs": [
            "mkdocs",
            "mkdocs-material",
            "mkdocstrings>=0.18",
            "mkdocstrings-python-legacy",
            "mike",
        ],
    },
)<|MERGE_RESOLUTION|>--- conflicted
+++ resolved
@@ -60,13 +60,8 @@
             "cloudpickle>=2.0.0",
             sklearn_dependency,
         ],
-<<<<<<< HEAD
-        "cheminfo": ["rdkit"],
+        "cheminfo": ["rdkit", sklearn_dependency],
         "tests": ["mock", "mopti", "pyright", "pytest", "pytest-cov", "papermill"],
-=======
-        "cheminfo": ["rdkit", sklearn_dependency],
-        "tests": ["mock", "mopti", "pyright", "pytest", "pytest-cov"],
->>>>>>> c4c6bd9e
         "docs": [
             "mkdocs",
             "mkdocs-material",
