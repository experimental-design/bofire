import os.path

from setuptools import find_packages, setup

sklearn_dependency = "scikit-learn>=1.0.0"

root_dir = os.path.dirname(__file__)
with open(os.path.join(root_dir, "README.md"), "r") as f:
    long_description = f.read()


setup(
    name="bofire",
    description="",
    author="",
    license="BSD-3",
    url="https://github.com/experimental-design/bofire",
    keywords=[
        "Bayesian optimization",
        "Multi-objective optimization",
        "Experimental design",
    ],
    classifiers=[
        "Development Status :: 1 - Planning",
        "Programming Language :: Python :: 3 :: Only",
        "License :: OSI Approved :: BSD License",
        "Topic :: Scientific/Engineering",
        "Intended Audience :: Science/Research",
        "Intended Audience :: Developers",
    ],
    long_description=long_description,
    long_description_content_type="text/markdown",
    python_requires=">=3.8",
    packages=find_packages(),
    include_package_data=True,
    install_requires=[
        "numpy",
        "pandas",
        "pydantic>=1.10.0,<2.0",
        "scipy>=1.7",
        "typing-extensions",
    ],
    extras_require={
        "optimization": [
            "torch>=1.12",
            "botorch>=0.8.5",
            "multiprocess",
            "plotly",
            "formulaic>=0.6.0",
            "cloudpickle>=2.0.0",
            "sympy>=1.12",
            sklearn_dependency,
        ],
<<<<<<< HEAD
        "cheminfo": ["rdkit", sklearn_dependency, "mordred"],
=======
        "xgb": ["xgboost>=1.7.5"],
        "cheminfo": ["rdkit", sklearn_dependency],
>>>>>>> 0215f59e
        "tests": [
            "mock",
            "mopti",
            "pyright==1.1.305",
            "pytest",
            "pytest-cov",
            "papermill",
            "jupyter",
            "matplotlib",
        ],
        "docs": [
            "mkdocs",
            "mkdocs-material",
            "mkdocs-jupyter",
            "mkdocstrings>=0.18",
            "mkdocstrings-python-legacy",
            "mike",
        ],
    },
)<|MERGE_RESOLUTION|>--- conflicted
+++ resolved
@@ -51,12 +51,8 @@
             "sympy>=1.12",
             sklearn_dependency,
         ],
-<<<<<<< HEAD
+        "xgb": ["xgboost>=1.7.5"],
         "cheminfo": ["rdkit", sklearn_dependency, "mordred"],
-=======
-        "xgb": ["xgboost>=1.7.5"],
-        "cheminfo": ["rdkit", sklearn_dependency],
->>>>>>> 0215f59e
         "tests": [
             "mock",
             "mopti",
