--- conflicted
+++ resolved
@@ -5,7 +5,6 @@
 import pytest
 
 import bofire.priors.api as priors
-<<<<<<< HEAD
 from bofire.data_models.priors.api import (
     DimensionalityScaledLogNormalPrior,
     GammaPrior,
@@ -13,9 +12,6 @@
     LogNormalPrior,
     NormalPrior,
 )
-=======
-from bofire.data_models.priors.api import GammaPrior, LKJPrior, NormalPrior
->>>>>>> 816020cf
 
 
 @pytest.mark.parametrize(
@@ -47,9 +43,7 @@
     assert prior.shape == gprior.correlation_prior.concentration
     assert isinstance(gprior.sd_prior, gpytorch.priors.GammaPrior)
     assert prior.sd_prior.concentration == gprior.sd_prior.concentration
-<<<<<<< HEAD
     assert prior.sd_prior.rate == gprior.sd_prior.rate
-
 
 @pytest.mark.parametrize(
     "loc, loc_scaling, scale, scale_scaling, d",
@@ -66,7 +60,4 @@
     prior = priors.map(prior_data_model, d=d)
     assert isinstance(prior, gpytorch.priors.LogNormalPrior)
     assert prior.loc == loc + math.log(d) * loc_scaling
-    assert prior.scale == (scale**2 + math.log(d) * scale_scaling) ** 0.5
-=======
-    assert prior.sd_prior.rate == gprior.sd_prior.rate
->>>>>>> 816020cf
+    assert prior.scale == (scale**2 + math.log(d) * scale_scaling) ** 0.5