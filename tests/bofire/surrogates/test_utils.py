import importlib

import pandas as pd
import pytest
import torch
from botorch.models.transforms.input import (
    ChainedInputTransform,
    InputStandardize,
    Normalize,
<<<<<<< HEAD
=======
    NumericToCategoricalEncoding,
>>>>>>> 5126e098
)

from bofire.data_models.domain.api import Inputs
from bofire.data_models.enum import CategoricalEncodingEnum
from bofire.data_models.features.api import (
    CategoricalDescriptorInput,
    CategoricalInput,
    ContinuousInput,
    MolecularInput,
)
from bofire.data_models.molfeatures.api import (
    Fingerprints,
    FingerprintsFragments,
    Fragments,
    MordredDescriptors,
)
from bofire.data_models.surrogates.api import ScalerEnum
from bofire.surrogates.utils import (
    get_categorical_feature_keys,
    get_continuous_feature_keys,
    get_input_transform,
    get_molecular_feature_keys,
    get_scaler,
)
from bofire.utils.torch_tools import NumericToCategoricalEncoding, tkwargs


RDKIT_AVAILABLE = importlib.util.find_spec("rdkit") is not None


def test_get_scaler_none():
    inputs = Inputs(
        features=[
            CategoricalInput(key="x_cat", categories=["mama", "papa"]),
            CategoricalInput(key="x_desc", categories=["alpha", "beta"]),
        ],
    )
    scaler = get_scaler(
        inputs=inputs,
        input_preprocessing_specs={
            "x_cat": CategoricalEncodingEnum.ONE_HOT,
            "x_desc": CategoricalEncodingEnum.ONE_HOT,
        },
        scaler=ScalerEnum.NORMALIZE,
        X=inputs.sample(n=10),
    )
    assert scaler is None


@pytest.mark.parametrize(
    "scaler_enum, input_preprocessing_specs, expected_scaler, expected_indices, expected_offset, expected_coefficient",
    [
        (
            ScalerEnum.NORMALIZE,
            {
                "x_cat": CategoricalEncodingEnum.ONE_HOT,
                "x_desc": CategoricalEncodingEnum.ONE_HOT,
            },
            Normalize,
            torch.tensor([0, 1], dtype=torch.int64),
            torch.tensor([-4.0, -4.0]).to(**tkwargs),
            torch.tensor([8.0, 8.0]).to(**tkwargs),
        ),
        (
            ScalerEnum.NORMALIZE,
            {
                "x_cat": CategoricalEncodingEnum.ONE_HOT,
                "x_desc": CategoricalEncodingEnum.DESCRIPTOR,
            },
            Normalize,
            torch.tensor([0, 1, 2, 3], dtype=torch.int64),
            torch.tensor([-4.0, -4.0, 1.0, 3.0]).to(**tkwargs),
            torch.tensor([8.0, 8.0, 5.0, 5.0]).to(**tkwargs),
        ),
        (
            ScalerEnum.STANDARDIZE,
            {
                "x_cat": CategoricalEncodingEnum.ONE_HOT,
                "x_desc": CategoricalEncodingEnum.ONE_HOT,
            },
            InputStandardize,
            torch.tensor([0, 1], dtype=torch.int64),
            None,
            None,
        ),
        (
            ScalerEnum.STANDARDIZE,
            {
                "x_cat": CategoricalEncodingEnum.ONE_HOT,
                "x_desc": CategoricalEncodingEnum.DESCRIPTOR,
            },
            InputStandardize,
            torch.tensor([0, 1, 2, 3], dtype=torch.int64),
            None,
            None,
        ),
        (
            ScalerEnum.IDENTITY,
            {
                "x_cat": CategoricalEncodingEnum.ONE_HOT,
                "x_desc": CategoricalEncodingEnum.ONE_HOT,
            },
            type(None),
            None,
            None,
            None,
        ),
        (
            ScalerEnum.IDENTITY,
            {
                "x_cat": CategoricalEncodingEnum.ONE_HOT,
                "x_desc": CategoricalEncodingEnum.DESCRIPTOR,
            },
            type(None),
            None,
            None,
            None,
        ),
    ],
)
def test_get_scaler(
    scaler_enum,
    input_preprocessing_specs,
    expected_scaler,
    expected_indices,
    expected_offset,
    expected_coefficient,
):
    inputs = Inputs(
        features=[
            ContinuousInput(
                key=f"x_{i + 1}",
                bounds=(-4, 4),
            )
            for i in range(2)
        ]
        + [
            CategoricalInput(key="x_cat", categories=["mama", "papa"]),
            CategoricalDescriptorInput(
                key="x_desc",
                categories=["alpha", "beta"],
                descriptors=["oskar", "wilde"],
                values=[[1, 3], [6, 8]],
            ),
        ],
    )
    experiments = inputs.sample(n=10)
    scaler = get_scaler(
        inputs=inputs,
        input_preprocessing_specs=input_preprocessing_specs,
        scaler=scaler_enum,
        X=experiments[inputs.get_keys()],
    )
    assert isinstance(scaler, expected_scaler)
    if expected_indices is not None:
        assert (scaler.indices == expected_indices).all()
    else:
        with pytest.raises(AttributeError):
            assert (scaler.indices == expected_indices).all()
    if expected_offset is not None:
        assert torch.allclose(scaler.offset, expected_offset)
        assert torch.allclose(scaler.coefficient, expected_coefficient)
    elif scaler is None:
        with pytest.raises(AttributeError):
            assert (scaler.offset == expected_offset).all()
        with pytest.raises(AttributeError):
            assert (scaler.coefficient == expected_coefficient).all()


@pytest.mark.skipif(not RDKIT_AVAILABLE, reason="requires rdkit")
@pytest.mark.parametrize(
    "scaler_enum, input_preprocessing_specs, expected_scaler, expected_indices",
    [
        (
            ScalerEnum.NORMALIZE,
            {
                "x_mol": MordredDescriptors(descriptors=["NssCH2", "ATSC2d"]),
            },
            Normalize,
            torch.tensor([0, 1, 2, 3], dtype=torch.int64),
        ),
        (
            ScalerEnum.NORMALIZE,
            {
                "x_mol": Fingerprints(n_bits=2),
            },
            Normalize,
            torch.tensor([0, 1], dtype=torch.int64),
        ),
        (
            ScalerEnum.STANDARDIZE,
            {
                "x_mol": MordredDescriptors(descriptors=["NssCH2", "ATSC2d"]),
            },
            InputStandardize,
            torch.tensor([0, 1, 2, 3], dtype=torch.int64),
        ),
        (
            ScalerEnum.STANDARDIZE,
            {
                "x_mol": Fragments(fragments=["fr_unbrch_alkane", "fr_thiocyan"]),
            },
            InputStandardize,
            torch.tensor([0, 1], dtype=torch.int64),
        ),
        (
            ScalerEnum.IDENTITY,
            {
                "x_mol": MordredDescriptors(descriptors=["NssCH2", "ATSC2d"]),
            },
            type(None),
            None,
        ),
        (
            ScalerEnum.IDENTITY,
            {
                "x_mol": FingerprintsFragments(n_bits=32),
            },
            type(None),
            None,
        ),
    ],
)
def test_get_scaler_molecular(
    scaler_enum,
    input_preprocessing_specs,
    expected_scaler,
    expected_indices,
):
    inputs = Inputs(
        features=[
            ContinuousInput(
                key=f"x_{i + 1}",
                bounds=(0, 5),
            )
            for i in range(2)
        ]
        + [MolecularInput(key="x_mol")],
    )
    experiments = [
        [5.0, 2.5, "CC(=O)Oc1ccccc1C(=O)O"],
        [4.0, 2.0, "c1ccccc1"],
        [3.0, 0.5, "[CH3][CH2][OH]"],
        [1.5, 4.5, "N[C@](C)(F)C(=O)O"],
    ]
    experiments = pd.DataFrame(experiments, columns=["x_1", "x_2", "x_mol"])
    scaler = get_scaler(
        inputs=inputs,
        input_preprocessing_specs=input_preprocessing_specs,
        scaler=scaler_enum,
        X=experiments[inputs.get_keys()],
    )
    assert isinstance(scaler, expected_scaler)
    if expected_indices is not None:
        assert (scaler.indices == expected_indices).all()
    else:
        with pytest.raises(
            AttributeError,
            match="'NoneType' object has no attribute 'indices'",
        ):
            assert (scaler.indices == expected_indices).all()


@pytest.mark.skipif(not RDKIT_AVAILABLE, reason="requires rdkit")
@pytest.mark.parametrize(
    "specs, expected_continuous_keys, expected_categorical_keys, expected_molecular_keys",
    [
        (
            {
                "x2": CategoricalEncodingEnum.ONE_HOT,
                "x3": CategoricalEncodingEnum.ONE_HOT,
                "x4": Fingerprints(n_bits=2),
            },
            ["x1"],
            ["x2", "x3"],
            ["x4"],
        ),
        (
            {
                "x2": CategoricalEncodingEnum.ONE_HOT,
                "x3": CategoricalEncodingEnum.ONE_HOT,
                "x4": Fragments(fragments=["fr_unbrch_alkane", "fr_thiocyan"]),
            },
            ["x1"],
            ["x2", "x3"],
            ["x4"],
        ),
        (
            {
                "x2": CategoricalEncodingEnum.ONE_HOT,
                "x3": CategoricalEncodingEnum.ONE_HOT,
                "x4": MordredDescriptors(descriptors=["NssCH2", "ATSC2d"]),
            },
            ["x1", "x4"],
            ["x2", "x3"],
            [],
        ),
        (
            {
                "x2": CategoricalEncodingEnum.ONE_HOT,
                "x3": CategoricalEncodingEnum.DESCRIPTOR,
                "x4": Fingerprints(n_bits=2),
            },
            ["x1", "x3"],
            ["x2"],
            ["x4"],
        ),
        (
            {
                "x2": CategoricalEncodingEnum.ONE_HOT,
                "x3": CategoricalEncodingEnum.DESCRIPTOR,
                "x4": Fragments(fragments=["fr_unbrch_alkane", "fr_thiocyan"]),
            },
            ["x1", "x3"],
            ["x2"],
            ["x4"],
        ),
        (
            {
                "x2": CategoricalEncodingEnum.ONE_HOT,
                "x3": CategoricalEncodingEnum.DESCRIPTOR,
                "x4": MordredDescriptors(descriptors=["NssCH2", "ATSC2d"]),
            },
            ["x1", "x3", "x4"],
            ["x2"],
            [],
        ),
    ],
)
def test_get_feature_keys(
    specs,
    expected_continuous_keys,
    expected_categorical_keys,
    expected_molecular_keys,
):
    inps = Inputs(
        features=[
            ContinuousInput(key="x1", bounds=(0, 1)),
            CategoricalInput(key="x2", categories=["apple", "banana", "orange"]),
            CategoricalDescriptorInput(
                key="x3",
                categories=["apple", "banana", "orange", "cherry"],
                descriptors=["d1", "d2"],
                values=[[1, 2], [3, 4], [5, 6], [7, 8]],
            ),
            MolecularInput(key="x4"),
        ],
    )
    molecular_feature_keys = get_molecular_feature_keys(specs)
    continuous_feature_keys = get_continuous_feature_keys(inps, specs)
    categorical_feature_keys = get_categorical_feature_keys(specs)

    assert molecular_feature_keys == expected_molecular_keys
    assert continuous_feature_keys == expected_continuous_keys
    assert categorical_feature_keys == expected_categorical_keys


def test_get_input_transform():
    inputs = Inputs(
        features=[
            ContinuousInput(key="x1", bounds=(0, 1)),
            CategoricalInput(key="x2", categories=["apple", "banana", "orange"]),
        ]
    )

    # case 1 scaler not none, categorical transform not none
    input_transform = get_input_transform(
        inputs=inputs,
        scaler=Normalize(d=1),
        categorical_encodings={
            "x2": CategoricalEncodingEnum.ONE_HOT,
        },
    )
    assert isinstance(input_transform, ChainedInputTransform)
    # case 2 scaler is none, categorical transform is not none
    input_transform = get_input_transform(
        inputs=inputs,
        scaler=None,
        categorical_encodings={
            "x2": CategoricalEncodingEnum.ONE_HOT,
        },
    )
    assert isinstance(input_transform, NumericToCategoricalEncoding)
    # case 3 scaler is not none, categorical transform is none
    input_transform = get_input_transform(
        inputs=inputs,
        scaler=Normalize(d=1),
        categorical_encodings={
            "x2": CategoricalEncodingEnum.ORDINAL,
        },
    )
    assert isinstance(input_transform, Normalize)
    # case 4 both is none
    input_transform = get_input_transform(
        inputs=inputs,
        scaler=None,
        categorical_encodings={
            "x2": CategoricalEncodingEnum.ORDINAL,
        },
    )
    assert input_transform is None<|MERGE_RESOLUTION|>--- conflicted
+++ resolved
@@ -7,10 +7,7 @@
     ChainedInputTransform,
     InputStandardize,
     Normalize,
-<<<<<<< HEAD
-=======
     NumericToCategoricalEncoding,
->>>>>>> 5126e098
 )
 
 from bofire.data_models.domain.api import Inputs
@@ -35,7 +32,7 @@
     get_molecular_feature_keys,
     get_scaler,
 )
-from bofire.utils.torch_tools import NumericToCategoricalEncoding, tkwargs
+from bofire.utils.torch_tools import tkwargs
 
 
 RDKIT_AVAILABLE = importlib.util.find_spec("rdkit") is not None
