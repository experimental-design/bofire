--- conflicted
+++ resolved
@@ -35,15 +35,4 @@
     )
     gp = surrogates.map(data_model)
     gp.fit(experiments=experiments)
-<<<<<<< HEAD
-    assert isinstance(gp.model, EnsembleMapSaasSingleTaskGP)
-    dump = gp.dumps()
-    gp2 = surrogates.map(data_model=data_model)
-    gp2.loads(dump)
-    preds = gp.predict(experiments)
-    assert preds.shape == (10, 2)
-    preds2 = gp.predict(experiments)
-    assert_frame_equal(preds, preds2)
-=======
-    assert isinstance(gp.model, EnsembleMapSaasSingleTaskGP)
->>>>>>> 7c7c04ba
+    assert isinstance(gp.model, EnsembleMapSaasSingleTaskGP)