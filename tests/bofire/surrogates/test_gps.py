--- conflicted
+++ resolved
@@ -12,10 +12,7 @@
     ChainedInputTransform,
     InputStandardize,
     Normalize,
-<<<<<<< HEAD
-=======
     NumericToCategoricalEncoding,
->>>>>>> 5126e098
 )
 from botorch.models.transforms.outcome import Standardize
 from gpytorch.constraints import GreaterThan
@@ -60,11 +57,7 @@
     SingleTaskGPSurrogate,
 )
 from bofire.data_models.surrogates.trainable import metrics2objectives
-<<<<<<< HEAD
-from bofire.utils.torch_tools import NumericToCategoricalEncoding, tkwargs
-=======
 from bofire.utils.torch_tools import tkwargs
->>>>>>> 5126e098
 
 
 RDKIT_AVAILABLE = importlib.util.find_spec("rdkit") is not None
