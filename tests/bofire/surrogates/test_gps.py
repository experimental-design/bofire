--- conflicted
+++ resolved
@@ -38,14 +38,6 @@
     Fragments,
     MordredDescriptors,
 )
-<<<<<<< HEAD
-=======
-from bofire.data_models.kernels.api import (
-    HammondDistanceKernel,
-    MaternKernel,
-    RBFKernel,
-    ScaleKernel,
-)
 from bofire.data_models.priors.api import (
     BOTORCH_LENGTHCALE_PRIOR,
     BOTORCH_NOISE_PRIOR,
@@ -54,18 +46,14 @@
     MBO_NOISE_PRIOR,
     MBO_OUTPUTSCALE_PRIOR,
 )
->>>>>>> 0215f59e
 from bofire.data_models.surrogates.api import (
     MixedSingleTaskGPSurrogate,
     ScalerEnum,
     SingleTaskGPHyperconfig,
     SingleTaskGPSurrogate,
 )
-<<<<<<< HEAD
 from bofire.data_models.surrogates.tanimoto_gp import TanimotoGPSurrogate
-=======
 from bofire.data_models.surrogates.trainable import metrics2objectives
->>>>>>> 0215f59e
 from bofire.surrogates.single_task_gp import get_scaler
 from bofire.utils.torch_tools import tkwargs
 
@@ -258,7 +246,74 @@
     assert_frame_equal(preds, preds2)
 
 
-<<<<<<< HEAD
+@pytest.mark.parametrize("target_metric", list(RegressionMetricsEnum))
+def test_hyperconfig_domain(target_metric: RegressionMetricsEnum):
+    # we test here also the abstract methods from the corresponding base class
+    # should be move somewhere else when tidying up all tests
+    hy = SingleTaskGPHyperconfig(target_metric=target_metric)
+    assert hy.domain.inputs == hy.inputs
+    assert hy.domain.outputs.get_keys() == [target_metric.name]
+    assert hy.domain.outputs[0].objective == metrics2objectives[target_metric]()
+
+
+def test_hyperconfig_invalid():
+    with pytest.raises(
+        ValueError,
+        match="It is not allowed to scpecify the number of its for FactorialStrategy",
+    ):
+        SingleTaskGPHyperconfig(n_iterations=5)
+    with pytest.raises(
+        ValueError,
+        match="At least number of hyperparams plus 2 iterations has to be specified",
+    ):
+        SingleTaskGPHyperconfig(n_iterations=3, hyperstrategy="RandomStrategy")
+    hy = SingleTaskGPHyperconfig(n_iterations=None, hyperstrategy="RandomStrategy")
+    assert hy.n_iterations == 13
+
+
+def test_SingleTaskGPHyperconfig():
+    # we test here also the basic trainable
+    benchmark = Himmelblau()
+    surrogate_data_no_hy = SingleTaskGPSurrogate(
+        inputs=benchmark.domain.inputs,
+        outputs=benchmark.domain.outputs,
+        hyperconfig=None,
+    )
+    with pytest.raises(ValueError, match="No hyperconfig available."):
+        surrogate_data_no_hy.update_hyperparameters(
+            benchmark.domain.inputs.sample(1).loc[0]
+        )
+    # test that correct stuff is written
+    surrogate_data = SingleTaskGPSurrogate(
+        inputs=benchmark.domain.inputs, outputs=benchmark.domain.outputs
+    )
+    candidate = surrogate_data.hyperconfig.inputs.sample(1).loc[0]
+    surrogate_data.update_hyperparameters(candidate)
+    assert surrogate_data.kernel.base_kernel.ard == (candidate["ard"] == "True")
+    if candidate.kernel == "matern_1.5":
+        assert isinstance(surrogate_data.kernel.base_kernel, MaternKernel)
+        assert surrogate_data.kernel.base_kernel.nu == 1.5
+    elif candidate.kernel == "matern_2.5":
+        assert isinstance(surrogate_data.kernel.base_kernel, MaternKernel)
+        assert surrogate_data.kernel.base_kernel.nu == 2.5
+    else:
+        assert isinstance(surrogate_data.kernel.base_kernel, RBFKernel)
+    if candidate.prior == "mbo":
+        assert surrogate_data.noise_prior == MBO_NOISE_PRIOR()
+        assert surrogate_data.kernel.outputscale_prior == MBO_OUTPUTSCALE_PRIOR()
+        assert (
+            surrogate_data.kernel.base_kernel.lengthscale_prior
+            == MBO_LENGTHCALE_PRIOR()
+        )
+    else:
+        assert surrogate_data.noise_prior == BOTORCH_NOISE_PRIOR()
+        assert surrogate_data.kernel.outputscale_prior == BOTORCH_SCALE_PRIOR()
+        assert (
+            surrogate_data.kernel.base_kernel.lengthscale_prior
+            == BOTORCH_LENGTHCALE_PRIOR()
+        )
+
+
 @pytest.mark.skipif(not RDKIT_AVAILABLE, reason="requires rdkit")
 @pytest.mark.parametrize(
     "kernel, specs",
@@ -320,74 +375,6 @@
     model2.loads(dump)
     preds2 = model2.predict(experiments.iloc[:-1])
     assert_frame_equal(preds, preds2)
-=======
-@pytest.mark.parametrize("target_metric", list(RegressionMetricsEnum))
-def test_hyperconfig_domain(target_metric: RegressionMetricsEnum):
-    # we test here also the abstract methods from the corresponding base class
-    # should be move somewhere else when tidying up all tests
-    hy = SingleTaskGPHyperconfig(target_metric=target_metric)
-    assert hy.domain.inputs == hy.inputs
-    assert hy.domain.outputs.get_keys() == [target_metric.name]
-    assert hy.domain.outputs[0].objective == metrics2objectives[target_metric]()
-
-
-def test_hyperconfig_invalid():
-    with pytest.raises(
-        ValueError,
-        match="It is not allowed to scpecify the number of its for FactorialStrategy",
-    ):
-        SingleTaskGPHyperconfig(n_iterations=5)
-    with pytest.raises(
-        ValueError,
-        match="At least number of hyperparams plus 2 iterations has to be specified",
-    ):
-        SingleTaskGPHyperconfig(n_iterations=3, hyperstrategy="RandomStrategy")
-    hy = SingleTaskGPHyperconfig(n_iterations=None, hyperstrategy="RandomStrategy")
-    assert hy.n_iterations == 13
-
-
-def test_SingleTaskGPHyperconfig():
-    # we test here also the basic trainable
-    benchmark = Himmelblau()
-    surrogate_data_no_hy = SingleTaskGPSurrogate(
-        inputs=benchmark.domain.inputs,
-        outputs=benchmark.domain.outputs,
-        hyperconfig=None,
-    )
-    with pytest.raises(ValueError, match="No hyperconfig available."):
-        surrogate_data_no_hy.update_hyperparameters(
-            benchmark.domain.inputs.sample(1).loc[0]
-        )
-    # test that correct stuff is written
-    surrogate_data = SingleTaskGPSurrogate(
-        inputs=benchmark.domain.inputs, outputs=benchmark.domain.outputs
-    )
-    candidate = surrogate_data.hyperconfig.inputs.sample(1).loc[0]
-    surrogate_data.update_hyperparameters(candidate)
-    assert surrogate_data.kernel.base_kernel.ard == (candidate["ard"] == "True")
-    if candidate.kernel == "matern_1.5":
-        assert isinstance(surrogate_data.kernel.base_kernel, MaternKernel)
-        assert surrogate_data.kernel.base_kernel.nu == 1.5
-    elif candidate.kernel == "matern_2.5":
-        assert isinstance(surrogate_data.kernel.base_kernel, MaternKernel)
-        assert surrogate_data.kernel.base_kernel.nu == 2.5
-    else:
-        assert isinstance(surrogate_data.kernel.base_kernel, RBFKernel)
-    if candidate.prior == "mbo":
-        assert surrogate_data.noise_prior == MBO_NOISE_PRIOR()
-        assert surrogate_data.kernel.outputscale_prior == MBO_OUTPUTSCALE_PRIOR()
-        assert (
-            surrogate_data.kernel.base_kernel.lengthscale_prior
-            == MBO_LENGTHCALE_PRIOR()
-        )
-    else:
-        assert surrogate_data.noise_prior == BOTORCH_NOISE_PRIOR()
-        assert surrogate_data.kernel.outputscale_prior == BOTORCH_SCALE_PRIOR()
-        assert (
-            surrogate_data.kernel.base_kernel.lengthscale_prior
-            == BOTORCH_LENGTHCALE_PRIOR()
-        )
->>>>>>> 0215f59e
 
 
 def test_MixedGPModel_invalid_preprocessing():
