import pytest
import torch
from botorch.models.transforms.input import (
    ChainedInputTransform,
    InputStandardize,
    Normalize,
<<<<<<< HEAD
=======
    NumericToCategoricalEncoding,
>>>>>>> 5126e098
)
from botorch.models.transforms.outcome import Standardize
from pandas.testing import assert_frame_equal
from torch import nn

import bofire.surrogates.api as surrogates
from bofire.benchmarks.single import Himmelblau
from bofire.data_models.domain.api import Domain, Inputs, Outputs
from bofire.data_models.features.api import (
    CategoricalInput,
    CategoricalOutput,
    ContinuousInput,
    ContinuousOutput,
)
from bofire.data_models.objectives.api import ConstrainedCategoricalObjective
from bofire.data_models.surrogates.api import (
    ClassificationMLPEnsemble,
    RegressionMLPEnsemble,
    ScalerEnum,
)
from bofire.surrogates.mlp import MLP, MLPDataset, _MLPEnsemble, fit_mlp
from bofire.utils.torch_tools import NumericToCategoricalEncoding, tkwargs


@pytest.mark.parametrize(
    "activation, expected",
    [
        ["relu", nn.modules.activation.ReLU],
        ["logistic", nn.modules.activation.Sigmoid],
        ["tanh", nn.modules.activation.Tanh],
    ],
)
def test_mlp_activation(activation, expected):
    mlp = MLP(input_size=2, output_size=1, activation=activation)
    assert isinstance(mlp.layers[1], expected)


def test_mlp_activation_invalid():
    with pytest.raises(ValueError):
        MLP(input_size=2, output_size=1, activation="mama")


@pytest.mark.parametrize("output_size", [1, 2])
def test_mlp_input_size(output_size):
    mlp = MLP(input_size=2, output_size=output_size)
    assert mlp.layers[-2].out_features == output_size


def test_mlp_hidden_layer_sizes():
    mlp = MLP(input_size=2, output_size=1, hidden_layer_sizes=(8, 4, 2))
    assert len(mlp.layers) == 8  # added final activation function as a layer
    assert mlp.layers[0].in_features == 2
    assert mlp.layers[0].out_features == 8
    assert mlp.layers[2].in_features == 8
    assert mlp.layers[2].out_features == 4
    assert mlp.layers[4].in_features == 4
    assert mlp.layers[4].out_features == 2
    assert mlp.layers[6].in_features == 2
    assert mlp.layers[6].out_features == 1
    assert isinstance(mlp.layers[1], nn.modules.activation.ReLU)
    assert isinstance(mlp.layers[3], nn.modules.activation.ReLU)
    assert isinstance(mlp.layers[5], nn.modules.activation.ReLU)


def test_mlp_dropout():
    mlp = MLP(input_size=2, output_size=1, hidden_layer_sizes=(8, 4, 2), dropout=0.2)
    assert len(mlp.layers) == 11
    assert mlp.layers[0].in_features == 2
    assert mlp.layers[0].out_features == 8
    assert isinstance(mlp.layers[1], nn.modules.activation.ReLU)
    assert isinstance(mlp.layers[2], nn.modules.Dropout)
    assert mlp.layers[2].p == 0.2
    assert mlp.layers[3].in_features == 8
    assert isinstance(mlp.layers[4], nn.modules.activation.ReLU)
    assert isinstance(mlp.layers[5], nn.modules.Dropout)
    assert mlp.layers[3].out_features == 4
    assert mlp.layers[6].in_features == 4
    assert mlp.layers[6].out_features == 2
    assert isinstance(mlp.layers[7], nn.modules.activation.ReLU)
    assert isinstance(mlp.layers[8], nn.modules.Dropout)
    assert mlp.layers[9].in_features == 2
    assert mlp.layers[9].out_features == 1


def test_DataSet():
    X = torch.randn(10, 3)
    y = torch.randn(10, 1)
    dset = MLPDataset(X=X, y=y)
    assert len(dset) == 10
    xi, yi = dset[3]
    assert torch.allclose(xi, X[3].to(**tkwargs))
    assert torch.allclose(yi, y[3].to(**tkwargs))


@pytest.mark.parametrize(
    "mlp, weight_decay, n_epoches, lr, shuffle",
    [
        [
            MLP(input_size=2, output_size=1, hidden_layer_sizes=(8, 4, 2), dropout=0.2),
            0,
            10,
            1e-4,
            True,
        ],
        [
            MLP(input_size=2, output_size=1, hidden_layer_sizes=(8, 4, 2), dropout=0.2),
            0.1,
            5,
            1e-3,
            False,
        ],
    ],
)
def test_fit_mlp(mlp, weight_decay, n_epoches, lr, shuffle):
    benchmark = Himmelblau()
    samples = benchmark.domain.inputs.sample(10)
    experiments = benchmark.f(candidates=samples, return_complete=True)
    X, y = (
        torch.from_numpy(experiments[["x_1", "x_2"]].values),
        torch.from_numpy(experiments[["y"]].values),
    )
    dset = MLPDataset(X=X, y=y)
    fit_mlp(
        mlp=mlp,
        dataset=dset,
        weight_decay=weight_decay,
        n_epoches=n_epoches,
        lr=lr,
        shuffle=shuffle,
    )


def test_mlp_ensemble_no_mls():
    with pytest.raises(ValueError):
        _MLPEnsemble(mlps=[])


def test_mlp_ensemble_not_matching_models():
    mlp1 = MLP(input_size=2, output_size=1)
    mlp2 = MLP(input_size=3, output_size=1)
    with pytest.raises(AssertionError):
        _MLPEnsemble(mlps=[mlp1, mlp2])
    mlp1 = MLP(input_size=3, output_size=1)
    mlp2 = MLP(input_size=3, output_size=2)
    with pytest.raises(AssertionError):
        _MLPEnsemble(mlps=[mlp1, mlp2])


def test_mlp_ensemble_num_outputs():
    mlp1 = MLP(input_size=3, output_size=1)
    mlp2 = MLP(input_size=3, output_size=1)
    ens = _MLPEnsemble(mlps=[mlp1, mlp2])
    assert ens.num_outputs == 1


def test_mlp_ensemble_forward():
    bench = Himmelblau()
    samples = bench.domain.inputs.sample(10)
    experiments = bench.f(samples, return_complete=True)
    mlp1 = MLP(input_size=2, output_size=1)
    mlp2 = MLP(input_size=2, output_size=1)
    ens = _MLPEnsemble(mlps=[mlp1, mlp2])
    pred = ens.forward(torch.from_numpy(experiments[["x_1", "x_2"]].values))
    assert pred.shape == torch.Size((2, 10, 1))
    # test with batches
    batch = torch.from_numpy(experiments[["x_1", "x_2"]].values).unsqueeze(0)
    pred = ens.forward(batch)
    assert pred.shape == torch.Size((1, 2, 10, 1))


@pytest.mark.parametrize(
    "scaler, output_scaler",
    [
        [ScalerEnum.NORMALIZE, ScalerEnum.IDENTITY],
        [ScalerEnum.STANDARDIZE, ScalerEnum.STANDARDIZE],
        [ScalerEnum.IDENTITY, ScalerEnum.STANDARDIZE],
    ],
)
def test_mlp_ensemble_fit(scaler, output_scaler):
    bench = Himmelblau()
    samples = bench.domain.inputs.sample(10)
    experiments = bench.f(samples, return_complete=True)
    ens = RegressionMLPEnsemble(
        inputs=bench.domain.inputs,
        outputs=bench.domain.outputs,
        n_estimators=2,
        n_epochs=5,
        scaler=scaler,
        output_scaler=output_scaler,
    )
    surrogate = surrogates.map(ens)

    surrogate.fit(experiments=experiments)

    if scaler == ScalerEnum.NORMALIZE:
        assert isinstance(surrogate.model.input_transform, Normalize)
    elif scaler == ScalerEnum.STANDARDIZE:
        assert isinstance(surrogate.model.input_transform, InputStandardize)
    else:
        with pytest.raises(AttributeError):
            assert surrogate.model.input_transform is None

    if output_scaler == ScalerEnum.STANDARDIZE:
        assert isinstance(surrogate.model.outcome_transform, Standardize)
    elif output_scaler == ScalerEnum.IDENTITY:
        assert not hasattr(surrogate.model, "outcome_transform")

    preds = surrogate.predict(experiments)
    dump = surrogate.dumps()
    surrogate2 = surrogates.map(ens)
    surrogate2.loads(dump)
    preds2 = surrogate2.predict(experiments)
    assert_frame_equal(preds, preds2)


@pytest.mark.parametrize(
    "scaler",
    [ScalerEnum.NORMALIZE, ScalerEnum.STANDARDIZE, ScalerEnum.IDENTITY],
)
def test_mlp_ensemble_fit_categorical(scaler):
    inputs = Inputs(
        features=[
            ContinuousInput(
                key=f"x_{i+1}",
                bounds=(-4, 4),
            )
            for i in range(2)
        ]
        + [CategoricalInput(key="x_cat", categories=["mama", "papa"])],
    )
    outputs = Outputs(features=[ContinuousOutput(key="y")])
    experiments = inputs.sample(n=10)
    experiments.eval("y=((x_1**2 + x_2 - 11)**2+(x_1 + x_2**2 -7)**2)", inplace=True)
    experiments.loc[experiments.x_cat == "mama", "y"] *= 5.0
    experiments.loc[experiments.x_cat == "papa", "y"] /= 2.0
    experiments["valid_y"] = 1

    ens = RegressionMLPEnsemble(
        inputs=inputs,
        outputs=outputs,
        n_estimators=2,
        n_epochs=5,
        scaler=scaler,
    )
    surrogate = surrogates.map(ens)
    surrogate.fit(experiments=experiments)

    if scaler == ScalerEnum.IDENTITY:
        assert isinstance(surrogate.model.input_transform, NumericToCategoricalEncoding)
    else:
        assert isinstance(surrogate.model.input_transform, ChainedInputTransform)

    preds = surrogate.predict(experiments)
    dump = surrogate.dumps()
    surrogate2 = surrogates.map(ens)
    surrogate2.loads(dump)
    preds2 = surrogate2.predict(experiments)
    assert_frame_equal(preds, preds2)


def test_mlp_classification_ensemble_fit():
    # Define toy problem
    inputs = Inputs(
        features=[
            ContinuousInput(key="x_1", bounds=(-1, 1)),
            ContinuousInput(key="x_2", bounds=(-1, 1)),
        ],
    )
    outputs = Outputs(
        features=[
            CategoricalOutput(
                key="f_1",
                categories=["unacceptable", "acceptable"],
                objective=ConstrainedCategoricalObjective(
                    categories=["unacceptable", "acceptable"],
                    desirability=[False, True],
                ),
            ),
        ],
    )
    domain = Domain(inputs=inputs, outputs=outputs)
    samples = domain.inputs.sample(10)
    samples["f_1"] = "unacceptable"
    samples.loc[samples["x_1"] < 0.0, "f_1"] = "acceptable"
    samples["valid_f_1"] = 1
    ens = ClassificationMLPEnsemble(
        inputs=domain.inputs,
        outputs=domain.outputs,
        n_estimators=2,
        n_epochs=5,
    )
    surrogate = surrogates.map(ens)
    surrogate.fit(experiments=samples)

    preds = surrogate.predict(samples)
    dump = surrogate.dumps()
    surrogate2 = surrogates.map(ens)
    surrogate2.loads(dump)
    preds2 = surrogate2.predict(samples)
    assert_frame_equal(preds, preds2)<|MERGE_RESOLUTION|>--- conflicted
+++ resolved
@@ -4,10 +4,7 @@
     ChainedInputTransform,
     InputStandardize,
     Normalize,
-<<<<<<< HEAD
-=======
     NumericToCategoricalEncoding,
->>>>>>> 5126e098
 )
 from botorch.models.transforms.outcome import Standardize
 from pandas.testing import assert_frame_equal
@@ -29,7 +26,7 @@
     ScalerEnum,
 )
 from bofire.surrogates.mlp import MLP, MLPDataset, _MLPEnsemble, fit_mlp
-from bofire.utils.torch_tools import NumericToCategoricalEncoding, tkwargs
+from bofire.utils.torch_tools import tkwargs
 
 
 @pytest.mark.parametrize(
