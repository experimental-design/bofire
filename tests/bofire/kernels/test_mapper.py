--- conflicted
+++ resolved
@@ -72,12 +72,7 @@
 
 def test_map_scale_kernel():
     kernel = ScaleKernel(
-<<<<<<< HEAD
-        base_kernel=RBFKernel(),
-        outputscale_prior=BOTORCH_SCALE_PRIOR(),
-=======
         base_kernel=RBFKernel(), outputscale_prior=THREESIX_SCALE_PRIOR()
->>>>>>> 811fcbf9
     )
     k = kernels.map(
         kernel,
