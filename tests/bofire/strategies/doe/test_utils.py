import importlib.util
import sys

import numpy as np
import pytest
from scipy.optimize import LinearConstraint, NonlinearConstraint

from bofire.data_models.constraints.api import (
    InterpointEqualityConstraint,
    LinearEqualityConstraint,
    LinearInequalityConstraint,
    NChooseKConstraint,
    NonlinearEqualityConstraint,
    NonlinearInequalityConstraint,
)
from bofire.data_models.domain.api import Domain
from bofire.data_models.enum import SamplingMethodEnum
from bofire.data_models.features.api import (
    ContinuousInput,
    ContinuousOutput,
    DiscreteInput,
)
from bofire.strategies.doe.objective import DOptimalityCriterion, get_objective_function
from bofire.strategies.doe.utils import (
    ConstraintWrapper,
    _minimize,
    check_nchoosek_constraints_as_bounds,
    constraints_as_scipy_constraints,
    convert_formula_to_string,
    get_formula_from_string,
    n_zero_eigvals,
    nchoosek_constraints_as_bounds,
)


CYIPOPT_AVAILABLE = importlib.util.find_spec("cyipopt") is not None


def get_formula_from_string_recursion_limit():
    # save recursion limit
    recursion_limit = sys.getrecursionlimit()

    # get formula for very large model
    model = ""
    for i in range(350):
        model += f"x{i} + "
    model = model[:-3]
    model = get_formula_from_string(model_type=model)

    terms = [f"x{i}" for i in range(350)]
    terms.append("1")

    for i in range(351):
        assert np.array(model, dtype=str)[i] in terms
        assert terms[i] in model

    assert recursion_limit == sys.getrecursionlimit()


def test_get_formula_from_string():
    domain = Domain.from_lists(
        inputs=[ContinuousInput(key=f"x{i}", bounds=(0, 1)) for i in range(3)],
        outputs=[ContinuousOutput(key="y")],
    )

    # linear model
    terms = ["1", "x0", "x1", "x2"]
    model_formula = get_formula_from_string(domain=domain, model_type="linear")
    assert all(term in terms for term in model_formula)
    assert all(term in np.array(model_formula, dtype=str) for term in terms)

    # linear and interaction
    terms = ["1", "x0", "x1", "x2", "x0:x1", "x0:x2", "x1:x2"]
    model_formula = get_formula_from_string(
        domain=domain,
        model_type="linear-and-interactions",
    )
    assert all(term in terms for term in model_formula)
    assert all(term in np.array(model_formula, dtype=str) for term in terms)

    # linear and quadratic
    terms = ["1", "x0", "x1", "x2", "x0 ** 2", "x1 ** 2", "x2 ** 2"]
    model_formula = get_formula_from_string(
        domain=domain,
        model_type="linear-and-quadratic",
    )
    assert all(term in terms for term in model_formula)
    assert all(term in np.array(model_formula, dtype=str) for term in terms)

    # fully quadratic
    terms = [
        "1",
        "x0",
        "x1",
        "x2",
        "x0:x1",
        "x0:x2",
        "x1:x2",
        "x0 ** 2",
        "x1 ** 2",
        "x2 ** 2",
    ]
    model_formula = get_formula_from_string(domain=domain, model_type="fully-quadratic")
    assert all(term in terms for term in model_formula)
    assert all(term in np.array(model_formula, dtype=str) for term in terms)

    # custom model
    terms_lhs = ["y"]
    terms_rhs = ["1", "x0", "x0 ** 2", "x0:x1"]
    model_formula = get_formula_from_string(
        domain=domain,
        model_type="y ~ 1 + x0 + x0:x1 + {x0**2}",
        rhs_only=False,
    )
    assert all(term in terms_lhs for term in model_formula.lhs)
    assert all(term in str(model_formula.lhs) for term in terms_lhs)
    assert all(term in terms_rhs for term in model_formula.rhs)
    assert all(term in np.array(model_formula.rhs, dtype=str) for term in terms_rhs)

    # get formula without model: valid input
    model = "x1 + x2 + x3"
    model = get_formula_from_string(model_type=model)
    assert str(model) == "1 + x1 + x2 + x3"

    # get formula without model: invalid input
    with pytest.raises(AssertionError):
        model = get_formula_from_string("linear")

    # get formula for very large model
    model = ""
    for i in range(350):
        model += f"x{i} + "
    model = model[:-3]
    model = get_formula_from_string(model_type=model)

    terms = [f"x{i}" for i in range(350)]
    terms.append("1")

    for i in range(351):
        assert list(model)[i] in terms
        assert terms[i] in np.array(model, dtype=str)


def test_n_zero_eigvals_unconstrained():
    # 5 continuous
    domain = Domain.from_lists(
        inputs=[ContinuousInput(key=f"x{i + 1}", bounds=(0, 100)) for i in range(5)],
        outputs=[ContinuousOutput(key="y")],
    )

    assert n_zero_eigvals(domain=domain, model_type="linear") == 0
    assert n_zero_eigvals(domain=domain, model_type="linear-and-quadratic") == 0
    assert n_zero_eigvals(domain=domain, model_type="linear-and-interactions") == 0
    assert n_zero_eigvals(domain=domain, model_type="fully-quadratic") == 0


def test_n_zero_eigvals_constrained():
    # 3 continuous & 2 discrete inputs, 1 mixture constraint
    domain = Domain.from_lists(
        inputs=[
            ContinuousInput(key="x1", bounds=(0, 100)),
            ContinuousInput(key="x2", bounds=(0, 100)),
            ContinuousInput(key="x3", bounds=(0, 100)),
            DiscreteInput(key="discrete1", values=[0, 1, 5]),
            DiscreteInput(key="discrete2", values=[0, 1]),
        ],
        outputs=[ContinuousOutput(key="y")],
        constraints=[
            LinearEqualityConstraint(
                features=["x1", "x2", "x3"],
                coefficients=[1, 1, 1],
                rhs=1,
            ),
        ],
    )

    # Comment DL: in the test in the doe package discrete was sampled as continuous
    # thus there was one degree of freedom more if quadratic terms where added.
    # Here, discretes are sampled within their respective domain, thus discrete2==discrete2**2 always
    # thus we have one degree of freedom less.
    assert n_zero_eigvals(domain, "linear") == 1
    assert n_zero_eigvals(domain, "linear-and-quadratic") == 2
    assert n_zero_eigvals(domain, "linear-and-interactions") == 3
    assert n_zero_eigvals(domain, "fully-quadratic") == 7

    # TODO: NChooseK?


def test_number_of_model_terms():
    # 5 continuous inputs
    domain = Domain.from_lists(
        inputs=[ContinuousInput(key=f"x{i}", bounds=(0, 1)) for i in range(5)],
        outputs=[ContinuousOutput(key="y")],
    )

    formula = get_formula_from_string(domain=domain, model_type="linear")
    assert len(formula) == 6

    formula = get_formula_from_string(domain=domain, model_type="linear-and-quadratic")
    assert len(formula) == 11

    formula = get_formula_from_string(
        domain=domain,
        model_type="linear-and-interactions",
    )
    assert len(formula) == 16

    formula = get_formula_from_string(domain=domain, model_type="fully-quadratic")
    assert len(formula) == 21

    # 3 continuous & 2 discrete inputs
    domain = Domain.from_lists(
        inputs=[
            ContinuousInput(key="x1", bounds=(0, 100)),
            ContinuousInput(key="x2", bounds=(0, 100)),
            ContinuousInput(key="x3", bounds=(0, 100)),
            DiscreteInput(key="discrete1", values=[0, 1, 5]),
            DiscreteInput(key="discrete2", values=[0, 1]),
        ],
        outputs=[ContinuousOutput(key="y")],
    )

    formula = get_formula_from_string(domain=domain, model_type="linear")
    assert len(formula) == 6

    formula = get_formula_from_string(domain=domain, model_type="linear-and-quadratic")
    assert len(formula) == 11

    formula = get_formula_from_string(
        domain=domain,
        model_type="linear-and-interactions",
    )
    assert len(formula) == 16

    formula = get_formula_from_string(domain=domain, model_type="fully-quadratic")
    assert len(formula) == 21


def test_constraints_as_scipy_constraints():
    # test domains from the paper "The construction of D- and I-optimal designs for
    # mixture experiments with linear constraints on the components" by R. Coetzer and
    # L. M. Haines.
    domain = Domain.from_lists(
        inputs=[
            ContinuousInput(key=f"x{1}", bounds=(0, 1)),
            ContinuousInput(key=f"x{2}", bounds=(0.1, 1)),
            ContinuousInput(key=f"x{3}", bounds=(0, 0.6)),
        ],
        outputs=[ContinuousOutput(key="y")],
        constraints=[
            LinearEqualityConstraint(
                features=["x1", "x2", "x3"],
                coefficients=[1, 1, 1],
                rhs=1,
            ),
            LinearInequalityConstraint(
                features=["x1", "x2"],
                coefficients=[5, 4],
                rhs=3.9,
            ),
            LinearInequalityConstraint(
                features=["x1", "x2"],
                coefficients=[-20, 5],
                rhs=-3,
            ),
        ],
    )

    n_experiments = 2

    constraints = constraints_as_scipy_constraints(domain, n_experiments)

    for c in constraints:
        assert isinstance(c, LinearConstraint)
        assert c.A.shape == (n_experiments, len(domain.inputs) * n_experiments)
        assert len(c.lb) == n_experiments
        assert len(c.ub) == n_experiments

    A = np.array([[1, 1, 1, 0, 0, 0], [0, 0, 0, 1, 1, 1]]) / np.sqrt(3)
    lb = np.array([1, 1]) / np.sqrt(3)
    ub = np.array([1, 1]) / np.sqrt(3)
    assert np.allclose(constraints[0].A, A)
    assert np.allclose(constraints[0].lb, lb)
    assert np.allclose(constraints[0].ub, ub)

    lb = -np.inf * np.ones(n_experiments)
    ub = 3.9 / np.linalg.norm([5, 4]) * np.ones(n_experiments)
    assert np.allclose(constraints[1].lb, lb)
    assert np.allclose(constraints[1].ub, ub)

    # domain with nonlinear constraints
    domain = Domain.from_lists(
        inputs=[ContinuousInput(key=f"x{i + 1}", bounds=(0, 1)) for i in range(3)],
        outputs=[ContinuousOutput(key="y")],
        constraints=[
            NonlinearEqualityConstraint(
                expression="x1**2 + x2**2 - 1",
                features=["x1", "x2", "x3"],
            ),
            NonlinearInequalityConstraint(
                expression="x1**2 + x2**2 - 1",
                features=["x1", "x2", "x3"],
            ),
        ],
    )

    constraints = constraints_as_scipy_constraints(domain, n_experiments)

    for c in constraints:
        assert isinstance(c, NonlinearConstraint)
        assert len(c.lb) == n_experiments
        assert len(c.ub) == n_experiments
        assert np.allclose(c.fun(np.array([1, 1, 1, 1, 1, 1])), [1, 1])

    # TODO NChooseKConstraint requires input lower_bounds to be 0.
    # can we lift this requirement?

    inputs = [ContinuousInput(key=f"x{i}", bounds=(0, 1)) for i in range(4)]

    domain = Domain.from_lists(
        inputs=inputs,
        outputs=[ContinuousOutput(key="y")],
        constraints=[
            NChooseKConstraint(
                features=[i.key for i in inputs],
                max_count=2,
                min_count=0,
                none_also_valid=True,
            ),
        ],
    )
    n_experiments = 1

    constraints = constraints_as_scipy_constraints(
        domain,
        n_experiments,
        ignore_nchoosek=True,
    )
    assert len(constraints) == 0

    constraints = constraints_as_scipy_constraints(
        domain,
        n_experiments,
        ignore_nchoosek=False,
    )
    assert len(constraints) == 1
    assert isinstance(constraints[0], NonlinearConstraint)
    assert np.allclose(
        constraints[0].fun(np.array([1, 1, 1, 1, 1, 1, 0, 0, 0, 0, 0, 0])),
        [2, 0, 0],
    )

    # domain with batch constraint
    domain = Domain.from_lists(
        inputs=[ContinuousInput(key=f"x{i}", bounds=(0, 1)) for i in range(3)],
        outputs=[ContinuousOutput(key="y")],
        constraints=[
            InterpointEqualityConstraint(feature="x0", multiplicity=3),
        ],
    )
    n_experiments = 5

    constraints = constraints_as_scipy_constraints(domain, n_experiments)
    assert len(constraints) == 1
    assert isinstance(constraints[0], LinearConstraint)
    A = np.array(
        [
            [1, 0, 0, -1, 0, 0, 0, 0, 0, 0, 0, 0, 0, 0, 0],
            [1, 0, 0, 0, 0, 0, -1, 0, 0, 0, 0, 0, 0, 0, 0],
            [0, 0, 0, 0, 0, 0, 0, 0, 0, 1, 0, 0, -1, 0, 0],
        ],
        dtype=float,
    )
    assert np.allclose(constraints[0].A, A)
    assert np.allclose(constraints[0].lb, np.zeros(3))
    assert np.allclose(constraints[0].ub, np.zeros(3))


def test_ConstraintWrapper():
    # define domain with all types of constraints
    domain = Domain.from_lists(
        inputs=[ContinuousInput(key=f"x{i + 1}", bounds=(0, 1)) for i in range(4)],
        outputs=[ContinuousOutput(key="y")],
        constraints=[
            LinearEqualityConstraint(
                features=["x1", "x2", "x3", "x4"],
                coefficients=[1, 1, 1, 1],
                rhs=1,
            ),
            LinearInequalityConstraint(
                features=["x1", "x2", "x3", "x4"],
                coefficients=[1, 1, 1, 1],
                rhs=1,
            ),
            NonlinearEqualityConstraint(
                expression="x1**2 + x2**2 + x3**2 + x4**2 - 1",
                features=["x1", "x2", "x3", "x4"],
                jacobian_expression="[2*x1, 2*x2, 2*x3, 2*x4]",
            ),
            NonlinearInequalityConstraint(
                expression="x1**2 + x2**2 + x3**2 + x4**2 - 1",
                features=["x1", "x2", "x3", "x4"],
                jacobian_expression="[2*x1, 2*x2, 2*x3, 2*x4]",
            ),
            NonlinearEqualityConstraint(
                expression="x1**2 + x4**2 - 1",
                features=["x1", "x4"],
                jacobian_expression="[2*x1, 2*x4]",
            ),
        ],
    )

    x = np.array([[1, 1, 1, 1], [0.5, 0.5, 0.5, 0.5], [3, 2, 1, 0]]).flatten()

    # linear equality
    c = ConstraintWrapper(domain.constraints[0], domain, n_experiments=3)
    assert np.allclose(c(x), np.array([1.5, 0.5, 2.5]))
    assert np.allclose(
        c.jacobian(x),
        0.5
        * np.array(
            [
                [1, 1, 1, 1, 0, 0, 0, 0, 0, 0, 0, 0],
                [0, 0, 0, 0, 1, 1, 1, 1, 0, 0, 0, 0],
                [0, 0, 0, 0, 0, 0, 0, 0, 1, 1, 1, 1],
            ],
        ),
    )

    # linear inequality
    c = ConstraintWrapper(domain.constraints[1], domain, n_experiments=3)
    assert np.allclose(c(x), np.array([1.5, 0.5, 2.5]))
    assert np.allclose(
        c.jacobian(x),
        0.5
        * np.array(
            [
                [1, 1, 1, 1, 0, 0, 0, 0, 0, 0, 0, 0],
                [0, 0, 0, 0, 1, 1, 1, 1, 0, 0, 0, 0],
                [0, 0, 0, 0, 0, 0, 0, 0, 1, 1, 1, 1],
            ],
        ),
    )

    # nonlinear equality
    c = ConstraintWrapper(domain.constraints[2], domain, n_experiments=3)
    assert np.allclose(c(x), np.array([3, 0, 13]))
    assert np.allclose(
        c.jacobian(x),
        np.array(
            [
                [2, 2, 2, 2, 0, 0, 0, 0, 0, 0, 0, 0],
                [0, 0, 0, 0, 1, 1, 1, 1, 0, 0, 0, 0],
                [0, 0, 0, 0, 0, 0, 0, 0, 6, 4, 2, 0],
            ],
        ),
    )

    # nonlinear inequality
    c = ConstraintWrapper(domain.constraints[3], domain, n_experiments=3)
    assert np.allclose(c(x), np.array([3, 0, 13]))
    assert np.allclose(
        c.jacobian(x),
        np.array(
            [
                [2, 2, 2, 2, 0, 0, 0, 0, 0, 0, 0, 0],
                [0, 0, 0, 0, 1, 1, 1, 1, 0, 0, 0, 0],
                [0, 0, 0, 0, 0, 0, 0, 0, 6, 4, 2, 0],
            ],
        ),
    )

    # constraint not containing all inputs from domain
    c = ConstraintWrapper(domain.constraints[4], domain, n_experiments=3)
    assert np.allclose(c(x), np.array([1, -0.5, 8]))
    assert np.allclose(
        c.jacobian(x),
        np.array(
            [
                [2, 0, 0, 2, 0, 0, 0, 0, 0, 0, 0, 0],
                [0, 0, 0, 0, 1, 0, 0, 1, 0, 0, 0, 0],
                [0, 0, 0, 0, 0, 0, 0, 0, 6, 0, 0, 0],
            ],
        ),
    )
    assert np.allclose(
        c.jacobian(x, sparse=True), np.array([2, 0, 0, 2, 1, 0, 0, 1, 6, 0, 0, 0])
    )

    assert np.allclose(
        c.hessian(x),
        [
            [2, 0, 0, 0, 0, 0, 0, 0, 0, 0, 0, 0],
            [0, 0, 0, 0, 0, 0, 0, 0, 0, 0, 0, 0],
            [0, 0, 0, 0, 0, 0, 0, 0, 0, 0, 0, 0],
            [0, 0, 0, 2, 0, 0, 0, 0, 0, 0, 0, 0],
            [0, 0, 0, 0, 2, 0, 0, 0, 0, 0, 0, 0],
            [0, 0, 0, 0, 0, 0, 0, 0, 0, 0, 0, 0],
            [0, 0, 0, 0, 0, 0, 0, 0, 0, 0, 0, 0],
            [0, 0, 0, 0, 0, 0, 0, 2, 0, 0, 0, 0],
            [0, 0, 0, 0, 0, 0, 0, 0, 2, 0, 0, 0],
            [0, 0, 0, 0, 0, 0, 0, 0, 0, 0, 0, 0],
            [0, 0, 0, 0, 0, 0, 0, 0, 0, 0, 0, 0],
            [0, 0, 0, 0, 0, 0, 0, 0, 0, 0, 0, 2],
        ],
    )


@pytest.mark.skipif(not CYIPOPT_AVAILABLE, reason="cyipopt required")
def test_minimize():
    # Run _minimize() with and without ipopt
    n_experiments = 4
    criterion = DOptimalityCriterion(formula="linear")
    domain = Domain.from_lists(
        inputs=[
            ContinuousInput(key="x1", bounds=(0, 1)),
            ContinuousInput(key="x2", bounds=(0, 1)),
            ContinuousInput(key="x3", bounds=(0, 1)),
        ],
        outputs=[ContinuousOutput(key="y")],
        constraints=[
            LinearEqualityConstraint(
                features=["x1", "x2", "x3"],
                coefficients=[1, 1, 1],
                rhs=1,
            ),
        ],
    )

    objective_function = get_objective_function(
        criterion, domain=domain, n_experiments=n_experiments
    )

    x0 = (
        domain.inputs.sample(n=n_experiments, method=SamplingMethodEnum.UNIFORM)
        .to_numpy()
        .flatten()
    )
    constraints = constraints_as_scipy_constraints(
        domain,
        n_experiments,
        ignore_nchoosek=True,
    )
    bounds = nchoosek_constraints_as_bounds(domain, n_experiments)

    result_ipopt = _minimize(
        objective_function=objective_function,
        x0=x0,
        bounds=bounds,
        constraints=constraints,
        ipopt_options={"max_iter": 500, "print_level": 0},
        use_hessian=False,
        use_cyipopt=True,
    )

    result_scipy = _minimize(
        objective_function=objective_function,
        x0=x0,
        bounds=bounds,
        constraints=constraints,
        ipopt_options={"max_iter": 500},
        use_hessian=False,
        use_cyipopt=False,
    )

    for i in range(n_experiments):
        assert np.any(
            [
                np.allclose(result_ipopt[j], result_scipy[i])
                for j in range(n_experiments)
            ]
        )
        assert np.any(
            [
                np.allclose(result_scipy[j], result_ipopt[i])
                for j in range(n_experiments)
            ]
        )


def test_check_nchoosek_constraints_as_bounds():
    # define domain: possible to formulate as bounds, no NChooseK constraints
    domain = Domain.from_lists(
        inputs=[ContinuousInput(key=f"x{i + 1}", bounds=(0, 1)) for i in range(4)],
        outputs=[ContinuousOutput(key="y")],
    )
    check_nchoosek_constraints_as_bounds(domain)

    domain = Domain.from_lists(
<<<<<<< HEAD
        inputs=[ContinuousInput(key=f"x{i+1}", bounds=(0, 1)) for i in range(4)],
=======
        inputs=[ContinuousInput(key=f"x{i + 1}", bounds=(-1, 1)) for i in range(4)],
>>>>>>> 4f1a3ed0
        outputs=[ContinuousOutput(key="y")],
        constraints=[],
    )
    check_nchoosek_constraints_as_bounds(domain)

    domain = Domain.from_lists(
<<<<<<< HEAD
        inputs=[ContinuousInput(key=f"x{i+1}", bounds=(0, 1)) for i in range(4)],
=======
        inputs=[
            ContinuousInput(key=f"x{i + 1}", bounds=(-np.inf, 1)) for i in range(4)
        ],
>>>>>>> 4f1a3ed0
        outputs=[ContinuousOutput(key="y")],
        constraints=[
            LinearEqualityConstraint(features=["x1", "x2"], coefficients=[1, 1], rhs=0),
        ],
    )
    check_nchoosek_constraints_as_bounds(domain)

    # n-choose-k constraints when variables can be negative
    domain = Domain.from_lists(
        inputs=[
            ContinuousInput(key=f"x{1}", bounds=(0, 1)),
            ContinuousInput(key=f"x{2}", bounds=(0, 2)),
            ContinuousInput(key=f"x{3}", bounds=(0, 3)),
            ContinuousInput(key=f"x{4}", bounds=(0, 4)),
        ],
        outputs=[ContinuousOutput(key="y")],
        constraints=[
            LinearEqualityConstraint(features=["x1", "x2"], coefficients=[1, 1], rhs=0),
            LinearInequalityConstraint(
                features=["x3", "x4"],
                coefficients=[1, 1],
                rhs=0,
            ),
            NChooseKConstraint(
                features=["x1", "x2"],
                max_count=1,
                min_count=0,
                none_also_valid=True,
            ),
            NChooseKConstraint(
                features=["x3", "x4"],
                max_count=1,
                min_count=0,
                none_also_valid=True,
            ),
        ],
    )
    check_nchoosek_constraints_as_bounds(domain)

    # It should be allowed to have n-choose-k constraints when 0 is not in the bounds.
    domain = Domain.from_lists(
        inputs=[ContinuousInput(key=f"x{i + 1}", bounds=(0.1, 1)) for i in range(4)],
        outputs=[ContinuousOutput(key="y")],
        constraints=[
            NChooseKConstraint(
                features=["x1", "x2"],
                max_count=1,
                min_count=0,
                none_also_valid=True,
            ),
        ],
    )
    with pytest.raises(ValueError):
        check_nchoosek_constraints_as_bounds(domain)  # FIXME: should be allowed

    # It should be allowed to have n-choose-k constraints when 0 is not in the bounds.
    domain = Domain.from_lists(
        inputs=[
            ContinuousInput(key=f"x{1}", bounds=(0.1, 1.0)),
            ContinuousInput(key=f"x{2}", bounds=(0.1, 1.0)),
            ContinuousInput(key=f"x{3}", bounds=(0.1, 1.0)),
            ContinuousInput(key=f"x{4}", bounds=(0.1, 1.0)),
        ],
        outputs=[ContinuousOutput(key="y")],
        constraints=[
            NChooseKConstraint(
                features=["x1", "x2"],
                max_count=1,
                min_count=0,
                none_also_valid=True,
            ),
        ],
    )
    with pytest.raises(ValueError):
        check_nchoosek_constraints_as_bounds(domain)  # FIXME: should be allowed

    # Not allowed: names parameters of two NChooseK overlap
    domain = Domain.from_lists(
        inputs=[ContinuousInput(key=f"x{i + 1}", bounds=(0, 1)) for i in range(4)],
        outputs=[ContinuousOutput(key="y")],
        constraints=[
            NChooseKConstraint(
                features=["x1", "x2"],
                max_count=1,
                min_count=0,
                none_also_valid=True,
            ),
            NChooseKConstraint(
                features=["x2", "x3", "x4"],
                max_count=2,
                min_count=0,
                none_also_valid=True,
            ),
        ],
    )
    with pytest.raises(ValueError):
        check_nchoosek_constraints_as_bounds(domain)


def test_nchoosek_constraints_as_bounds():
    # define domain: no NChooseK constraints
    domain = Domain.from_lists(
        inputs=[
            ContinuousInput(
<<<<<<< HEAD
                key=f"x{i+1}",
                bounds=(0, 1),
=======
                key=f"x{i + 1}",
                bounds=(-1, 1),
>>>>>>> 4f1a3ed0
            )
            for i in range(5)
        ],
        outputs=[ContinuousOutput(key="y")],
    )
    bounds = nchoosek_constraints_as_bounds(domain, n_experiments=4)
    assert len(bounds) == 20
    _bounds = [
        (p.lower_bound, p.upper_bound)
        for p in domain.inputs
        if isinstance(p, ContinuousInput)
    ] * 4
    for i in range(20):
        assert _bounds[i] == bounds[i]


def test_convert_formula_to_string():
    domain = Domain.from_lists(
        inputs=[ContinuousInput(key=f"x{i}", bounds=(0, 1)) for i in range(3)],
        outputs=[ContinuousOutput(key="y")],
    )

    formula = get_formula_from_string(domain=domain, model_type="fully-quadratic")

    formula_str = convert_formula_to_string(domain=domain, formula=formula)
    assert (
        formula_str
        == "torch.vstack([torch.ones_like(x0), x0, x1, x2, x0 ** 2, x1 ** 2, x2 ** 2,"
        + " x0*x1, x0*x2, x1*x2, ]).T"
    )<|MERGE_RESOLUTION|>--- conflicted
+++ resolved
@@ -587,24 +587,16 @@
     check_nchoosek_constraints_as_bounds(domain)
 
     domain = Domain.from_lists(
-<<<<<<< HEAD
         inputs=[ContinuousInput(key=f"x{i+1}", bounds=(0, 1)) for i in range(4)],
-=======
-        inputs=[ContinuousInput(key=f"x{i + 1}", bounds=(-1, 1)) for i in range(4)],
->>>>>>> 4f1a3ed0
         outputs=[ContinuousOutput(key="y")],
         constraints=[],
     )
     check_nchoosek_constraints_as_bounds(domain)
 
     domain = Domain.from_lists(
-<<<<<<< HEAD
-        inputs=[ContinuousInput(key=f"x{i+1}", bounds=(0, 1)) for i in range(4)],
-=======
         inputs=[
-            ContinuousInput(key=f"x{i + 1}", bounds=(-np.inf, 1)) for i in range(4)
-        ],
->>>>>>> 4f1a3ed0
+            ContinuousInput(key=f"x{i + 1}", bounds=(0, 1)) for i in range(4)
+        ],
         outputs=[ContinuousOutput(key="y")],
         constraints=[
             LinearEqualityConstraint(features=["x1", "x2"], coefficients=[1, 1], rhs=0),
@@ -709,13 +701,8 @@
     domain = Domain.from_lists(
         inputs=[
             ContinuousInput(
-<<<<<<< HEAD
-                key=f"x{i+1}",
+                key=f"x{i + 1}",
                 bounds=(0, 1),
-=======
-                key=f"x{i + 1}",
-                bounds=(-1, 1),
->>>>>>> 4f1a3ed0
             )
             for i in range(5)
         ],
