import sys

import numpy as np
import pytest
from scipy.optimize import LinearConstraint, NonlinearConstraint

from bofire.data_models.constraints.api import (
    LinearEqualityConstraint,
    LinearInequalityConstraint,
    NChooseKConstraint,
    NonlinearEqualityConstraint,
    NonlinearInequalityConstraint,
)
from bofire.data_models.domain.api import Domain
from bofire.data_models.features.api import (
    ContinuousInput,
    ContinuousOutput,
    DiscreteInput,
)
from bofire.strategies.doe.utils import (
    ConstraintWrapper,
    a_optimality,
    check_nchoosek_constraints_as_bounds,
    constraints_as_scipy_constraints,
    d_optimality,
    g_efficiency,
    get_formula_from_string,
    metrics,
    n_zero_eigvals,
    nchoosek_constraints_as_bounds,
)


def get_formula_from_string_recursion_limit():
    # save recursion limit
    recursion_limit = sys.getrecursionlimit()

    # get formula for very large model
    model = ""
    for i in range(350):
        model += f"x{i} + "
    model = model[:-3]
    model = get_formula_from_string(model_type=model)

    terms = [f"x{i}" for i in range(350)]
    terms.append("1")

    for i in range(351):
        assert np.array(model, dtype=str)[i] in terms
        assert terms[i] in model

    assert recursion_limit == sys.getrecursionlimit()


def test_get_formula_from_string():
    domain = Domain.from_lists(
        inputs=[ContinuousInput(key=f"x{i}", bounds=(0, 1)) for i in range(3)],
        outputs=[ContinuousOutput(key="y")],
    )

    # linear model
    terms = ["1", "x0", "x1", "x2"]
    model_formula = get_formula_from_string(domain=domain, model_type="linear")
    assert all(term in terms for term in model_formula)
    assert all(term in np.array(model_formula, dtype=str) for term in terms)

    # linear and interaction
    terms = ["1", "x0", "x1", "x2", "x0:x1", "x0:x2", "x1:x2"]
    model_formula = get_formula_from_string(
        domain=domain, model_type="linear-and-interactions"
    )
    assert all(term in terms for term in model_formula)
    assert all(term in np.array(model_formula, dtype=str) for term in terms)

    # linear and quadratic
    terms = ["1", "x0", "x1", "x2", "x0**2", "x1**2", "x2**2"]
    model_formula = get_formula_from_string(
        domain=domain, model_type="linear-and-quadratic"
    )
    assert all(term in terms for term in model_formula)
    assert all(term in np.array(model_formula, dtype=str) for term in terms)

    # fully quadratic
    terms = [
        "1",
        "x0",
        "x1",
        "x2",
        "x0:x1",
        "x0:x2",
        "x1:x2",
        "x0**2",
        "x1**2",
        "x2**2",
    ]
    model_formula = get_formula_from_string(domain=domain, model_type="fully-quadratic")
    assert all(term in terms for term in model_formula)
    assert all(term in np.array(model_formula, dtype=str) for term in terms)

    # custom model
    terms_lhs = ["y"]
    terms_rhs = ["1", "x0", "x0**2", "x0:x1"]
    model_formula = get_formula_from_string(
        domain=domain,
        model_type="y ~ 1 + x0 + x0:x1 + {x0**2}",
        rhs_only=False,
    )
    assert all(term in terms_lhs for term in model_formula.lhs)
    assert all(term in str(model_formula.lhs) for term in terms_lhs)
    assert all(term in terms_rhs for term in model_formula.rhs)
    assert all(term in np.array(model_formula.rhs, dtype=str) for term in terms_rhs)

    # get formula without model: valid input
    model = "x1 + x2 + x3"
    model = get_formula_from_string(model_type=model)
    assert str(model) == "1 + x1 + x2 + x3"

    # get formula without model: invalid input
    with pytest.raises(AssertionError):
        model = get_formula_from_string("linear")

    # get formula for very large model
    model = ""
    for i in range(350):
        model += f"x{i} + "
    model = model[:-3]
    model = get_formula_from_string(model_type=model)

    terms = [f"x{i}" for i in range(350)]
    terms.append("1")

    for i in range(351):
        assert list(model)[i] in terms
        assert terms[i] in np.array(model, dtype=str)


def test_n_zero_eigvals_unconstrained():
    # 5 continous
    domain = Domain.from_lists(
        inputs=[ContinuousInput(key=f"x{i+1}", bounds=(0, 100)) for i in range(5)],
        outputs=[ContinuousOutput(key="y")],
    )

    assert n_zero_eigvals(domain=domain, model_type="linear") == 0
    assert n_zero_eigvals(domain=domain, model_type="linear-and-quadratic") == 0
    assert n_zero_eigvals(domain=domain, model_type="linear-and-interactions") == 0
    assert n_zero_eigvals(domain=domain, model_type="fully-quadratic") == 0


def test_n_zero_eigvals_constrained():
    # 3 continuous & 2 discrete inputs, 1 mixture constraint
    domain = Domain.from_lists(
        inputs=[
            ContinuousInput(key="x1", bounds=(0, 100)),
            ContinuousInput(key="x2", bounds=(0, 100)),
            ContinuousInput(key="x3", bounds=(0, 100)),
            DiscreteInput(key="discrete1", values=[0, 1, 5]),
            DiscreteInput(key="discrete2", values=[0, 1]),
        ],
        outputs=[ContinuousOutput(key="y")],
        constraints=[
            LinearEqualityConstraint(
                features=["x1", "x2", "x3"], coefficients=[1, 1, 1], rhs=1
            )
        ],
    )

    # Comment DL: in the test in the doe package discrete was sampled as continuous
    # thus there was one degree of freedom more if quadratic terms where added.
    # Here, discretes are sampled within their respective domain, thus discrete2==discrete2**2 always
    # thus we have one degree of freedom less.
    assert n_zero_eigvals(domain, "linear") == 1
    assert n_zero_eigvals(domain, "linear-and-quadratic") == 2
    assert n_zero_eigvals(domain, "linear-and-interactions") == 3
    assert n_zero_eigvals(domain, "fully-quadratic") == 7

    # TODO: NChooseK?


def test_number_of_model_terms():
    # 5 continous inputs
    domain = Domain.from_lists(
        inputs=[ContinuousInput(key=f"x{i}", bounds=(0, 1)) for i in range(5)],
        outputs=[ContinuousOutput(key="y")],
    )

    formula = get_formula_from_string(domain=domain, model_type="linear")
    assert len(formula) == 6

    formula = get_formula_from_string(domain=domain, model_type="linear-and-quadratic")
    assert len(formula) == 11

    formula = get_formula_from_string(
        domain=domain, model_type="linear-and-interactions"
    )
    assert len(formula) == 16

    formula = get_formula_from_string(domain=domain, model_type="fully-quadratic")
    assert len(formula) == 21

    # 3 continuous & 2 discrete inputs
    domain = Domain.from_lists(
        inputs=[
            ContinuousInput(key="x1", bounds=(0, 100)),
            ContinuousInput(key="x2", bounds=(0, 100)),
            ContinuousInput(key="x3", bounds=(0, 100)),
            DiscreteInput(key="discrete1", values=[0, 1, 5]),
            DiscreteInput(key="discrete2", values=[0, 1]),
        ],
        outputs=[ContinuousOutput(key="y")],
    )

    formula = get_formula_from_string(domain=domain, model_type="linear")
    assert len(formula) == 6

    formula = get_formula_from_string(domain=domain, model_type="linear-and-quadratic")
    assert len(formula) == 11

    formula = get_formula_from_string(
        domain=domain, model_type="linear-and-interactions"
    )
    assert len(formula) == 16

    formula = get_formula_from_string(domain=domain, model_type="fully-quadratic")
    assert len(formula) == 21


def test_constraints_as_scipy_constraints():
    # test domains from the paper "The construction of D- and I-optimal designs for
    # mixture experiments with linear constraints on the components" by R. Coetzer and
    # L. M. Haines.
    domain = Domain.from_lists(
        inputs=[
            ContinuousInput(key=f"x{1}", bounds=(0, 1)),
            ContinuousInput(key=f"x{2}", bounds=(0.1, 1)),
            ContinuousInput(key=f"x{3}", bounds=(0, 0.6)),
        ],
        outputs=[ContinuousOutput(key="y")],
        constraints=[
            LinearEqualityConstraint(
                features=["x1", "x2", "x3"], coefficients=[1, 1, 1], rhs=1
            ),
            LinearInequalityConstraint(
                features=["x1", "x2"], coefficients=[5, 4], rhs=3.9
            ),
            LinearInequalityConstraint(
                features=["x1", "x2"], coefficients=[-20, 5], rhs=-3
            ),
        ],
    )

    n_experiments = 2

    constraints = constraints_as_scipy_constraints(domain, n_experiments)

    for c in constraints:
        assert isinstance(c, LinearConstraint)
        assert c.A.shape == (n_experiments, len(domain.inputs) * n_experiments)
        assert len(c.lb) == n_experiments
        assert len(c.ub) == n_experiments

    A = np.array([[1, 1, 1, 0, 0, 0], [0, 0, 0, 1, 1, 1]]) / np.sqrt(3)
    lb = np.array([1, 1]) / np.sqrt(3) - 0.001
    ub = np.array([1, 1]) / np.sqrt(3) + 0.001
    assert np.allclose(constraints[0].A, A)
    assert np.allclose(constraints[0].lb, lb)
    assert np.allclose(constraints[0].ub, ub)

    lb = -np.inf * np.ones(n_experiments)
    ub = 3.9 / np.linalg.norm([5, 4]) * np.ones(n_experiments)
    assert np.allclose(constraints[1].lb, lb)
    assert np.allclose(constraints[1].ub, ub)

    # domain with nonlinear constraints
    domain = Domain.from_lists(
        inputs=[ContinuousInput(key=f"x{i+1}", bounds=(0, 1)) for i in range(3)],
        outputs=[ContinuousOutput(key="y")],
        constraints=[
            NonlinearEqualityConstraint(
                expression="x1**2 + x2**2 - 1", features=["x1", "x2", "x3"]
            ),
            NonlinearInequalityConstraint(
                expression="x1**2 + x2**2 - 1", features=["x1", "x2", "x3"]
            ),
        ],
    )

    constraints = constraints_as_scipy_constraints(domain, n_experiments)

    for c in constraints:
        assert isinstance(c, NonlinearConstraint)
        assert len(c.lb) == n_experiments
        assert len(c.ub) == n_experiments
        assert np.allclose(c.fun(np.array([1, 1, 1, 1, 1, 1])), [1, 1])

    # TODO NChooseKConstraint requires input lower_bounds to be 0.
    # can we lift this requirment?

    inputs = [ContinuousInput(key=f"x{i}", bounds=(0, 1)) for i in range(4)]

    domain = Domain.from_lists(
        inputs=inputs,
        outputs=[ContinuousOutput(key="y")],
        constraints=[
            NChooseKConstraint(
                features=[i.key for i in inputs],
                max_count=2,
                min_count=0,
                none_also_valid=True,
            )
        ],
    )
    n_experiments = 1

    constraints = constraints_as_scipy_constraints(
        domain, n_experiments, ignore_nchoosek=True
    )
    assert len(constraints) == 0

    constraints = constraints_as_scipy_constraints(
        domain, n_experiments, ignore_nchoosek=False
    )
    assert len(constraints) == 1
    assert isinstance(constraints[0], NonlinearConstraint)
    assert np.allclose(
        constraints[0].fun(np.array([1, 1, 1, 1, 1, 1, 0, 0, 0, 0, 0, 0])), [2, 0, 0]
    )


def test_ConstraintWrapper():
    # define domain with all types of constraints
    domain = Domain.from_lists(
        inputs=[ContinuousInput(key=f"x{i+1}", bounds=(0, 1)) for i in range(4)],
        outputs=[ContinuousOutput(key="y")],
        constraints=[
            LinearEqualityConstraint(
                features=["x1", "x2", "x3", "x4"], coefficients=[1, 1, 1, 1], rhs=1
            ),
            LinearInequalityConstraint(
                features=["x1", "x2", "x3", "x4"], coefficients=[1, 1, 1, 1], rhs=1
            ),
            NonlinearEqualityConstraint(
                expression="x1**2 + x2**2 + x3**2 + x4**2 - 1",
                features=["x1", "x2", "x3", "x4"],
                jacobian_expression="[2*x1, 2*x2, 2*x3, 2*x4]",
            ),
            NonlinearInequalityConstraint(
                expression="x1**2 + x2**2 + x3**2 + x4**2 - 1",
                features=["x1", "x2", "x3", "x4"],
                jacobian_expression="[2*x1, 2*x2, 2*x3, 2*x4]",
            ),
            NonlinearEqualityConstraint(
                expression="x1**2 + x4**2 - 1",
                features=["x1", "x4"],
                jacobian_expression="[2*x1, 2*x4]",
            ),
        ],
    )

    x = np.array([[1, 1, 1, 1], [0.5, 0.5, 0.5, 0.5], [3, 2, 1, 0]]).flatten()

    # linear equality
    c = ConstraintWrapper(domain.constraints[0], domain, tol=0, n_experiments=3)
    assert np.allclose(c(x), np.array([1.5, 0.5, 2.5]))
    assert np.allclose(
        c.jacobian(x),
        0.5
        * np.array(
            [
                [1, 1, 1, 1, 0, 0, 0, 0, 0, 0, 0, 0],
                [0, 0, 0, 0, 1, 1, 1, 1, 0, 0, 0, 0],
                [0, 0, 0, 0, 0, 0, 0, 0, 1, 1, 1, 1],
            ]
        ),
    )

    # linear inequality
    c = ConstraintWrapper(domain.constraints[1], domain, tol=0, n_experiments=3)
    assert np.allclose(c(x), np.array([1.5, 0.5, 2.5]))
    assert np.allclose(
        c.jacobian(x),
        0.5
        * np.array(
            [
                [1, 1, 1, 1, 0, 0, 0, 0, 0, 0, 0, 0],
                [0, 0, 0, 0, 1, 1, 1, 1, 0, 0, 0, 0],
                [0, 0, 0, 0, 0, 0, 0, 0, 1, 1, 1, 1],
            ]
        ),
    )

    # nonlinear equality
    c = ConstraintWrapper(domain.constraints[2], domain, tol=0, n_experiments=3)
    assert np.allclose(c(x), np.array([3, 0, 13]))
    assert np.allclose(
        c.jacobian(x),
        np.array(
            [
                [2, 2, 2, 2, 0, 0, 0, 0, 0, 0, 0, 0],
                [0, 0, 0, 0, 1, 1, 1, 1, 0, 0, 0, 0],
                [0, 0, 0, 0, 0, 0, 0, 0, 6, 4, 2, 0],
            ]
        ),
    )

    # nonlinear inequality
    c = ConstraintWrapper(domain.constraints[3], domain, tol=0, n_experiments=3)
    assert np.allclose(c(x), np.array([3, 0, 13]))
    assert np.allclose(
        c.jacobian(x),
        np.array(
            [
                [2, 2, 2, 2, 0, 0, 0, 0, 0, 0, 0, 0],
                [0, 0, 0, 0, 1, 1, 1, 1, 0, 0, 0, 0],
                [0, 0, 0, 0, 0, 0, 0, 0, 6, 4, 2, 0],
            ]
        ),
    )

    # constraint not containing all inputs from domain
    c = ConstraintWrapper(domain.constraints[4], domain, tol=0, n_experiments=3)
    assert np.allclose(c(x), np.array([1, -0.5, 8]))
    assert np.allclose(
        c.jacobian(x),
        np.array(
            [
                [2, 0, 0, 2, 0, 0, 0, 0, 0, 0, 0, 0],
                [0, 0, 0, 0, 1, 0, 0, 1, 0, 0, 0, 0],
                [0, 0, 0, 0, 0, 0, 0, 0, 6, 0, 0, 0],
            ]
        ),
    )


def test_d_optimality():
    # define model matrix: full rank
    X = np.array(
        [
            [1, 1, 0, 0],
            [1, 0, 1, 0],
            [1, 0, 0, 1],
            [1, 0, 0, 0],
        ]
    )
    assert np.allclose(d_optimality(X), np.linalg.slogdet(X.T @ X)[1])

    # define model matrix: not full rank
    X = np.array(
        [
            [1, 1, 0, 0],
            [1, 0, 1, 0],
            [1, 0, 0, 1],
            [1, 1 / 3, 1 / 3, 1 / 3],
        ]
    )
    assert np.allclose(d_optimality(X), np.sum(np.log(np.linalg.eigvalsh(X.T @ X)[1:])))


def test_a_optimality():
    # define model matrix: full rank
    X = np.array(
        [
            [1, 1, 0, 0],
            [1, 0, 1, 0],
            [1, 0, 0, 1],
            [1, 0, 0, 0],
        ]
    )
    assert np.allclose(a_optimality(X), np.sum(1 / (np.linalg.eigvalsh(X.T @ X))))

    # define model matrix: not full rank
    X = np.array(
        [
            [1, 1, 0, 0],
            [1, 0, 1, 0],
            [1, 0, 0, 1],
            [1, 1 / 3, 1 / 3, 1 / 3],
        ]
    )
    assert np.allclose(a_optimality(X), np.sum(1 / (np.linalg.eigvalsh(X.T @ X)[1:])))


def test_g_efficiency():
    # define model matrix and domain: no constraints
    X = np.array(
        [
            [1, 0, 0, 0],
            [0, 0.1, 0, 0],
            [0, 0, 0.1, 0],
            [0, 0, 0, 0.1],
        ]
    )

    domain = Domain.from_lists(
        inputs=[ContinuousInput(key=f"x{i+1}", bounds=(0.95, 1)) for i in range(4)],
        outputs=[ContinuousOutput(key="y")],
    )
    assert np.allclose(g_efficiency(X, domain), 0.333, atol=5e-3)

    # define domain: sampling not implemented
    # update: now it is implemented
    domain = Domain.from_lists(
        inputs=[ContinuousInput(key=f"x{i+1}", bounds=(0, 1)) for i in range(4)],
        outputs=[ContinuousOutput(key="y")],
        constraints=[
            LinearEqualityConstraint(
                features=["x1", "x2", "x3", "x4"], coefficients=[1, 1, 1, 1], rhs=1
            ),
            LinearInequalityConstraint(
                features=["x1", "x2", "x3", "x4"],
                coefficients=[-1, -1, -1, -1],
                rhs=-0.95,
            ),
            NChooseKConstraint(
                features=["x1", "x2", "x3", "x4"],
                max_count=1,
                min_count=0,
                none_also_valid=True,
            ),
        ],
    )
    # with pytest.raises(Exception):
    g_efficiency(X, domain, n_samples=1)


def test_metrics():
    # define model matrix
    X = np.array(
        [
            [1, 1, 0, 0],
            [1, 0, 1, 0],
            [1, 0, 0, 1],
            [1, 0, 0, 0],
        ]
    )

    domain = Domain.from_lists(
        inputs=[ContinuousInput(key=f"x{i+1}", bounds=(0.95, 1)) for i in range(4)],
        outputs=[ContinuousOutput(key="y")],
    )

    np.random.seed(1)
    d = metrics(X, domain)
    np.random.seed(1)
    g_eff = g_efficiency(X, domain)
    assert d.index[0] == "D-optimality"
    assert d.index[1] == "A-optimality"
    assert d.index[2] == "G-efficiency"
    assert np.allclose(
        d,
        np.array([d_optimality(X), a_optimality(X), g_eff]),
        rtol=0.05,
    )

    # define domain: sampling not implemented
    # update: now it is implemented
    domain = Domain.from_lists(
        inputs=[ContinuousInput(key=f"x{i+1}", bounds=(0, 1)) for i in range(4)],
        outputs=[ContinuousOutput(key="y")],
        constraints=[
            LinearEqualityConstraint(
                features=["x1", "x2", "x3", "x4"], coefficients=[1, 1, 1, 1], rhs=1
            ),
            LinearInequalityConstraint(
                features=["x1", "x2", "x3", "x4"],
                coefficients=[-1, -1, -1, -1],
                rhs=-0.95,
            ),
            NChooseKConstraint(
                features=["x1", "x2", "x3", "x4"],
                max_count=1,
                min_count=0,
                none_also_valid=True,
            ),
        ],
    )
    # with pytest.warns(UserWarning):
    d = metrics(X, domain, n_samples=1)
    assert d.index[0] == "D-optimality"
    assert d.index[1] == "A-optimality"
    assert d.index[2] == "G-efficiency"
    assert np.allclose(d, np.array([d_optimality(X), a_optimality(X), 5.0e01]))


def test_check_nchoosek_constraints_as_bounds():
    # define domain: possible to formulate as bounds, no NChooseK constraints
    domain = Domain.from_lists(
        inputs=[ContinuousInput(key=f"x{i+1}", bounds=(0, 1)) for i in range(4)],
        outputs=[ContinuousOutput(key="y")],
    )
    check_nchoosek_constraints_as_bounds(domain)

    domain = Domain.from_lists(
        inputs=[ContinuousInput(key=f"x{i+1}", bounds=(-1, 1)) for i in range(4)],
        outputs=[ContinuousOutput(key="y")],
        constraints=[],
    )
    check_nchoosek_constraints_as_bounds(domain)

    domain = Domain.from_lists(
        inputs=[ContinuousInput(key=f"x{i+1}", bounds=(-np.inf, 1)) for i in range(4)],
        outputs=[ContinuousOutput(key="y")],
        constraints=[
            LinearEqualityConstraint(features=["x1", "x2"], coefficients=[1, 1], rhs=0)
        ],
    )
    check_nchoosek_constraints_as_bounds(domain)

<<<<<<< HEAD
    # define domain: possible to formulate as bounds, with NChooseK and other constraints
    with pytest.raises(ValueError):
        domain = Domain.from_lists(
            inputs=[
                ContinuousInput(key=f"x{1}", bounds=(0, 1)),
                ContinuousInput(key=f"x{2}", bounds=(-1, 1)),
                ContinuousInput(key=f"x{3}", bounds=(-2, 1)),
                ContinuousInput(key=f"x{4}", bounds=(-3, 1)),
            ],
            outputs=[ContinuousOutput(key="y")],
            constraints=[
                LinearEqualityConstraint(
                    features=["x1", "x2"], coefficients=[1, 1], rhs=0
                ),
                LinearInequalityConstraint(
                    features=["x3", "x4"], coefficients=[1, 1], rhs=0
                ),
                NChooseKConstraint(
                    features=["x1", "x2"],
                    max_count=1,
                    min_count=0,
                    none_also_valid=True,
                ),
                NChooseKConstraint(
                    features=["x3", "x4"],
                    max_count=1,
                    min_count=0,
                    none_also_valid=True,
                ),
            ],
        )
        check_nchoosek_constraints_as_bounds(domain)
=======
    # n-choose-k constraints when variables can be negative
    domain = Domain(
        input_features=[
            ContinuousInput(key=f"x{1}", bounds=(0, 1)),
            ContinuousInput(key=f"x{2}", bounds=(-1, 1)),
            ContinuousInput(key=f"x{3}", bounds=(-2, 1)),
            ContinuousInput(key=f"x{4}", bounds=(-3, 1)),
        ],
        output_features=[ContinuousOutput(key="y")],
        constraints=[
            LinearEqualityConstraint(features=["x1", "x2"], coefficients=[1, 1], rhs=0),
            LinearInequalityConstraint(
                features=["x3", "x4"], coefficients=[1, 1], rhs=0
            ),
            NChooseKConstraint(
                features=["x1", "x2"], max_count=1, min_count=0, none_also_valid=True
            ),
            NChooseKConstraint(
                features=["x3", "x4"], max_count=1, min_count=0, none_also_valid=True
            ),
        ],
    )
    check_nchoosek_constraints_as_bounds(domain)
>>>>>>> 48837910

    # It should be allowed to have n-choose-k constraints when 0 is not in the bounds.
    domain = Domain(
        input_features=[
            ContinuousInput(key=f"x{i+1}", bounds=(0.1, 1)) for i in range(4)
        ],
        output_features=[ContinuousOutput(key="y")],
        constraints=[
            NChooseKConstraint(
                features=["x1", "x2"],
                max_count=1,
                min_count=0,
                none_also_valid=True,
            ),
        ],
    )
    with pytest.raises(ValueError):
<<<<<<< HEAD
        domain = Domain.from_lists(
            inputs=[ContinuousInput(key=f"x{i+1}", bounds=(0.1, 1)) for i in range(4)],
            outputs=[ContinuousOutput(key="y")],
            constraints=[
                NChooseKConstraint(
                    features=["x1", "x2"],
                    max_count=1,
                    min_count=0,
                    none_also_valid=True,
                ),
            ],
        )
        with pytest.raises(ValueError):
            check_nchoosek_constraints_as_bounds(domain)
=======
        check_nchoosek_constraints_as_bounds(domain)  # FIXME: should be allowed
>>>>>>> 48837910

    # It should be allowed to have n-choose-k constraints when 0 is not in the bounds.
    domain = Domain(
        input_features=[
            ContinuousInput(key=f"x{1}", bounds=(-1, -0.1)),
            ContinuousInput(key=f"x{2}", bounds=(-1, -0.1)),
            ContinuousInput(key=f"x{3}", bounds=(-1, -0.1)),
            ContinuousInput(key=f"x{4}", bounds=(-1, -0.1)),
        ],
        output_features=[ContinuousOutput(key="y")],
        constraints=[
            NChooseKConstraint(
                features=["x1", "x2"],
                max_count=1,
                min_count=0,
                none_also_valid=True,
            ),
        ],
    )
    with pytest.raises(ValueError):
<<<<<<< HEAD
        domain = Domain.from_lists(
            inputs=[
                ContinuousInput(
                    key=f"x{1}",
                    bounds=(-1, -0.1),
                ),
                ContinuousInput(
                    key=f"x{2}",
                    bounds=(-1, -0.1),
                ),
                ContinuousInput(
                    key=f"x{3}",
                    bounds=(-1, -0.1),
                ),
                ContinuousInput(
                    key=f"x{4}",
                    bounds=(-1, -0.1),
                ),
            ],
            outputs=[ContinuousOutput(key="y")],
            constraints=[
                NChooseKConstraint(
                    features=["x1", "x2"],
                    max_count=1,
                    min_count=0,
                    none_also_valid=True,
                ),
            ],
        )
        with pytest.raises(ValueError):
            check_nchoosek_constraints_as_bounds(domain)

    # define domain: not possible to formulate as bounds, names parameters of two NChooseK overlap
    domain = Domain.from_lists(
        inputs=[ContinuousInput(key=f"x{i+1}", bounds=(0, 1)) for i in range(4)],
        outputs=[ContinuousOutput(key="y")],
=======
        check_nchoosek_constraints_as_bounds(domain)  # FIXME: should be allowed

    # Not allowed: names parameters of two NChooseK overlap
    domain = Domain(
        input_features=[
            ContinuousInput(key=f"x{i+1}", bounds=(0, 1)) for i in range(4)
        ],
        output_features=[ContinuousOutput(key="y")],
>>>>>>> 48837910
        constraints=[
            NChooseKConstraint(
                features=["x1", "x2"],
                max_count=1,
                min_count=0,
                none_also_valid=True,
            ),
            NChooseKConstraint(
                features=["x2", "x3", "x4"],
                max_count=2,
                min_count=0,
                none_also_valid=True,
            ),
        ],
    )
    with pytest.raises(ValueError):
        check_nchoosek_constraints_as_bounds(domain)


def test_nchoosek_constraints_as_bounds():
    # define domain: no NChooseK constraints
    domain = Domain.from_lists(
        inputs=[
            ContinuousInput(
                key=f"x{i+1}",
                bounds=(-1, 1),
            )
            for i in range(5)
        ],
        outputs=[ContinuousOutput(key="y")],
    )
    bounds = nchoosek_constraints_as_bounds(domain, n_experiments=4)
    assert len(bounds) == 20
    _bounds = [
        (p.lower_bound, p.upper_bound)
        for p in domain.inputs
        if isinstance(p, ContinuousInput)
    ] * 4
    for i in range(20):
        assert _bounds[i] == bounds[i]

    # define domain: with NChooseK constraints
    # define domain: no NChooseK constraints
    # domain = Domain(
    #     inputs=[
    #         ContinuousInput(key=f"x{i+1}", bounds=(-1, 1),)
    #         for i in range(5)
    #     ],
    #     outputs=[ContinuousOutput(key="y")],
    #     constraints=[opti.NChooseK(["x1", "x2", "x3"], max_active=1)],
    # )
    # np.random.seed(1)
    # bounds = nchoosek_constraints_as_bounds(domain, n_experiments=4)
    # _bounds = [
    #     (0.0, 0.0),
    #     (0.0, 0.0),
    #     (-1.0, 1.0),
    #     (-1.0, 1.0),
    #     (-1.0, 1.0),
    #     (-1.0, 1.0),
    #     (0.0, 0.0),
    #     (0.0, 0.0),
    #     (-1.0, 1.0),
    #     (-1.0, 1.0),
    #     (0.0, 0.0),
    #     (-1.0, 1.0),
    #     (0.0, 0.0),
    #     (-1.0, 1.0),
    #     (-1.0, 1.0),
    #     (0.0, 0.0),
    #     (0.0, 0.0),
    #     (-1.0, 1.0),
    #     (-1.0, 1.0),
    #     (-1.0, 1.0),
    # ]
    # assert len(bounds) == 20
    # for i in range(20):
    #     assert _bounds[i] == bounds[i]<|MERGE_RESOLUTION|>--- conflicted
+++ resolved
@@ -606,49 +606,15 @@
     )
     check_nchoosek_constraints_as_bounds(domain)
 
-<<<<<<< HEAD
-    # define domain: possible to formulate as bounds, with NChooseK and other constraints
-    with pytest.raises(ValueError):
-        domain = Domain.from_lists(
-            inputs=[
-                ContinuousInput(key=f"x{1}", bounds=(0, 1)),
-                ContinuousInput(key=f"x{2}", bounds=(-1, 1)),
-                ContinuousInput(key=f"x{3}", bounds=(-2, 1)),
-                ContinuousInput(key=f"x{4}", bounds=(-3, 1)),
-            ],
-            outputs=[ContinuousOutput(key="y")],
-            constraints=[
-                LinearEqualityConstraint(
-                    features=["x1", "x2"], coefficients=[1, 1], rhs=0
-                ),
-                LinearInequalityConstraint(
-                    features=["x3", "x4"], coefficients=[1, 1], rhs=0
-                ),
-                NChooseKConstraint(
-                    features=["x1", "x2"],
-                    max_count=1,
-                    min_count=0,
-                    none_also_valid=True,
-                ),
-                NChooseKConstraint(
-                    features=["x3", "x4"],
-                    max_count=1,
-                    min_count=0,
-                    none_also_valid=True,
-                ),
-            ],
-        )
-        check_nchoosek_constraints_as_bounds(domain)
-=======
     # n-choose-k constraints when variables can be negative
-    domain = Domain(
-        input_features=[
+    domain = Domain.from_lists(
+        inputs=[
             ContinuousInput(key=f"x{1}", bounds=(0, 1)),
             ContinuousInput(key=f"x{2}", bounds=(-1, 1)),
             ContinuousInput(key=f"x{3}", bounds=(-2, 1)),
             ContinuousInput(key=f"x{4}", bounds=(-3, 1)),
         ],
-        output_features=[ContinuousOutput(key="y")],
+        outputs=[ContinuousOutput(key="y")],
         constraints=[
             LinearEqualityConstraint(features=["x1", "x2"], coefficients=[1, 1], rhs=0),
             LinearInequalityConstraint(
@@ -663,14 +629,11 @@
         ],
     )
     check_nchoosek_constraints_as_bounds(domain)
->>>>>>> 48837910
 
     # It should be allowed to have n-choose-k constraints when 0 is not in the bounds.
     domain = Domain(
-        input_features=[
-            ContinuousInput(key=f"x{i+1}", bounds=(0.1, 1)) for i in range(4)
-        ],
-        output_features=[ContinuousOutput(key="y")],
+        inputs=[ContinuousInput(key=f"x{i+1}", bounds=(0.1, 1)) for i in range(4)],
+        outputs=[ContinuousOutput(key="y")],
         constraints=[
             NChooseKConstraint(
                 features=["x1", "x2"],
@@ -681,24 +644,7 @@
         ],
     )
     with pytest.raises(ValueError):
-<<<<<<< HEAD
-        domain = Domain.from_lists(
-            inputs=[ContinuousInput(key=f"x{i+1}", bounds=(0.1, 1)) for i in range(4)],
-            outputs=[ContinuousOutput(key="y")],
-            constraints=[
-                NChooseKConstraint(
-                    features=["x1", "x2"],
-                    max_count=1,
-                    min_count=0,
-                    none_also_valid=True,
-                ),
-            ],
-        )
-        with pytest.raises(ValueError):
-            check_nchoosek_constraints_as_bounds(domain)
-=======
         check_nchoosek_constraints_as_bounds(domain)  # FIXME: should be allowed
->>>>>>> 48837910
 
     # It should be allowed to have n-choose-k constraints when 0 is not in the bounds.
     domain = Domain(
@@ -719,53 +665,13 @@
         ],
     )
     with pytest.raises(ValueError):
-<<<<<<< HEAD
-        domain = Domain.from_lists(
-            inputs=[
-                ContinuousInput(
-                    key=f"x{1}",
-                    bounds=(-1, -0.1),
-                ),
-                ContinuousInput(
-                    key=f"x{2}",
-                    bounds=(-1, -0.1),
-                ),
-                ContinuousInput(
-                    key=f"x{3}",
-                    bounds=(-1, -0.1),
-                ),
-                ContinuousInput(
-                    key=f"x{4}",
-                    bounds=(-1, -0.1),
-                ),
-            ],
-            outputs=[ContinuousOutput(key="y")],
-            constraints=[
-                NChooseKConstraint(
-                    features=["x1", "x2"],
-                    max_count=1,
-                    min_count=0,
-                    none_also_valid=True,
-                ),
-            ],
-        )
-        with pytest.raises(ValueError):
-            check_nchoosek_constraints_as_bounds(domain)
-
-    # define domain: not possible to formulate as bounds, names parameters of two NChooseK overlap
-    domain = Domain.from_lists(
-        inputs=[ContinuousInput(key=f"x{i+1}", bounds=(0, 1)) for i in range(4)],
-        outputs=[ContinuousOutput(key="y")],
-=======
+
         check_nchoosek_constraints_as_bounds(domain)  # FIXME: should be allowed
 
     # Not allowed: names parameters of two NChooseK overlap
     domain = Domain(
-        input_features=[
-            ContinuousInput(key=f"x{i+1}", bounds=(0, 1)) for i in range(4)
-        ],
-        output_features=[ContinuousOutput(key="y")],
->>>>>>> 48837910
+        inputs=[ContinuousInput(key=f"x{i+1}", bounds=(0, 1)) for i in range(4)],
+        outputs=[ContinuousOutput(key="y")],
         constraints=[
             NChooseKConstraint(
                 features=["x1", "x2"],
