--- conflicted
+++ resolved
@@ -14,6 +14,7 @@
     DOptimalityCriterion,
     EOptimalityCriterion,
     GOptimalityCriterion,
+    IOptimalityCriterion,
     SpaceFillingCriterion,
 )
 from bofire.strategies.doe.objective import (
@@ -21,12 +22,8 @@
     DOptimality,
     EOptimality,
     GOptimality,
-<<<<<<< HEAD
     IOptimality,
-    Objective,
-=======
     ModelBasedObjective,
->>>>>>> 9a5f76c4
     SpaceFilling,
     get_objective_function,
 )
@@ -38,7 +35,7 @@
     domain = Domain.from_lists(
         inputs=[
             ContinuousInput(
-                key=f"x{i+1}",
+                key=f"x{i + 1}",
                 bounds=(0, 1),
             )
             for i in range(3)
@@ -101,7 +98,7 @@
     domain = Domain.from_lists(
         inputs=[
             ContinuousInput(
-                key=f"x{i+1}",
+                key=f"x{i + 1}",
                 bounds=(0, 1),
             )
             for i in range(5)
@@ -386,7 +383,7 @@
     domain = Domain.from_lists(
         inputs=[
             ContinuousInput(
-                key=f"x{i+1}",
+                key=f"x{i + 1}",
                 bounds=(0, 1),
             )
             for i in range(3)
@@ -407,7 +404,7 @@
     domain = Domain.from_lists(
         inputs=[
             ContinuousInput(
-                key=f"x{i+1}",
+                key=f"x{i + 1}",
                 bounds=(0, 1),
             )
             for i in range(3)
@@ -454,7 +451,7 @@
     domain = Domain.from_lists(
         inputs=[
             ContinuousInput(
-                key=f"x{i+1}",
+                key=f"x{i + 1}",
                 bounds=(0, 1),
             )
             for i in range(3)
@@ -484,13 +481,13 @@
 
 def test_DOptimality_evaluate_jacobian():
     # n_experiment = 1, n_inputs = 2, model: x1 + x2
-    def get_jacobian(x: np.ndarray, delta=1e-3) -> np.ndarray:
+    def get_jacobian(x: np.ndarray, delta=1e-3) -> np.ndarray:  # type: ignore
         return -2 * x / (x[0] ** 2 + x[1] ** 2 + delta)
 
     domain = Domain.from_lists(
         inputs=[
             ContinuousInput(
-                key=f"x{i+1}",
+                key=f"x{i + 1}",
                 bounds=(0, 1),
             )
             for i in range(2)
@@ -515,7 +512,7 @@
         )
 
     # n_experiment = 1, n_inputs = 2, model: x1**2 + x2**2
-    def get_jacobian(x: np.ndarray, delta=1e-3) -> np.ndarray:
+    def get_jacobian(x: np.ndarray, delta=1e-3) -> np.ndarray:  # type: ignore
         return -4 * x**3 / (x[0] ** 4 + x[1] ** 4 + delta)
 
     model = Formula("{x1**2} + {x2**2} - 1")
@@ -645,7 +642,7 @@
     domain = Domain.from_lists(
         inputs=[
             ContinuousInput(
-                key=f"x{i+1}",
+                key=f"x{i + 1}",
                 bounds=(0, 1),
             )
             for i in range(3)
@@ -663,7 +660,7 @@
     domain = Domain.from_lists(
         inputs=[
             ContinuousInput(
-                key=f"x{i+1}",
+                key=f"x{i + 1}",
                 bounds=(0, 1),
             )
             for i in range(3)
@@ -820,14 +817,11 @@
         model=model,
         n_experiments=2,
     )
-
-    assert np.allclose(
-        np.linspace(0, 1, 100), i_optimality.space_filling_design.to_numpy().flatten()
-    )
+    assert np.allclose(np.linspace(0, 1, 100), i_optimality.Y.to_numpy().flatten())
 
     # inequality constraints
     domain = Domain.from_lists(
-        inputs=[ContinuousInput(key=f"x{i+1}", bounds=(0, 1)) for i in range(2)],
+        inputs=[ContinuousInput(key=f"x{i + 1}", bounds=(0, 1)) for i in range(2)],
         outputs=[ContinuousOutput(key="y")],
         constraints=[
             LinearInequalityConstraint(
@@ -846,12 +840,12 @@
 
     assert np.allclose(
         np.linspace(0, 1, 100)[:50],
-        np.unique(i_optimality.space_filling_design.to_numpy()[:, 0]),
+        np.unique(i_optimality.Y.to_numpy()[:, 0]),
     )
 
     # equality constraints
     domain = Domain.from_lists(
-        inputs=[ContinuousInput(key=f"x{i+1}", bounds=(0, 1)) for i in range(2)],
+        inputs=[ContinuousInput(key=f"x{i + 1}", bounds=(0, 1)) for i in range(2)],
         outputs=[ContinuousOutput(key="y")],
         constraints=[
             LinearEqualityConstraint(features=["x1", "x2"], coefficients=[1, 1], rhs=1)
@@ -866,7 +860,7 @@
         n_experiments=2,
     )
 
-    assert np.allclose(domain.constraints(i_optimality.space_filling_design), 0.0)
+    assert np.allclose(domain.constraints(i_optimality.Y), 0.0)
 
 
 def test_MinMaxTransform():
@@ -876,33 +870,13 @@
     )
     x = np.array([1, 0.8, 0.55, 0.65])
     x_scaled = x * 2 - 1
+    model = get_formula_from_string("linear", domain=domain)
 
     for cls in [
-<<<<<<< HEAD
-        DOptimality,
-        AOptimality,
-        EOptimality,
-        GOptimality,
-        SpaceFilling,
-    ]:
-        objective_unscaled = cls(
-            domain=domain,
-            model=model,
-            n_experiments=4,
-            delta=0,
-            transform_range=None,
-        )
-        objective_scaled = cls(
-            domain=domain,
-            model=model,
-            n_experiments=4,
-            delta=0,
-            transform_range=(-1.0, 1.0),
-        )
-=======
         DOptimalityCriterion,
         AOptimalityCriterion,
         EOptimalityCriterion,
+        IOptimalityCriterion,
         GOptimalityCriterion,
         SpaceFillingCriterion,
     ]:
@@ -914,7 +888,6 @@
                 domain=domain,
                 n_experiments=4,
             )
-
             objective_scaled = get_objective_function(
                 cls(
                     transform_range=(-1.0, 1.0),
@@ -922,10 +895,32 @@
                 domain=domain,
                 n_experiments=4,
             )
+        elif cls == IOptimalityCriterion:
+            objective_unscaled = get_objective_function(
+                cls(
+                    delta=0,
+                    transform_range=None,
+                    n_space_filling_points=4,
+                    ipopt_options={"maxiter": 200},
+                ),
+                domain=domain,
+                n_experiments=4,
+            )
+
+            objective_scaled = get_objective_function(
+                cls(
+                    delta=0,
+                    transform_range=(-1.0, 1.0),
+                    n_space_filling_points=4,
+                    ipopt_options={"maxiter": 200},
+                ),
+                domain=domain,
+                n_experiments=4,
+            )
         else:
             objective_unscaled = get_objective_function(
                 cls(
-                    formula="linear",
+                    formula=model,
                     delta=0,
                     transform_range=None,
                 ),
@@ -935,14 +930,13 @@
 
             objective_scaled = get_objective_function(
                 cls(
-                    formula="linear",
+                    formula=model,
                     delta=0,
                     transform_range=(-1.0, 1.0),
                 ),
                 domain=domain,
                 n_experiments=4,
             )
->>>>>>> 9a5f76c4
         assert np.allclose(
             objective_unscaled.evaluate(x_scaled),
             objective_scaled.evaluate(x),
