--- conflicted
+++ resolved
@@ -700,12 +700,8 @@
 
 
 def test_partially_fixed_experiments():
-<<<<<<< HEAD
-    domain = Domain.from_lists(
-=======
     pytest.importorskip("docutils")
     domain = Domain(
->>>>>>> 4d6d6c6f
         inputs=[
             ContinuousInput(key="x1", bounds=(0, 5)),
             ContinuousInput(key="x2", bounds=(0, 15)),
