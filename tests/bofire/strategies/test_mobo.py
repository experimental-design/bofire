from itertools import chain

import numpy as np
import pandas as pd
import pytest
import torch
from botorch.acquisition.multi_objective import (  # qLogExpectedHypervolumeImprovement,; qLogNoisyExpectedHypervolumeImprovement,
    qExpectedHypervolumeImprovement,
    qNoisyExpectedHypervolumeImprovement,
)
from botorch.acquisition.multi_objective.logei import (  # qExpectedHypervolumeImprovement,
    qLogExpectedHypervolumeImprovement,
    qLogNoisyExpectedHypervolumeImprovement,
)

# qNoisyExpectedHypervolumeImprovement,
from botorch.acquisition.multi_objective.objective import GenericMCMultiOutputObjective

import bofire.data_models.acquisition_functions.api as acquisitions
import bofire.data_models.strategies.api as data_models
import bofire.strategies.api as strategies
from bofire.benchmarks.multi import C2DTLZ2, DTLZ2
from bofire.data_models.domain.api import Domain, Inputs, Outputs
from bofire.data_models.features.api import ContinuousInput, ContinuousOutput, TaskInput
from bofire.data_models.objectives.api import MaximizeObjective
from bofire.data_models.strategies.api import RandomStrategy as RandomStrategyDataModel
from bofire.data_models.strategies.predictives.mobo import (
    AbsoluteMovingReferenceValue,
    ExplicitReferencePoint,
    FixedReferenceValue,
    RelativeMovingReferenceValue,
    RelativeToMaxMovingReferenceValue,
)
from bofire.data_models.surrogates.api import BotorchSurrogates, MultiTaskGPSurrogate
from bofire.strategies.api import RandomStrategy
<<<<<<< HEAD
from tests.bofire.utils.test_multiobjective import (
    dfs,
    invalid_domains,
    valid_constrained_domains,
    valid_domains,
)


@pytest.mark.parametrize(
    "domain, ref_point",
    [
        (invalid_domains[0], None),
        (invalid_domains[1], None),
        (valid_domains[0], [0]),
        (valid_domains[0], {}),
        (valid_domains[0], {"of1": 0.0, "of2": 0, "of3": 0}),
        (valid_domains[0], {"of1": 0.0}),
        (valid_domains[0], {"of1": 0.0, "of3": 0.0}),
    ],
)
def test_invalid_mobo(domain, ref_point):
    with pytest.raises(ValueError):
        data_models.MoboStrategy(domain=domain, ref_point=ref_point)


@pytest.mark.parametrize("domain", valid_constrained_domains)
def test_qlognehvi_valid_constrained_objectives(domain):
    data_models.MoboStrategy(domain=domain)
=======
from tests.bofire.utils.test_multiobjective import dfs, valid_domains
>>>>>>> d700413f

def dict_to_explicit_ref_point_fixed(dict):
    return ExplicitReferencePoint(
        values={
            k: FixedReferenceValue(value=v) for k, v in dict.items()
        }
    )

def dict_to_explicit_ref_point_absolutemoving(dict):
    return ExplicitReferencePoint(
        values={
            k: AbsoluteMovingReferenceValue(offset=1, orient_at_best=False) for k, v in dict.items()
        }
    )

def dict_to_explicit_ref_point_relativemoving(dict):
    return ExplicitReferencePoint(
        values={
            k: RelativeMovingReferenceValue(scaling=-0.2) for k, v in dict.items()
        }
    )

def dict_to_explicit_ref_point_relativetomaxmoving(dict):
    return ExplicitReferencePoint(
        values={
            k: RelativeToMaxMovingReferenceValue(scaling=-0.2) for k, v in dict.items()
        }
    )

@pytest.mark.parametrize(
    "domain, ref_point, experiments, expected",
    [
        (valid_domains[0], {"of1": 0.5, "of2": 10.0}, dfs[0], [0.5, -10.0]),
        (valid_domains[1], {"of1": 0.5, "of3": 0.5}, dfs[1], [0.5, 0.5]),
        (valid_domains[0], dict_to_explicit_ref_point_fixed({"of1": 0.5, "of2": 10.0}), dfs[0], [0.5, -10.0]),
        (valid_domains[1], dict_to_explicit_ref_point_fixed({"of1": 0.5, "of3": 0.5}), dfs[1], [0.5, 0.5]),
        (valid_domains[0], dict_to_explicit_ref_point_absolutemoving({"of1": None, "of2": None}), dfs[0], [2.0, -4.0]),
        (valid_domains[1], dict_to_explicit_ref_point_absolutemoving({"of1": None, "of3": None}), dfs[1], [2.0, 3.0]),
        (valid_domains[0], dict_to_explicit_ref_point_relativemoving({"of1": None, "of2": None}), dfs[0], [8.2, -2.6]),
        (valid_domains[1], dict_to_explicit_ref_point_relativemoving({"of1": None, "of3": None}), dfs[1], [8.2, 4.4]),
        (valid_domains[0], dict_to_explicit_ref_point_relativetomaxmoving({"of1": None, "of2": None}), dfs[0], [8.0, -1.6]),
        (valid_domains[1], dict_to_explicit_ref_point_relativetomaxmoving({"of1": None, "of3": None}), dfs[1], [8.0, 4.0]),
        (valid_domains[0], None, dfs[0], [1.0, -5.0]),
        (valid_domains[1], None, dfs[1], [1.0, 2.0]),
    ],
)
def test_mobo_get_adjusted_refpoint(domain, ref_point, experiments, expected):
    data_model = data_models.MoboStrategy(domain=domain, ref_point=ref_point)
    strategy = strategies.map(data_model)
    # hack for the test to prevent training of the model when using tell
    strategy.set_experiments(experiments)
    adjusted_ref_point = strategy.get_adjusted_refpoint()
    assert isinstance(adjusted_ref_point, list)
    assert np.allclose(expected, np.asarray(adjusted_ref_point))


@pytest.mark.parametrize(
    "strategy, use_ref_point, acqf",
    [
        (data_models.MoboStrategy, use_ref_point, acqf)
        for use_ref_point in [True, False]
        for acqf in [
            acquisitions.qEHVI,
            acquisitions.qLogEHVI,
            acquisitions.qNEHVI,
            acquisitions.qLogNEHVI,
        ]
    ],
)
def test_mobo(strategy, use_ref_point, acqf):
    # generate data
    benchmark = DTLZ2(dim=6)
    random_strategy = RandomStrategy(
        data_model=RandomStrategyDataModel(domain=benchmark.domain),
    )
    experiments = benchmark.f(
        random_strategy.ask(candidate_count=10),
        return_complete=True,
    )
    # init strategy
    data_model = strategy(
        domain=benchmark.domain,
        ref_point=benchmark.ref_point if use_ref_point else None,
        acquisition_function=acqf(),
    )
    my_strategy = strategies.map(data_model)
    my_strategy.tell(experiments)

    bacqf = my_strategy._get_acqfs(2)[0]

    assert isinstance(bacqf.objective, GenericMCMultiOutputObjective)
    if isinstance(acqf, acquisitions.qEHVI):
        assert isinstance(bacqf, qExpectedHypervolumeImprovement)
    elif isinstance(acqf, acquisitions.qNEHVI):
        assert isinstance(bacqf, qNoisyExpectedHypervolumeImprovement)
    elif isinstance(acqf, acquisitions.qLogNEHVI):
        assert isinstance(bacqf, qLogNoisyExpectedHypervolumeImprovement)
    elif isinstance(acqf, acquisitions.qLogEHVI):
        assert isinstance(bacqf, qLogExpectedHypervolumeImprovement)


@pytest.mark.parametrize(
    "acqf",
    [
        acquisitions.qEHVI,
        acquisitions.qLogEHVI,
        acquisitions.qNEHVI,
        acquisitions.qLogNEHVI,
    ],
)
def test_mobo_constraints(acqf):
    benchmark = C2DTLZ2(dim=4)
    random_strategy = RandomStrategy(
        data_model=RandomStrategyDataModel(domain=benchmark.domain),
    )
    experiments = benchmark.f(random_strategy.ask(10), return_complete=True)
    data_model = data_models.MoboStrategy(
        domain=benchmark.domain,
        ref_point={"f_0": 1.1, "f_1": 1.1},
        acquisition_function=acqf(),
    )
    my_strategy = strategies.map(data_model)
    my_strategy.tell(experiments)
    bacqf = my_strategy._get_acqfs(2)[0]
    assert isinstance(bacqf.objective, GenericMCMultiOutputObjective)
    if isinstance(acqf, acquisitions.qEHVI):
        assert isinstance(bacqf, qExpectedHypervolumeImprovement)
    elif isinstance(acqf, acquisitions.qNEHVI):
        assert isinstance(bacqf, qNoisyExpectedHypervolumeImprovement)
    elif isinstance(acqf, acquisitions.qLogNEHVI):
        assert isinstance(bacqf, qLogNoisyExpectedHypervolumeImprovement)
    elif isinstance(acqf, acquisitions.qLogEHVI):
        assert isinstance(bacqf, qLogExpectedHypervolumeImprovement)
    assert bacqf.eta == torch.tensor(1e-3)
    assert len(bacqf.constraints) == 1
    assert torch.allclose(
        bacqf.ref_point,
        torch.tensor([-1.1, -1.1], dtype=torch.double),
    )


@pytest.mark.parametrize(
    "num_candidates",
    [1, 2],
)
def test_get_acqf_input(num_candidates):
    # generate data
    num_experiments = 8

    benchmark = DTLZ2(dim=6)
    random_strategy = RandomStrategy(
        data_model=RandomStrategyDataModel(domain=benchmark.domain),
    )
    experiments = benchmark.f(
        random_strategy.ask(8),
        return_complete=True,
    )
    data_model = data_models.MoboStrategy(domain=benchmark.domain)
    strategy = strategies.map(data_model)
    # , ref_point=ref_pointw

    strategy.tell(experiments)
    strategy.ask(candidate_count=num_candidates, add_pending=True)

    X_train, X_pending = strategy.get_acqf_input_tensors()

    _, names = strategy.domain.inputs._get_transform_info(
        specs=strategy.surrogate_specs.input_preprocessing_specs,
    )

    assert torch.is_tensor(X_train)
    assert torch.is_tensor(X_pending)
    assert X_train.shape == (
        num_experiments,
        len(set(chain(*names.values()))),
    )
    assert X_pending.shape == (
        num_candidates,
        len(set(chain(*names.values()))),
    )


def test_no_objective():
    domain = DTLZ2(dim=6).domain
    experiments = DTLZ2(dim=6).f(domain.inputs.sample(10), return_complete=True)
    domain.outputs.features.append(ContinuousOutput(key="ignore", objective=None))
    experiments["ignore"] = experiments["f_0"] + 6
    experiments["valid_ignore"] = 1
    data_model = data_models.MoboStrategy(
        domain=domain,
        ref_point={"f_0": 1.1, "f_1": 1.1},
    )
    recommender = strategies.map(data_model=data_model)
    recommender.tell(experiments=experiments)
    candidates = recommender.ask(candidate_count=1)
    recommender.to_candidates(candidates)


@pytest.mark.parametrize(
    "acqf, target_task",
    [
        (acquisitions.qEHVI, "task_1"),
        (acquisitions.qLogEHVI, "task_2"),
        (acquisitions.qNEHVI, "task_1"),
        (acquisitions.qLogNEHVI, "task_2"),
    ],
)
def test_mobo_with_multitask(acqf, target_task):
    # set the data
    def task_1_f(x):
        return np.sin(x * 2 * np.pi)

    def task_2_f(x):
        return 0.9 * np.sin(x * 2 * np.pi) - 0.2 + 0.2 * np.cos(x * 3 * np.pi)

    task_1_x = np.linspace(0.6, 1, 4)
    task_1_y = task_1_f(task_1_x)

    task_2_x = np.linspace(0, 1, 15)
    task_2_y = task_2_f(task_2_x)

    experiments = pd.DataFrame(
        {
            "x": np.concatenate([task_1_x, task_2_x]),
            "y1": np.concatenate([task_1_y, task_2_y]),
            "y2": np.concatenate([task_1_y, task_2_y]),
            "task": ["task_1"] * len(task_1_x) + ["task_2"] * len(task_2_x),
        },
    )

    if target_task == "task_1":
        allowed = [True, False]
    else:
        allowed = [False, True]

    input_features = [
        ContinuousInput(key="x", bounds=(0, 1)),
        TaskInput(key="task", categories=["task_1", "task_2"], allowed=allowed),
    ]

    objective = MaximizeObjective(w=1)

    inputs = Inputs(features=input_features)

    output_features_1 = [ContinuousOutput(key="y1", objective=objective)]
    output_features_2 = [ContinuousOutput(key="y2", objective=objective)]
    outputs_1 = Outputs(features=output_features_1)
    outputs_2 = Outputs(features=output_features_2)
    outputs = Outputs(features=output_features_1 + output_features_2)

    surrogate_data_1 = MultiTaskGPSurrogate(inputs=inputs, outputs=outputs_1)
    surrogate_data_2 = MultiTaskGPSurrogate(inputs=inputs, outputs=outputs_2)
    surrogate_data = [surrogate_data_1, surrogate_data_2]

    surrogate_specs = BotorchSurrogates(surrogates=surrogate_data)

    strategy_data_model = data_models.MoboStrategy(
        domain=Domain(inputs=inputs, outputs=outputs),
        surrogate_specs=surrogate_specs,
        acquisition_function=acqf(),
    )

    strategy = strategies.map(strategy_data_model)
    strategy.tell(experiments)
    candidate = strategy.ask(1)

    # test that the candidate is in the target task
    assert candidate["task"].item() == target_task<|MERGE_RESOLUTION|>--- conflicted
+++ resolved
@@ -4,12 +4,12 @@
 import pandas as pd
 import pytest
 import torch
-from botorch.acquisition.multi_objective import (  # qLogExpectedHypervolumeImprovement,; qLogNoisyExpectedHypervolumeImprovement,
+from botorch.acquisition.multi_objective import (
     qExpectedHypervolumeImprovement,
+    qLogExpectedHypervolumeImprovement,
     qNoisyExpectedHypervolumeImprovement,
 )
-from botorch.acquisition.multi_objective.logei import (  # qExpectedHypervolumeImprovement,
-    qLogExpectedHypervolumeImprovement,
+from botorch.acquisition.multi_objective.logei import (
     qLogNoisyExpectedHypervolumeImprovement,
 )
 
@@ -33,7 +33,6 @@
 )
 from bofire.data_models.surrogates.api import BotorchSurrogates, MultiTaskGPSurrogate
 from bofire.strategies.api import RandomStrategy
-<<<<<<< HEAD
 from tests.bofire.utils.test_multiobjective import (
     dfs,
     invalid_domains,
@@ -62,30 +61,28 @@
 @pytest.mark.parametrize("domain", valid_constrained_domains)
 def test_qlognehvi_valid_constrained_objectives(domain):
     data_models.MoboStrategy(domain=domain)
-=======
-from tests.bofire.utils.test_multiobjective import dfs, valid_domains
->>>>>>> d700413f
+
 
 def dict_to_explicit_ref_point_fixed(dict):
     return ExplicitReferencePoint(
-        values={
-            k: FixedReferenceValue(value=v) for k, v in dict.items()
-        }
-    )
+        values={k: FixedReferenceValue(value=v) for k, v in dict.items()}
+    )
+
 
 def dict_to_explicit_ref_point_absolutemoving(dict):
     return ExplicitReferencePoint(
         values={
-            k: AbsoluteMovingReferenceValue(offset=1, orient_at_best=False) for k, v in dict.items()
+            k: AbsoluteMovingReferenceValue(offset=1, orient_at_best=False)
+            for k, v in dict.items()
         }
     )
+
 
 def dict_to_explicit_ref_point_relativemoving(dict):
     return ExplicitReferencePoint(
-        values={
-            k: RelativeMovingReferenceValue(scaling=-0.2) for k, v in dict.items()
-        }
-    )
+        values={k: RelativeMovingReferenceValue(scaling=-0.2) for k, v in dict.items()}
+    )
+
 
 def dict_to_explicit_ref_point_relativetomaxmoving(dict):
     return ExplicitReferencePoint(
@@ -94,19 +91,60 @@
         }
     )
 
+
 @pytest.mark.parametrize(
     "domain, ref_point, experiments, expected",
     [
         (valid_domains[0], {"of1": 0.5, "of2": 10.0}, dfs[0], [0.5, -10.0]),
         (valid_domains[1], {"of1": 0.5, "of3": 0.5}, dfs[1], [0.5, 0.5]),
-        (valid_domains[0], dict_to_explicit_ref_point_fixed({"of1": 0.5, "of2": 10.0}), dfs[0], [0.5, -10.0]),
-        (valid_domains[1], dict_to_explicit_ref_point_fixed({"of1": 0.5, "of3": 0.5}), dfs[1], [0.5, 0.5]),
-        (valid_domains[0], dict_to_explicit_ref_point_absolutemoving({"of1": None, "of2": None}), dfs[0], [2.0, -4.0]),
-        (valid_domains[1], dict_to_explicit_ref_point_absolutemoving({"of1": None, "of3": None}), dfs[1], [2.0, 3.0]),
-        (valid_domains[0], dict_to_explicit_ref_point_relativemoving({"of1": None, "of2": None}), dfs[0], [8.2, -2.6]),
-        (valid_domains[1], dict_to_explicit_ref_point_relativemoving({"of1": None, "of3": None}), dfs[1], [8.2, 4.4]),
-        (valid_domains[0], dict_to_explicit_ref_point_relativetomaxmoving({"of1": None, "of2": None}), dfs[0], [8.0, -1.6]),
-        (valid_domains[1], dict_to_explicit_ref_point_relativetomaxmoving({"of1": None, "of3": None}), dfs[1], [8.0, 4.0]),
+        (
+            valid_domains[0],
+            dict_to_explicit_ref_point_fixed({"of1": 0.5, "of2": 10.0}),
+            dfs[0],
+            [0.5, -10.0],
+        ),
+        (
+            valid_domains[1],
+            dict_to_explicit_ref_point_fixed({"of1": 0.5, "of3": 0.5}),
+            dfs[1],
+            [0.5, 0.5],
+        ),
+        (
+            valid_domains[0],
+            dict_to_explicit_ref_point_absolutemoving({"of1": None, "of2": None}),
+            dfs[0],
+            [2.0, -4.0],
+        ),
+        (
+            valid_domains[1],
+            dict_to_explicit_ref_point_absolutemoving({"of1": None, "of3": None}),
+            dfs[1],
+            [2.0, 3.0],
+        ),
+        (
+            valid_domains[0],
+            dict_to_explicit_ref_point_relativemoving({"of1": None, "of2": None}),
+            dfs[0],
+            [8.2, -2.6],
+        ),
+        (
+            valid_domains[1],
+            dict_to_explicit_ref_point_relativemoving({"of1": None, "of3": None}),
+            dfs[1],
+            [8.2, 4.4],
+        ),
+        (
+            valid_domains[0],
+            dict_to_explicit_ref_point_relativetomaxmoving({"of1": None, "of2": None}),
+            dfs[0],
+            [8.0, -1.6],
+        ),
+        (
+            valid_domains[1],
+            dict_to_explicit_ref_point_relativetomaxmoving({"of1": None, "of3": None}),
+            dfs[1],
+            [8.0, 4.0],
+        ),
         (valid_domains[0], None, dfs[0], [1.0, -5.0]),
         (valid_domains[1], None, dfs[1], [1.0, 2.0]),
     ],
