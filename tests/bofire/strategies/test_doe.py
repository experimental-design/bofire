import warnings

import numpy as np
import pandas as pd
import pytest

import bofire.data_models.strategies.api as data_models
from bofire.data_models.constraints.api import (
    LinearEqualityConstraint,
    LinearInequalityConstraint,
    NChooseKConstraint,
    NonlinearEqualityConstraint,
)
from bofire.data_models.domain.api import Domain
from bofire.data_models.features.api import (
    CategoricalInput,
    ContinuousInput,
    ContinuousOutput,
    DiscreteInput,
)
from bofire.data_models.strategies.doe import DOptimalityCriterion
from bofire.strategies.api import DoEStrategy


# from tests.bofire.strategies.botorch.test_model_spec import VALID_MODEL_SPEC_LIST

warnings.filterwarnings("ignore", category=DeprecationWarning)
warnings.filterwarnings("ignore", category=UserWarning, append=True)


pytest.importorskip("cyipopt")

with warnings.catch_warnings():
    warnings.simplefilter("ignore")

inputs = [
    ContinuousInput(
        key=f"x{1}",
        bounds=(0.0, 1.0),
    ),
    ContinuousInput(
        key=f"x{2}",
        bounds=(0.1, 1.0),
    ),
    ContinuousInput(
        key=f"x{3}",
        bounds=(0.0, 0.6),
    ),
]
domain = Domain.from_lists(
    inputs=inputs,
    outputs=[ContinuousOutput(key="y")],
    constraints=[
        LinearEqualityConstraint(
            features=[f"x{i + 1}" for i in range(3)],
            coefficients=[1, 1, 1],
            rhs=1,
        ),
        LinearInequalityConstraint(features=["x1", "x2"], coefficients=[5, 4], rhs=3.9),
        LinearInequalityConstraint(
            features=["x1", "x2"],
            coefficients=[-20, 5],
            rhs=-3,
        ),
    ],
)


def test_doe_strategy_init():
    data_model = data_models.DoEStrategy(
        domain=domain, criterion=DOptimalityCriterion(formula="linear")
    )
    strategy = DoEStrategy(data_model=data_model)
    assert strategy is not None


def test_doe_strategy_ask():
    data_model = data_models.DoEStrategy(
        domain=domain, criterion=DOptimalityCriterion(formula="linear")
    )
    strategy = DoEStrategy(data_model=data_model)
    candidates = strategy.ask(candidate_count=12)
    assert candidates.shape == (12, 3)


def test_doe_strategy_ask_with_candidates():
    candidates_fixed = pd.DataFrame(
        np.array([[0.2, 0.2, 0.6], [0.3, 0.6, 0.1], [0.7, 0.1, 0.2], [0.3, 0.1, 0.6]]),
        columns=["x1", "x2", "x3"],
    )
    data_model = data_models.DoEStrategy(
        domain=domain, criterion=DOptimalityCriterion(formula="linear")
    )
    strategy = DoEStrategy(data_model=data_model)
    strategy.set_candidates(candidates_fixed)
    candidates = strategy.ask(candidate_count=12)
    assert candidates.shape == (12, 3)


def test_nchoosek_implemented():
    nchoosek_constraint = NChooseKConstraint(
        features=[f"x{i + 1}" for i in range(3)],
        min_count=0,
        max_count=2,
        none_also_valid=True,
    )
    domain = Domain.from_lists(
        inputs=[ContinuousInput(key=f"x{i + 1}", bounds=(0.0, 1.0)) for i in range(3)],
        outputs=[ContinuousOutput(key="y")],
        constraints=[nchoosek_constraint],
    )
    data_model = data_models.DoEStrategy(
        domain=domain,
        criterion=DOptimalityCriterion(formula="linear"),
        optimization_strategy="partially-random",
    )
    strategy = DoEStrategy(data_model=data_model)
    candidates = strategy.ask(candidate_count=12)
    assert candidates.shape == (12, 3)


def test_formulas_implemented():
    domain = Domain.from_lists(
        inputs=inputs,
        outputs=[ContinuousOutput(key="y")],
    )
    expected_num_candidates = {
        "linear": 7,  # 1+a+b+c+3
        "linear-and-quadratic": 10,  # 1+a+b+c+a**2+b**2+c**2+3
        "linear-and-interactions": 10,  # 1+a+b+c+ab+ac+bc+3
        "fully-quadratic": 13,  # 1+a+b+c+a**2+b**2+c**2+ab+ac+bc+3
    }

    for formula, num_candidates in expected_num_candidates.items():
        data_model = data_models.DoEStrategy(
            domain=domain, criterion=DOptimalityCriterion(formula=formula)
        )
        strategy = DoEStrategy(data_model=data_model)
        candidates = strategy.ask(strategy.get_required_number_of_experiments())
        assert candidates.shape == (num_candidates, 3)


def test_doe_strategy_correctness():
    candidates_fixed = pd.DataFrame(
        np.array([[0.2, 0.2, 0.6], [0.3, 0.6, 0.1], [0.7, 0.1, 0.2], [0.3, 0.1, 0.6]]),
        columns=["x1", "x2", "x3"],
    )
    data_model = data_models.DoEStrategy(
        domain=domain, criterion=DOptimalityCriterion(formula="linear")
    )
    strategy = DoEStrategy(data_model=data_model)
    strategy.set_candidates(candidates_fixed)
    candidates = strategy.ask(candidate_count=12)

    np.random.seed(1)
    candidates_expected = np.array(
        [[0.2, 0.2, 0.6], [0.3, 0.6, 0.1], [0.7, 0.1, 0.2], [0.3, 0.1, 0.6]],
    )
    for row in candidates.to_numpy():
        assert any(np.allclose(row, o, atol=1e-2) for o in candidates_expected)
    for o in candidates_expected[:-1]:
        assert any(np.allclose(o, row, atol=1e-2) for row in candidates.to_numpy())


def test_doe_strategy_amount_of_candidates():
    candidates_fixed = pd.DataFrame(
        np.array([[0.2, 0.2, 0.6], [0.3, 0.6, 0.1], [0.7, 0.1, 0.2], [0.3, 0.1, 0.6]]),
        columns=["x1", "x2", "x3"],
    )
    data_model = data_models.DoEStrategy(
        domain=domain, criterion=DOptimalityCriterion(formula="linear")
    )
    strategy = DoEStrategy(data_model=data_model)
    strategy.set_candidates(candidates_fixed)
    candidates = strategy.ask(candidate_count=12)

    np.random.seed(1)
    num_candidates_expected = 12
    assert len(candidates) == num_candidates_expected


def test_categorical_discrete_doe():
    quantity_a = [
        ContinuousInput(key=f"quantity_a_{i}", bounds=(0, 100)) for i in range(3)
    ]
    quantity_b = [
        ContinuousInput(key=f"quantity_b_{i}", bounds=(0, 15)) for i in range(3)
    ]
    all_inputs = [
        CategoricalInput(key="animals", categories=["Whale", "Turtle", "Sloth"]),
        DiscreteInput(key="discrete", values=[0.1, 0.2, 0.3, 1.6, 2]),
        ContinuousInput(key="independent", bounds=(3, 10)),
    ]
    all_inputs.extend(quantity_a)
    all_inputs.extend(quantity_b)

    all_constraints = [
        NChooseKConstraint(
            features=[var.key for var in quantity_a],
            min_count=0,
            max_count=1,
            none_also_valid=True,
        ),
        NChooseKConstraint(
            features=[var.key for var in quantity_b],
            min_count=0,
            max_count=2,
            none_also_valid=True,
        ),
        LinearEqualityConstraint(
            features=[var.key for var in quantity_b],
            coefficients=[1 for var in quantity_b],
            rhs=15,
        ),
    ]

    n_experiments = 10
    domain = Domain.from_lists(
        inputs=all_inputs,
        outputs=[ContinuousOutput(key="y")],
        constraints=all_constraints,
    )

    data_model = data_models.DoEStrategy(
        domain=domain,
        criterion=DOptimalityCriterion(formula="linear"),
        optimization_strategy="partially-random",
    )
    strategy = DoEStrategy(data_model=data_model)
    candidates = strategy.ask(candidate_count=n_experiments)

    assert candidates.shape == (10, 9)


def test_partially_fixed_experiments():
    continuous_var = [
        ContinuousInput(key=f"continuous_var_{i}", bounds=(100, 230)) for i in range(2)
    ]

    all_constraints = [
        NChooseKConstraint(
            features=[var.key for var in continuous_var],
            min_count=1,
            max_count=2,
            none_also_valid=True,
        ),
    ]
    all_inputs = [
        CategoricalInput(key="animal", categories=["dog", "whale", "cat"]),
        CategoricalInput(key="plant", categories=["tulip", "sunflower"]),
        DiscreteInput(key="a_discrete", values=[0.1, 0.2, 0.3, 1.6, 2]),
        DiscreteInput(key="b_discrete", values=[0.1, 0.2, 0.3, 1.6, 2]),
    ]
    n_experiments = 10

    all_inputs = all_inputs + continuous_var
    domain = Domain.from_lists(
        inputs=all_inputs,
        outputs=[ContinuousOutput(key="y")],
        constraints=all_constraints,
    )

    data_model = data_models.DoEStrategy(
        domain=domain,
        criterion=DOptimalityCriterion(formula="linear"),
        optimization_strategy="relaxed",
        verbose=True,
    )
    strategy = DoEStrategy(data_model=data_model)
    strategy.set_candidates(
        pd.DataFrame(
            [
                [150, 100, 0.3, 0.2, None, None],
                [0, 100, 0.3, 0.2, None, "tulip"],
                [0, 100, None, 0.2, "dog", None],
                [0, 100, 0.3, 0.2, "cat", "tulip"],
                [None, 100, 0.3, None, None, None],
            ],
            columns=[
                "continuous_var_0",
                "continuous_var_1",
                "a_discrete",
                "b_discrete",
                "animal",
                "plant",
            ],
        ),
    )

    only_partially_fixed = pd.DataFrame(
        [
            [150, 100, 0.3, 0.2, None, None],
            [0, 100, 0.3, 0.2, None, "tulip"],
            [0, 100, None, 0.2, "dog", None],
            [None, 100, 0.3, None, None, None],
        ],
        columns=[
            "continuous_var_0",
            "continuous_var_1",
            "a_discrete",
            "b_discrete",
            "animal",
            "plant",
        ],
    )

    candidates = strategy.ask(candidate_count=n_experiments)
    only_partially_fixed = only_partially_fixed.mask(
        only_partially_fixed.isnull(),
        candidates[:4],
    )
    test_df = pd.DataFrame(np.ones((4, 6)))
    test_df = test_df.where(candidates[:4] == only_partially_fixed, 0)
    assert test_df.sum().sum() == 0


def test_scaled_doe():
    domain = Domain.from_lists(
        inputs=[
            ContinuousInput(
                key=f"x{1}",
                bounds=(0.0, 1.0),
            ),
            ContinuousInput(
                key=f"x{2}",
                bounds=(0.0, 1.0),
            ),
        ],
        outputs=[ContinuousOutput(key="y")],
        constraints=[],
    )
    data_model = data_models.DoEStrategy(
        domain=domain,
        criterion=DOptimalityCriterion(formula="linear", transform_range=(-1, 1)),
    )
    strategy = DoEStrategy(data_model=data_model)
    candidates = strategy.ask(candidate_count=6).to_numpy()
    expected_candidates = np.array([[0.0, 0.0], [0.0, 1.0], [1.0, 0.0], [1.0, 1.0]])
    for c in candidates:
        assert np.any([np.allclose(c, e) for e in expected_candidates])


def test_categorical_doe_iterative():
    quantity_a = [
        ContinuousInput(key=f"quantity_a_{i}", bounds=(20, 100)) for i in range(2)
    ]
    all_inputs = [
        ContinuousInput(key="independent", bounds=(3, 10)),
    ]
    all_inputs.extend(quantity_a)

    all_constraints = [
        NChooseKConstraint(
            features=[var.key for var in quantity_a],
            min_count=1,
            max_count=1,
            none_also_valid=False,
        ),
    ]

    n_experiments = 5
    domain = Domain.from_lists(
        inputs=all_inputs,
        outputs=[ContinuousOutput(key="y")],
        constraints=all_constraints,
    )

    data_model = data_models.DoEStrategy(
        domain=domain,
        criterion=DOptimalityCriterion(formula="linear"),
        optimization_strategy="iterative",
    )
    strategy = DoEStrategy(data_model=data_model)
    candidates = strategy.ask(
        candidate_count=n_experiments,
        raise_validation_error=False,
    )

    assert candidates.shape == (5, 3)


<<<<<<< HEAD
def test_functional_constraint():
    inputs = [
        ContinuousInput(key="A", bounds=(0.2, 0.4)),
        ContinuousInput(key="B", bounds=(0, 0.8)),
        ContinuousInput(key="T", bounds=(0, 1)),
        ContinuousInput(key="W_T", bounds=(0, 1)),
        ContinuousInput(key="W", bounds=(0, 1)),
    ]

    outputs = [ContinuousOutput(key="y")]

    # Aggregate the solids content as well as the density of the materials in a dictionary
    # First col: solids content, second col= density
    raw_materials_data = {
        "A": [0.4, 2],
        "B": [1, 1.5],
        "T": [1, 1],
        "W": [0, 1],
        "W_T": [0, 1],
    }

    df_raw_materials = pd.DataFrame(raw_materials_data, index=["sc", "density"]).T

    # Mixture constraint: All components should sum up to 1
    constraint1 = LinearEqualityConstraint(
        features=["A", "B", "T", "W", "W_T"], coefficients=[1, 1, 1, 1, 1], rhs=1.0
    )
    # Set the lower bound of the volume content to 0.3.
    constraint2 = LinearInequalityConstraint(
        features=["A", "B", "W_T", "W"], coefficients=[0.04, -0.467, 0.3, 0.3], rhs=0
    )

    # Set the upper bound of the volume content to 0.45.
    constraint3 = LinearInequalityConstraint(
        features=["A", "B", "W_T", "W"],
        coefficients=[-0.16, 0.367, -0.45, -0.45],
        rhs=0,
    )

    # Calculate the solid content of the formulation
    def calc_solid_content(A, B, T, W, W_T):
        # Ensure same order as in the dictionary containing the material properties
        return np.array([A, B, T, W, W_T]).T @ (df_raw_materials["sc"].values)

    # Calculate the volume content of the formulation
    def calc_volume_content(A, B, T, W, W_T):
        volume_solid = (
            A * raw_materials_data["A"][0] / raw_materials_data["A"][1]
            + B * raw_materials_data["B"][0] / raw_materials_data["B"][1]
        )
        volume_total = volume_solid + (1 - calc_solid_content(A, B, T, W, W_T) / 1)
        return volume_solid / volume_total

    constraint5 = NonlinearEqualityConstraint(
        expression=lambda A, B, T, W, W_T: T
        - 0.0182
        + 0.03704 * calc_volume_content(A, B, T, W, W_T),
    )

    # Set the thinner solution to 3 %.
    constraint4 = LinearEqualityConstraint(
        features=["T", "W_T"], coefficients=[0.97, -0.03], rhs=0
    )

    n_experiments = 9
    domain = Domain.from_lists(
        inputs=inputs,
        outputs=outputs,
        constraints=[
            constraint1,
            constraint2,
            constraint3,
            constraint4,
            constraint5,
        ],
    )

    data_model = data_models.DoEStrategy(
        domain=domain,
        criterion=DOptimalityCriterion(formula="linear"),
        optimization_strategy="iterative",
    )
    strategy = DoEStrategy(data_model=data_model)
    doe = strategy.ask(candidate_count=n_experiments, raise_validation_error=False)
    doe["SC"] = calc_solid_content(*[doe[col] for col in ["A", "B", "T", "W", "W_T"]])
    doe["VC"] = calc_volume_content(*[doe[col] for col in ["A", "B", "T", "W", "W_T"]])
    doe["T_calc"] = 0.0182 - 0.03704 * doe["VC"]
    doe["T_conc"] = doe["T"] / (doe["T"] + doe["W_T"])

    assert np.allclose(doe["T_conc"], 0.03)
    assert all((doe["VC"] > 0.299) & (doe["VC"] < 0.45))


if __name__ == "__main__":
    test_functional_constraint()

=======
if __name__ == "__main__":
    test_formulas_implemented()

>>>>>>> 9a5f76c4
<|MERGE_RESOLUTION|>--- conflicted
+++ resolved
@@ -1,483 +1,480 @@
-import warnings
-
-import numpy as np
-import pandas as pd
-import pytest
-
-import bofire.data_models.strategies.api as data_models
-from bofire.data_models.constraints.api import (
-    LinearEqualityConstraint,
-    LinearInequalityConstraint,
-    NChooseKConstraint,
-    NonlinearEqualityConstraint,
-)
-from bofire.data_models.domain.api import Domain
-from bofire.data_models.features.api import (
-    CategoricalInput,
-    ContinuousInput,
-    ContinuousOutput,
-    DiscreteInput,
-)
-from bofire.data_models.strategies.doe import DOptimalityCriterion
-from bofire.strategies.api import DoEStrategy
-
-
-# from tests.bofire.strategies.botorch.test_model_spec import VALID_MODEL_SPEC_LIST
-
-warnings.filterwarnings("ignore", category=DeprecationWarning)
-warnings.filterwarnings("ignore", category=UserWarning, append=True)
-
-
-pytest.importorskip("cyipopt")
-
-with warnings.catch_warnings():
-    warnings.simplefilter("ignore")
-
-inputs = [
-    ContinuousInput(
-        key=f"x{1}",
-        bounds=(0.0, 1.0),
-    ),
-    ContinuousInput(
-        key=f"x{2}",
-        bounds=(0.1, 1.0),
-    ),
-    ContinuousInput(
-        key=f"x{3}",
-        bounds=(0.0, 0.6),
-    ),
-]
-domain = Domain.from_lists(
-    inputs=inputs,
-    outputs=[ContinuousOutput(key="y")],
-    constraints=[
-        LinearEqualityConstraint(
-            features=[f"x{i + 1}" for i in range(3)],
-            coefficients=[1, 1, 1],
-            rhs=1,
-        ),
-        LinearInequalityConstraint(features=["x1", "x2"], coefficients=[5, 4], rhs=3.9),
-        LinearInequalityConstraint(
-            features=["x1", "x2"],
-            coefficients=[-20, 5],
-            rhs=-3,
-        ),
-    ],
-)
-
-
-def test_doe_strategy_init():
-    data_model = data_models.DoEStrategy(
-        domain=domain, criterion=DOptimalityCriterion(formula="linear")
-    )
-    strategy = DoEStrategy(data_model=data_model)
-    assert strategy is not None
-
-
-def test_doe_strategy_ask():
-    data_model = data_models.DoEStrategy(
-        domain=domain, criterion=DOptimalityCriterion(formula="linear")
-    )
-    strategy = DoEStrategy(data_model=data_model)
-    candidates = strategy.ask(candidate_count=12)
-    assert candidates.shape == (12, 3)
-
-
-def test_doe_strategy_ask_with_candidates():
-    candidates_fixed = pd.DataFrame(
-        np.array([[0.2, 0.2, 0.6], [0.3, 0.6, 0.1], [0.7, 0.1, 0.2], [0.3, 0.1, 0.6]]),
-        columns=["x1", "x2", "x3"],
-    )
-    data_model = data_models.DoEStrategy(
-        domain=domain, criterion=DOptimalityCriterion(formula="linear")
-    )
-    strategy = DoEStrategy(data_model=data_model)
-    strategy.set_candidates(candidates_fixed)
-    candidates = strategy.ask(candidate_count=12)
-    assert candidates.shape == (12, 3)
-
-
-def test_nchoosek_implemented():
-    nchoosek_constraint = NChooseKConstraint(
-        features=[f"x{i + 1}" for i in range(3)],
-        min_count=0,
-        max_count=2,
-        none_also_valid=True,
-    )
-    domain = Domain.from_lists(
-        inputs=[ContinuousInput(key=f"x{i + 1}", bounds=(0.0, 1.0)) for i in range(3)],
-        outputs=[ContinuousOutput(key="y")],
-        constraints=[nchoosek_constraint],
-    )
-    data_model = data_models.DoEStrategy(
-        domain=domain,
-        criterion=DOptimalityCriterion(formula="linear"),
-        optimization_strategy="partially-random",
-    )
-    strategy = DoEStrategy(data_model=data_model)
-    candidates = strategy.ask(candidate_count=12)
-    assert candidates.shape == (12, 3)
-
-
-def test_formulas_implemented():
-    domain = Domain.from_lists(
-        inputs=inputs,
-        outputs=[ContinuousOutput(key="y")],
-    )
-    expected_num_candidates = {
-        "linear": 7,  # 1+a+b+c+3
-        "linear-and-quadratic": 10,  # 1+a+b+c+a**2+b**2+c**2+3
-        "linear-and-interactions": 10,  # 1+a+b+c+ab+ac+bc+3
-        "fully-quadratic": 13,  # 1+a+b+c+a**2+b**2+c**2+ab+ac+bc+3
-    }
-
-    for formula, num_candidates in expected_num_candidates.items():
-        data_model = data_models.DoEStrategy(
-            domain=domain, criterion=DOptimalityCriterion(formula=formula)
-        )
-        strategy = DoEStrategy(data_model=data_model)
-        candidates = strategy.ask(strategy.get_required_number_of_experiments())
-        assert candidates.shape == (num_candidates, 3)
-
-
-def test_doe_strategy_correctness():
-    candidates_fixed = pd.DataFrame(
-        np.array([[0.2, 0.2, 0.6], [0.3, 0.6, 0.1], [0.7, 0.1, 0.2], [0.3, 0.1, 0.6]]),
-        columns=["x1", "x2", "x3"],
-    )
-    data_model = data_models.DoEStrategy(
-        domain=domain, criterion=DOptimalityCriterion(formula="linear")
-    )
-    strategy = DoEStrategy(data_model=data_model)
-    strategy.set_candidates(candidates_fixed)
-    candidates = strategy.ask(candidate_count=12)
-
-    np.random.seed(1)
-    candidates_expected = np.array(
-        [[0.2, 0.2, 0.6], [0.3, 0.6, 0.1], [0.7, 0.1, 0.2], [0.3, 0.1, 0.6]],
-    )
-    for row in candidates.to_numpy():
-        assert any(np.allclose(row, o, atol=1e-2) for o in candidates_expected)
-    for o in candidates_expected[:-1]:
-        assert any(np.allclose(o, row, atol=1e-2) for row in candidates.to_numpy())
-
-
-def test_doe_strategy_amount_of_candidates():
-    candidates_fixed = pd.DataFrame(
-        np.array([[0.2, 0.2, 0.6], [0.3, 0.6, 0.1], [0.7, 0.1, 0.2], [0.3, 0.1, 0.6]]),
-        columns=["x1", "x2", "x3"],
-    )
-    data_model = data_models.DoEStrategy(
-        domain=domain, criterion=DOptimalityCriterion(formula="linear")
-    )
-    strategy = DoEStrategy(data_model=data_model)
-    strategy.set_candidates(candidates_fixed)
-    candidates = strategy.ask(candidate_count=12)
-
-    np.random.seed(1)
-    num_candidates_expected = 12
-    assert len(candidates) == num_candidates_expected
-
-
-def test_categorical_discrete_doe():
-    quantity_a = [
-        ContinuousInput(key=f"quantity_a_{i}", bounds=(0, 100)) for i in range(3)
-    ]
-    quantity_b = [
-        ContinuousInput(key=f"quantity_b_{i}", bounds=(0, 15)) for i in range(3)
-    ]
-    all_inputs = [
-        CategoricalInput(key="animals", categories=["Whale", "Turtle", "Sloth"]),
-        DiscreteInput(key="discrete", values=[0.1, 0.2, 0.3, 1.6, 2]),
-        ContinuousInput(key="independent", bounds=(3, 10)),
-    ]
-    all_inputs.extend(quantity_a)
-    all_inputs.extend(quantity_b)
-
-    all_constraints = [
-        NChooseKConstraint(
-            features=[var.key for var in quantity_a],
-            min_count=0,
-            max_count=1,
-            none_also_valid=True,
-        ),
-        NChooseKConstraint(
-            features=[var.key for var in quantity_b],
-            min_count=0,
-            max_count=2,
-            none_also_valid=True,
-        ),
-        LinearEqualityConstraint(
-            features=[var.key for var in quantity_b],
-            coefficients=[1 for var in quantity_b],
-            rhs=15,
-        ),
-    ]
-
-    n_experiments = 10
-    domain = Domain.from_lists(
-        inputs=all_inputs,
-        outputs=[ContinuousOutput(key="y")],
-        constraints=all_constraints,
-    )
-
-    data_model = data_models.DoEStrategy(
-        domain=domain,
-        criterion=DOptimalityCriterion(formula="linear"),
-        optimization_strategy="partially-random",
-    )
-    strategy = DoEStrategy(data_model=data_model)
-    candidates = strategy.ask(candidate_count=n_experiments)
-
-    assert candidates.shape == (10, 9)
-
-
-def test_partially_fixed_experiments():
-    continuous_var = [
-        ContinuousInput(key=f"continuous_var_{i}", bounds=(100, 230)) for i in range(2)
-    ]
-
-    all_constraints = [
-        NChooseKConstraint(
-            features=[var.key for var in continuous_var],
-            min_count=1,
-            max_count=2,
-            none_also_valid=True,
-        ),
-    ]
-    all_inputs = [
-        CategoricalInput(key="animal", categories=["dog", "whale", "cat"]),
-        CategoricalInput(key="plant", categories=["tulip", "sunflower"]),
-        DiscreteInput(key="a_discrete", values=[0.1, 0.2, 0.3, 1.6, 2]),
-        DiscreteInput(key="b_discrete", values=[0.1, 0.2, 0.3, 1.6, 2]),
-    ]
-    n_experiments = 10
-
-    all_inputs = all_inputs + continuous_var
-    domain = Domain.from_lists(
-        inputs=all_inputs,
-        outputs=[ContinuousOutput(key="y")],
-        constraints=all_constraints,
-    )
-
-    data_model = data_models.DoEStrategy(
-        domain=domain,
-        criterion=DOptimalityCriterion(formula="linear"),
-        optimization_strategy="relaxed",
-        verbose=True,
-    )
-    strategy = DoEStrategy(data_model=data_model)
-    strategy.set_candidates(
-        pd.DataFrame(
-            [
-                [150, 100, 0.3, 0.2, None, None],
-                [0, 100, 0.3, 0.2, None, "tulip"],
-                [0, 100, None, 0.2, "dog", None],
-                [0, 100, 0.3, 0.2, "cat", "tulip"],
-                [None, 100, 0.3, None, None, None],
-            ],
-            columns=[
-                "continuous_var_0",
-                "continuous_var_1",
-                "a_discrete",
-                "b_discrete",
-                "animal",
-                "plant",
-            ],
-        ),
-    )
-
-    only_partially_fixed = pd.DataFrame(
-        [
-            [150, 100, 0.3, 0.2, None, None],
-            [0, 100, 0.3, 0.2, None, "tulip"],
-            [0, 100, None, 0.2, "dog", None],
-            [None, 100, 0.3, None, None, None],
-        ],
-        columns=[
-            "continuous_var_0",
-            "continuous_var_1",
-            "a_discrete",
-            "b_discrete",
-            "animal",
-            "plant",
-        ],
-    )
-
-    candidates = strategy.ask(candidate_count=n_experiments)
-    only_partially_fixed = only_partially_fixed.mask(
-        only_partially_fixed.isnull(),
-        candidates[:4],
-    )
-    test_df = pd.DataFrame(np.ones((4, 6)))
-    test_df = test_df.where(candidates[:4] == only_partially_fixed, 0)
-    assert test_df.sum().sum() == 0
-
-
-def test_scaled_doe():
-    domain = Domain.from_lists(
-        inputs=[
-            ContinuousInput(
-                key=f"x{1}",
-                bounds=(0.0, 1.0),
-            ),
-            ContinuousInput(
-                key=f"x{2}",
-                bounds=(0.0, 1.0),
-            ),
-        ],
-        outputs=[ContinuousOutput(key="y")],
-        constraints=[],
-    )
-    data_model = data_models.DoEStrategy(
-        domain=domain,
-        criterion=DOptimalityCriterion(formula="linear", transform_range=(-1, 1)),
-    )
-    strategy = DoEStrategy(data_model=data_model)
-    candidates = strategy.ask(candidate_count=6).to_numpy()
-    expected_candidates = np.array([[0.0, 0.0], [0.0, 1.0], [1.0, 0.0], [1.0, 1.0]])
-    for c in candidates:
-        assert np.any([np.allclose(c, e) for e in expected_candidates])
-
-
-def test_categorical_doe_iterative():
-    quantity_a = [
-        ContinuousInput(key=f"quantity_a_{i}", bounds=(20, 100)) for i in range(2)
-    ]
-    all_inputs = [
-        ContinuousInput(key="independent", bounds=(3, 10)),
-    ]
-    all_inputs.extend(quantity_a)
-
-    all_constraints = [
-        NChooseKConstraint(
-            features=[var.key for var in quantity_a],
-            min_count=1,
-            max_count=1,
-            none_also_valid=False,
-        ),
-    ]
-
-    n_experiments = 5
-    domain = Domain.from_lists(
-        inputs=all_inputs,
-        outputs=[ContinuousOutput(key="y")],
-        constraints=all_constraints,
-    )
-
-    data_model = data_models.DoEStrategy(
-        domain=domain,
-        criterion=DOptimalityCriterion(formula="linear"),
-        optimization_strategy="iterative",
-    )
-    strategy = DoEStrategy(data_model=data_model)
-    candidates = strategy.ask(
-        candidate_count=n_experiments,
-        raise_validation_error=False,
-    )
-
-    assert candidates.shape == (5, 3)
-
-
-<<<<<<< HEAD
-def test_functional_constraint():
-    inputs = [
-        ContinuousInput(key="A", bounds=(0.2, 0.4)),
-        ContinuousInput(key="B", bounds=(0, 0.8)),
-        ContinuousInput(key="T", bounds=(0, 1)),
-        ContinuousInput(key="W_T", bounds=(0, 1)),
-        ContinuousInput(key="W", bounds=(0, 1)),
-    ]
-
-    outputs = [ContinuousOutput(key="y")]
-
-    # Aggregate the solids content as well as the density of the materials in a dictionary
-    # First col: solids content, second col= density
-    raw_materials_data = {
-        "A": [0.4, 2],
-        "B": [1, 1.5],
-        "T": [1, 1],
-        "W": [0, 1],
-        "W_T": [0, 1],
-    }
-
-    df_raw_materials = pd.DataFrame(raw_materials_data, index=["sc", "density"]).T
-
-    # Mixture constraint: All components should sum up to 1
-    constraint1 = LinearEqualityConstraint(
-        features=["A", "B", "T", "W", "W_T"], coefficients=[1, 1, 1, 1, 1], rhs=1.0
-    )
-    # Set the lower bound of the volume content to 0.3.
-    constraint2 = LinearInequalityConstraint(
-        features=["A", "B", "W_T", "W"], coefficients=[0.04, -0.467, 0.3, 0.3], rhs=0
-    )
-
-    # Set the upper bound of the volume content to 0.45.
-    constraint3 = LinearInequalityConstraint(
-        features=["A", "B", "W_T", "W"],
-        coefficients=[-0.16, 0.367, -0.45, -0.45],
-        rhs=0,
-    )
-
-    # Calculate the solid content of the formulation
-    def calc_solid_content(A, B, T, W, W_T):
-        # Ensure same order as in the dictionary containing the material properties
-        return np.array([A, B, T, W, W_T]).T @ (df_raw_materials["sc"].values)
-
-    # Calculate the volume content of the formulation
-    def calc_volume_content(A, B, T, W, W_T):
-        volume_solid = (
-            A * raw_materials_data["A"][0] / raw_materials_data["A"][1]
-            + B * raw_materials_data["B"][0] / raw_materials_data["B"][1]
-        )
-        volume_total = volume_solid + (1 - calc_solid_content(A, B, T, W, W_T) / 1)
-        return volume_solid / volume_total
-
-    constraint5 = NonlinearEqualityConstraint(
-        expression=lambda A, B, T, W, W_T: T
-        - 0.0182
-        + 0.03704 * calc_volume_content(A, B, T, W, W_T),
-    )
-
-    # Set the thinner solution to 3 %.
-    constraint4 = LinearEqualityConstraint(
-        features=["T", "W_T"], coefficients=[0.97, -0.03], rhs=0
-    )
-
-    n_experiments = 9
-    domain = Domain.from_lists(
-        inputs=inputs,
-        outputs=outputs,
-        constraints=[
-            constraint1,
-            constraint2,
-            constraint3,
-            constraint4,
-            constraint5,
-        ],
-    )
-
-    data_model = data_models.DoEStrategy(
-        domain=domain,
-        criterion=DOptimalityCriterion(formula="linear"),
-        optimization_strategy="iterative",
-    )
-    strategy = DoEStrategy(data_model=data_model)
-    doe = strategy.ask(candidate_count=n_experiments, raise_validation_error=False)
-    doe["SC"] = calc_solid_content(*[doe[col] for col in ["A", "B", "T", "W", "W_T"]])
-    doe["VC"] = calc_volume_content(*[doe[col] for col in ["A", "B", "T", "W", "W_T"]])
-    doe["T_calc"] = 0.0182 - 0.03704 * doe["VC"]
-    doe["T_conc"] = doe["T"] / (doe["T"] + doe["W_T"])
-
-    assert np.allclose(doe["T_conc"], 0.03)
-    assert all((doe["VC"] > 0.299) & (doe["VC"] < 0.45))
-
-
-if __name__ == "__main__":
-    test_functional_constraint()
-
-=======
-if __name__ == "__main__":
-    test_formulas_implemented()
-
->>>>>>> 9a5f76c4
+import warnings
+
+import numpy as np
+import pandas as pd
+import pytest
+
+import bofire.data_models.strategies.api as data_models
+from bofire.data_models.constraints.api import (
+    LinearEqualityConstraint,
+    LinearInequalityConstraint,
+    NChooseKConstraint,
+    NonlinearEqualityConstraint,
+)
+from bofire.data_models.domain.api import Domain
+from bofire.data_models.features.api import (
+    CategoricalInput,
+    ContinuousInput,
+    ContinuousOutput,
+    DiscreteInput,
+)
+from bofire.data_models.strategies.doe import DOptimalityCriterion
+from bofire.strategies.api import DoEStrategy
+
+
+# from tests.bofire.strategies.botorch.test_model_spec import VALID_MODEL_SPEC_LIST
+
+warnings.filterwarnings("ignore", category=DeprecationWarning)
+warnings.filterwarnings("ignore", category=UserWarning, append=True)
+
+
+pytest.importorskip("cyipopt")
+
+with warnings.catch_warnings():
+    warnings.simplefilter("ignore")
+
+inputs = [
+    ContinuousInput(
+        key=f"x{1}",
+        bounds=(0.0, 1.0),
+    ),
+    ContinuousInput(
+        key=f"x{2}",
+        bounds=(0.1, 1.0),
+    ),
+    ContinuousInput(
+        key=f"x{3}",
+        bounds=(0.0, 0.6),
+    ),
+]
+domain = Domain.from_lists(
+    inputs=inputs,
+    outputs=[ContinuousOutput(key="y")],
+    constraints=[
+        LinearEqualityConstraint(
+            features=[f"x{i + 1}" for i in range(3)],
+            coefficients=[1, 1, 1],
+            rhs=1,
+        ),
+        LinearInequalityConstraint(features=["x1", "x2"], coefficients=[5, 4], rhs=3.9),
+        LinearInequalityConstraint(
+            features=["x1", "x2"],
+            coefficients=[-20, 5],
+            rhs=-3,
+        ),
+    ],
+)
+
+
+def test_doe_strategy_init():
+    data_model = data_models.DoEStrategy(
+        domain=domain, criterion=DOptimalityCriterion(formula="linear")
+    )
+    strategy = DoEStrategy(data_model=data_model)
+    assert strategy is not None
+
+
+def test_doe_strategy_ask():
+    data_model = data_models.DoEStrategy(
+        domain=domain, criterion=DOptimalityCriterion(formula="linear")
+    )
+    strategy = DoEStrategy(data_model=data_model)
+    candidates = strategy.ask(candidate_count=12)
+    assert candidates.shape == (12, 3)
+
+
+def test_doe_strategy_ask_with_candidates():
+    candidates_fixed = pd.DataFrame(
+        np.array([[0.2, 0.2, 0.6], [0.3, 0.6, 0.1], [0.7, 0.1, 0.2], [0.3, 0.1, 0.6]]),
+        columns=["x1", "x2", "x3"],
+    )
+    data_model = data_models.DoEStrategy(
+        domain=domain, criterion=DOptimalityCriterion(formula="linear")
+    )
+    strategy = DoEStrategy(data_model=data_model)
+    strategy.set_candidates(candidates_fixed)
+    candidates = strategy.ask(candidate_count=12)
+    assert candidates.shape == (12, 3)
+
+
+def test_nchoosek_implemented():
+    nchoosek_constraint = NChooseKConstraint(
+        features=[f"x{i + 1}" for i in range(3)],
+        min_count=0,
+        max_count=2,
+        none_also_valid=True,
+    )
+    domain = Domain.from_lists(
+        inputs=[ContinuousInput(key=f"x{i + 1}", bounds=(0.0, 1.0)) for i in range(3)],
+        outputs=[ContinuousOutput(key="y")],
+        constraints=[nchoosek_constraint],
+    )
+    data_model = data_models.DoEStrategy(
+        domain=domain,
+        criterion=DOptimalityCriterion(formula="linear"),
+        optimization_strategy="partially-random",
+    )
+    strategy = DoEStrategy(data_model=data_model)
+    candidates = strategy.ask(candidate_count=12)
+    assert candidates.shape == (12, 3)
+
+
+def test_formulas_implemented():
+    domain = Domain.from_lists(
+        inputs=inputs,
+        outputs=[ContinuousOutput(key="y")],
+    )
+    expected_num_candidates = {
+        "linear": 7,  # 1+a+b+c+3
+        "linear-and-quadratic": 10,  # 1+a+b+c+a**2+b**2+c**2+3
+        "linear-and-interactions": 10,  # 1+a+b+c+ab+ac+bc+3
+        "fully-quadratic": 13,  # 1+a+b+c+a**2+b**2+c**2+ab+ac+bc+3
+    }
+
+    for formula, num_candidates in expected_num_candidates.items():
+        data_model = data_models.DoEStrategy(
+            domain=domain, criterion=DOptimalityCriterion(formula=formula)
+        )
+        strategy = DoEStrategy(data_model=data_model)
+        candidates = strategy.ask(strategy.get_required_number_of_experiments())
+        assert candidates.shape == (num_candidates, 3)
+
+
+def test_doe_strategy_correctness():
+    candidates_fixed = pd.DataFrame(
+        np.array([[0.2, 0.2, 0.6], [0.3, 0.6, 0.1], [0.7, 0.1, 0.2], [0.3, 0.1, 0.6]]),
+        columns=["x1", "x2", "x3"],
+    )
+    data_model = data_models.DoEStrategy(
+        domain=domain, criterion=DOptimalityCriterion(formula="linear")
+    )
+    strategy = DoEStrategy(data_model=data_model)
+    strategy.set_candidates(candidates_fixed)
+    candidates = strategy.ask(candidate_count=12)
+
+    np.random.seed(1)
+    candidates_expected = np.array(
+        [[0.2, 0.2, 0.6], [0.3, 0.6, 0.1], [0.7, 0.1, 0.2], [0.3, 0.1, 0.6]],
+    )
+    for row in candidates.to_numpy():
+        assert any(np.allclose(row, o, atol=1e-2) for o in candidates_expected)
+    for o in candidates_expected[:-1]:
+        assert any(np.allclose(o, row, atol=1e-2) for row in candidates.to_numpy())
+
+
+def test_doe_strategy_amount_of_candidates():
+    candidates_fixed = pd.DataFrame(
+        np.array([[0.2, 0.2, 0.6], [0.3, 0.6, 0.1], [0.7, 0.1, 0.2], [0.3, 0.1, 0.6]]),
+        columns=["x1", "x2", "x3"],
+    )
+    data_model = data_models.DoEStrategy(
+        domain=domain, criterion=DOptimalityCriterion(formula="linear")
+    )
+    strategy = DoEStrategy(data_model=data_model)
+    strategy.set_candidates(candidates_fixed)
+    candidates = strategy.ask(candidate_count=12)
+
+    np.random.seed(1)
+    num_candidates_expected = 12
+    assert len(candidates) == num_candidates_expected
+
+
+def test_categorical_discrete_doe():
+    quantity_a = [
+        ContinuousInput(key=f"quantity_a_{i}", bounds=(0, 100)) for i in range(3)
+    ]
+    quantity_b = [
+        ContinuousInput(key=f"quantity_b_{i}", bounds=(0, 15)) for i in range(3)
+    ]
+    all_inputs = [
+        CategoricalInput(key="animals", categories=["Whale", "Turtle", "Sloth"]),
+        DiscreteInput(key="discrete", values=[0.1, 0.2, 0.3, 1.6, 2]),
+        ContinuousInput(key="independent", bounds=(3, 10)),
+    ]
+    all_inputs.extend(quantity_a)
+    all_inputs.extend(quantity_b)
+
+    all_constraints = [
+        NChooseKConstraint(
+            features=[var.key for var in quantity_a],
+            min_count=0,
+            max_count=1,
+            none_also_valid=True,
+        ),
+        NChooseKConstraint(
+            features=[var.key for var in quantity_b],
+            min_count=0,
+            max_count=2,
+            none_also_valid=True,
+        ),
+        LinearEqualityConstraint(
+            features=[var.key for var in quantity_b],
+            coefficients=[1 for var in quantity_b],
+            rhs=15,
+        ),
+    ]
+
+    n_experiments = 10
+    domain = Domain.from_lists(
+        inputs=all_inputs,
+        outputs=[ContinuousOutput(key="y")],
+        constraints=all_constraints,
+    )
+
+    data_model = data_models.DoEStrategy(
+        domain=domain,
+        criterion=DOptimalityCriterion(formula="linear"),
+        optimization_strategy="partially-random",
+    )
+    strategy = DoEStrategy(data_model=data_model)
+    candidates = strategy.ask(candidate_count=n_experiments)
+
+    assert candidates.shape == (10, 9)
+
+
+def test_partially_fixed_experiments():
+    continuous_var = [
+        ContinuousInput(key=f"continuous_var_{i}", bounds=(100, 230)) for i in range(2)
+    ]
+
+    all_constraints = [
+        NChooseKConstraint(
+            features=[var.key for var in continuous_var],
+            min_count=1,
+            max_count=2,
+            none_also_valid=True,
+        ),
+    ]
+    all_inputs = [
+        CategoricalInput(key="animal", categories=["dog", "whale", "cat"]),
+        CategoricalInput(key="plant", categories=["tulip", "sunflower"]),
+        DiscreteInput(key="a_discrete", values=[0.1, 0.2, 0.3, 1.6, 2]),
+        DiscreteInput(key="b_discrete", values=[0.1, 0.2, 0.3, 1.6, 2]),
+    ]
+    n_experiments = 10
+
+    all_inputs = all_inputs + continuous_var
+    domain = Domain.from_lists(
+        inputs=all_inputs,
+        outputs=[ContinuousOutput(key="y")],
+        constraints=all_constraints,
+    )
+
+    data_model = data_models.DoEStrategy(
+        domain=domain,
+        criterion=DOptimalityCriterion(formula="linear"),
+        optimization_strategy="relaxed",
+        verbose=True,
+    )
+    strategy = DoEStrategy(data_model=data_model)
+    strategy.set_candidates(
+        pd.DataFrame(
+            [
+                [150, 100, 0.3, 0.2, None, None],
+                [0, 100, 0.3, 0.2, None, "tulip"],
+                [0, 100, None, 0.2, "dog", None],
+                [0, 100, 0.3, 0.2, "cat", "tulip"],
+                [None, 100, 0.3, None, None, None],
+            ],
+            columns=[
+                "continuous_var_0",
+                "continuous_var_1",
+                "a_discrete",
+                "b_discrete",
+                "animal",
+                "plant",
+            ],
+        ),
+    )
+
+    only_partially_fixed = pd.DataFrame(
+        [
+            [150, 100, 0.3, 0.2, None, None],
+            [0, 100, 0.3, 0.2, None, "tulip"],
+            [0, 100, None, 0.2, "dog", None],
+            [None, 100, 0.3, None, None, None],
+        ],
+        columns=[
+            "continuous_var_0",
+            "continuous_var_1",
+            "a_discrete",
+            "b_discrete",
+            "animal",
+            "plant",
+        ],
+    )
+
+    candidates = strategy.ask(candidate_count=n_experiments)
+    only_partially_fixed = only_partially_fixed.mask(
+        only_partially_fixed.isnull(),
+        candidates[:4],
+    )
+    test_df = pd.DataFrame(np.ones((4, 6)))
+    test_df = test_df.where(candidates[:4] == only_partially_fixed, 0)
+    assert test_df.sum().sum() == 0
+
+
+def test_scaled_doe():
+    domain = Domain.from_lists(
+        inputs=[
+            ContinuousInput(
+                key=f"x{1}",
+                bounds=(0.0, 1.0),
+            ),
+            ContinuousInput(
+                key=f"x{2}",
+                bounds=(0.0, 1.0),
+            ),
+        ],
+        outputs=[ContinuousOutput(key="y")],
+        constraints=[],
+    )
+    data_model = data_models.DoEStrategy(
+        domain=domain,
+        criterion=DOptimalityCriterion(formula="linear", transform_range=(-1, 1)),
+    )
+    strategy = DoEStrategy(data_model=data_model)
+    candidates = strategy.ask(candidate_count=6).to_numpy()
+    expected_candidates = np.array([[0.0, 0.0], [0.0, 1.0], [1.0, 0.0], [1.0, 1.0]])
+    for c in candidates:
+        assert np.any([np.allclose(c, e) for e in expected_candidates])
+
+
+def test_categorical_doe_iterative():
+    quantity_a = [
+        ContinuousInput(key=f"quantity_a_{i}", bounds=(20, 100)) for i in range(2)
+    ]
+    all_inputs = [
+        ContinuousInput(key="independent", bounds=(3, 10)),
+    ]
+    all_inputs.extend(quantity_a)
+
+    all_constraints = [
+        NChooseKConstraint(
+            features=[var.key for var in quantity_a],
+            min_count=1,
+            max_count=1,
+            none_also_valid=False,
+        ),
+    ]
+
+    n_experiments = 5
+    domain = Domain.from_lists(
+        inputs=all_inputs,
+        outputs=[ContinuousOutput(key="y")],
+        constraints=all_constraints,
+    )
+
+    data_model = data_models.DoEStrategy(
+        domain=domain,
+        criterion=DOptimalityCriterion(formula="linear"),
+        optimization_strategy="iterative",
+    )
+    strategy = DoEStrategy(data_model=data_model)
+    candidates = strategy.ask(
+        candidate_count=n_experiments,
+        raise_validation_error=False,
+    )
+
+    assert candidates.shape == (5, 3)
+
+
+if __name__ == "__main__":
+    test_formulas_implemented()
+
+
+def test_functional_constraint():
+    inputs = [
+        ContinuousInput(key="A", bounds=(0.2, 0.4)),
+        ContinuousInput(key="B", bounds=(0, 0.8)),
+        ContinuousInput(key="T", bounds=(0, 1)),
+        ContinuousInput(key="W_T", bounds=(0, 1)),
+        ContinuousInput(key="W", bounds=(0, 1)),
+    ]
+
+    outputs = [ContinuousOutput(key="y")]
+
+    # Aggregate the solids content as well as the density of the materials in a dictionary
+    # First col: solids content, second col= density
+    raw_materials_data = {
+        "A": [0.4, 2],
+        "B": [1, 1.5],
+        "T": [1, 1],
+        "W": [0, 1],
+        "W_T": [0, 1],
+    }
+
+    df_raw_materials = pd.DataFrame(raw_materials_data, index=["sc", "density"]).T
+
+    # Mixture constraint: All components should sum up to 1
+    constraint1 = LinearEqualityConstraint(
+        features=["A", "B", "T", "W", "W_T"], coefficients=[1, 1, 1, 1, 1], rhs=1.0
+    )
+    # Set the lower bound of the volume content to 0.3.
+    constraint2 = LinearInequalityConstraint(
+        features=["A", "B", "W_T", "W"], coefficients=[0.04, -0.467, 0.3, 0.3], rhs=0
+    )
+
+    # Set the upper bound of the volume content to 0.45.
+    constraint3 = LinearInequalityConstraint(
+        features=["A", "B", "W_T", "W"],
+        coefficients=[-0.16, 0.367, -0.45, -0.45],
+        rhs=0,
+    )
+
+    # Calculate the solid content of the formulation
+    def calc_solid_content(A, B, T, W, W_T):
+        # Ensure same order as in the dictionary containing the material properties
+        return np.array([A, B, T, W, W_T]).T @ (df_raw_materials["sc"].values)
+
+    # Calculate the volume content of the formulation
+    def calc_volume_content(A, B, T, W, W_T):
+        volume_solid = (
+            A * raw_materials_data["A"][0] / raw_materials_data["A"][1]
+            + B * raw_materials_data["B"][0] / raw_materials_data["B"][1]
+        )
+        volume_total = volume_solid + (1 - calc_solid_content(A, B, T, W, W_T) / 1)
+        return volume_solid / volume_total
+
+    constraint5 = NonlinearEqualityConstraint(
+        expression=lambda A, B, T, W, W_T: T
+        - 0.0182
+        + 0.03704 * calc_volume_content(A, B, T, W, W_T),
+    )
+
+    # Set the thinner solution to 3 %.
+    constraint4 = LinearEqualityConstraint(
+        features=["T", "W_T"], coefficients=[0.97, -0.03], rhs=0
+    )
+
+    n_experiments = 9
+    domain = Domain.from_lists(
+        inputs=inputs,
+        outputs=outputs,
+        constraints=[
+            constraint1,
+            constraint2,
+            constraint3,
+            constraint4,
+            constraint5,
+        ],
+    )
+
+    data_model = data_models.DoEStrategy(
+        domain=domain,
+        criterion=DOptimalityCriterion(formula="linear"),
+        optimization_strategy="iterative",
+    )
+    strategy = DoEStrategy(data_model=data_model)
+    doe = strategy.ask(candidate_count=n_experiments, raise_validation_error=False)
+    doe["SC"] = calc_solid_content(*[doe[col] for col in ["A", "B", "T", "W", "W_T"]])
+    doe["VC"] = calc_volume_content(*[doe[col] for col in ["A", "B", "T", "W", "W_T"]])
+    doe["T_calc"] = 0.0182 - 0.03704 * doe["VC"]
+    doe["T_conc"] = doe["T"] / (doe["T"] + doe["W_T"])
+
+    assert np.allclose(doe["T_conc"], 0.03)
+    assert all((doe["VC"] > 0.299) & (doe["VC"] < 0.45))
+
+
+if __name__ == "__main__":
+    test_functional_constraint()