import random
from itertools import chain

import pytest
import torch

from bofire.benchmarks.multi import DTLZ2
from bofire.domain.features import OutputFeatures
<<<<<<< HEAD
from bofire.models.torch_models import (
    BotorchModels,
    MixedSingleTaskGPModel,
    SingleTaskGPModel,
)
=======
from bofire.models.torch_models import BotorchModels, SingleTaskGPModel
>>>>>>> 719f0503
from bofire.samplers import PolytopeSampler
from bofire.strategies.botorch.qparego import BoTorchQparegoStrategy
from bofire.utils.enum import AcquisitionFunctionEnum
from tests.bofire.strategies.botorch.test_base import domains
from tests.bofire.utils.test_multiobjective import invalid_domains

VALID_BOTORCH_QPAREGO_STRATEGY_SPEC = {
    "domain": domains[6],
    "model_specs": BotorchModels(
        models=[
            SingleTaskGPModel(
                input_features=domains[6].input_features,
                output_features=OutputFeatures(
                    features=[domains[6].output_features.get_by_key("of1")]
                ),
            ),
            SingleTaskGPModel(
                input_features=domains[6].input_features,
                output_features=OutputFeatures(
                    features=[domains[6].output_features.get_by_key("of2")]
                ),
            ),
        ]
    ),
    "descriptor_method": "FREE",
<<<<<<< HEAD
=======
    # "categorical_encoding": "ONE_HOT",
>>>>>>> 719f0503
    "acquisition_function": random.choice(list(AcquisitionFunctionEnum)),
    "categorical_method": "FREE",
}

# BotorchModels(
#                models=[
#                    SingleTaskGPModel(
#                        input_features=domains[1].input_features,
#                        output_features=domains[1].output_features,
#                        input_preprocessing_specs={
#                            "if5": CategoricalEncodingEnum.ONE_HOT,
#                            "if6": CategoricalEncodingEnum.ONE_HOT,
#                        },
#                    )
#                ]
#            ),

BOTORCH_QPAREGO_STRATEGY_SPECS = {
    "valids": [
        VALID_BOTORCH_QPAREGO_STRATEGY_SPEC,
<<<<<<< HEAD
        {
            **VALID_BOTORCH_QPAREGO_STRATEGY_SPEC,
            "domain": domains[2],
            "model_specs": BotorchModels(
                models=[
                    MixedSingleTaskGPModel(
                        input_features=domains[2].input_features,
                        output_features=OutputFeatures(
                            features=[domains[2].output_features.get_by_key("of1")]
                        ),
                    ),
                    MixedSingleTaskGPModel(
                        input_features=domains[2].input_features,
                        output_features=OutputFeatures(
                            features=[domains[2].output_features.get_by_key("of2")]
                        ),
                    ),
                ]
            ),
            "descriptor_method": "EXHAUSTIVE",
            "categorical_method": "EXHAUSTIVE",
        },
=======
        # {
        #     **VALID_BOTORCH_QPAREGO_STRATEGY_SPEC,
        #     "domain": domains[2],
        #     "model_specs": BotorchModels(
        #         models=[
        #             MixedSingleTaskGPModel(
        #                 input_features=domains[6].input_features,
        #                 output_features=OutputFeatures(
        #                     features=[domains[6].output_features.get_by_key("of1")]
        #                 ),
        #             ),
        #             MixedSingleTaskGPModel(
        #                 input_features=domains[6].input_features,
        #                 output_features=OutputFeatures(
        #                     features=[domains[6].output_features.get_by_key("of2")]
        #                 ),
        #             ),
        #         ]
        #     ),
        #     "descriptor_method": random.choice(list(CategoricalMethodEnum)),
        #     "categorical_method": random.choice(list(CategoricalMethodEnum)),
        # },
>>>>>>> 719f0503
        {**VALID_BOTORCH_QPAREGO_STRATEGY_SPEC, "seed": 1},
        # {**VALID_BOTORCH_QPAREGO_STRATEGY_SPEC, "model_specs": VALID_MODEL_SPEC_LIST},
    ],
    "invalids": [
        {**VALID_BOTORCH_QPAREGO_STRATEGY_SPEC, "descriptor_method": None},
        {**VALID_BOTORCH_QPAREGO_STRATEGY_SPEC, "categorical_method": None},
        {**VALID_BOTORCH_QPAREGO_STRATEGY_SPEC, "seed": -1},
    ],
}


@pytest.mark.parametrize(
    "domain",
    [
        invalid_domains[0],
        invalid_domains[1],
    ],
)
def test_invalid_qparego_init_domain(domain):
    with pytest.raises(ValueError):
        BoTorchQparegoStrategy(domain=domain)


@pytest.mark.parametrize(
    "num_test_candidates, acquisition_function",
    [
        (num_test_candidates, acquisition_function)
        for num_test_candidates in range(1, 3)
        for acquisition_function in list(AcquisitionFunctionEnum)
    ],
)
def test_qparego(num_test_candidates, acquisition_function):
    # generate data
    benchmark = DTLZ2(dim=6)
    random_strategy = PolytopeSampler(domain=benchmark.domain)
    experiments = benchmark.f(random_strategy._sample(n=10), return_complete=True)
    # init strategy
    my_strategy = BoTorchQparegoStrategy(
        domain=benchmark.domain, acquisition_function=acquisition_function
    )
    my_strategy.tell(experiments)
    # ask
    candidates = my_strategy.ask(num_test_candidates)
    assert len(candidates) == num_test_candidates


@pytest.mark.parametrize(
<<<<<<< HEAD
    "specs, num_test_candidates",
    [
        (specs, num_test_candidates)
        for specs in BOTORCH_QPAREGO_STRATEGY_SPECS["valids"]
        for num_test_candidates in range(1, 3)
    ],
)
def test_qparego_mixed_input(specs, num_test_candidates):

    my_strategy = BoTorchQparegoStrategy(**specs)
    random_strategy = PolytopeSampler(domain=my_strategy.domain)
    experiments = benchmark.f(random_strategy._sample(n=10), return_complete=True)

    my_strategy.tell(experiments)
    # ask
    candidates = my_strategy.ask(num_test_candidates)
    assert len(candidates) == num_test_candidates
=======
    "specs, num_experiments, num_candidates",
    [
        (
            random.choice(BOTORCH_QPAREGO_STRATEGY_SPECS["valids"]),
            num_experiments,
            num_candidates,
        )
        for num_experiments in range(8, 10)
        for num_candidates in range(1, 3)
    ],
)
@pytest.mark.slow
def test_get_acqf_input(specs, num_experiments, num_candidates):

    # generate data
    benchmark = DTLZ2(dim=6)
    random_strategy = PolytopeSampler(domain=benchmark.domain)
    experiments = benchmark.f(
        random_strategy._sample(n=num_experiments), return_complete=True
    )

    strategy = BoTorchQparegoStrategy(
        domain=benchmark.domain,
        **{key: value for key, value in specs.items() if key != "domain"}
    )
    # just to ensure there are no former experiments/ candidates already stored in the domain
    strategy.domain.experiments = None
    strategy.domain.candidates = None

    strategy.tell(experiments)
    strategy.ask(candidate_count=num_candidates, add_pending=True)

    X_train, X_pending = strategy.get_acqf_input_tensors()

    _, names = strategy.domain.input_features._get_transform_info(
        specs=strategy.model_specs.input_preprocessing_specs
    )

    assert torch.is_tensor(X_train)
    assert torch.is_tensor(X_pending)
    assert X_train.shape == (
        num_experiments,
        len(set(chain(*names.values()))),
    )
    assert X_pending.shape == (
        num_candidates,
        len(set(chain(*names.values()))),
    )
>>>>>>> 719f0503
<|MERGE_RESOLUTION|>--- conflicted
+++ resolved
@@ -4,17 +4,13 @@
 import pytest
 import torch
 
-from bofire.benchmarks.multi import DTLZ2
+from bofire.benchmarks.multi import DTLZ2, CrossCoupling
 from bofire.domain.features import OutputFeatures
-<<<<<<< HEAD
 from bofire.models.torch_models import (
     BotorchModels,
     MixedSingleTaskGPModel,
     SingleTaskGPModel,
 )
-=======
-from bofire.models.torch_models import BotorchModels, SingleTaskGPModel
->>>>>>> 719f0503
 from bofire.samplers import PolytopeSampler
 from bofire.strategies.botorch.qparego import BoTorchQparegoStrategy
 from bofire.utils.enum import AcquisitionFunctionEnum
@@ -23,15 +19,18 @@
 
 VALID_BOTORCH_QPAREGO_STRATEGY_SPEC = {
     "domain": domains[6],
+    "domain": domains[6],
     "model_specs": BotorchModels(
         models=[
             SingleTaskGPModel(
+                input_features=domains[6].input_features,
                 input_features=domains[6].input_features,
                 output_features=OutputFeatures(
                     features=[domains[6].output_features.get_by_key("of1")]
                 ),
             ),
             SingleTaskGPModel(
+                input_features=domains[6].input_features,
                 input_features=domains[6].input_features,
                 output_features=OutputFeatures(
                     features=[domains[6].output_features.get_by_key("of2")]
@@ -40,10 +39,6 @@
         ]
     ),
     "descriptor_method": "FREE",
-<<<<<<< HEAD
-=======
-    # "categorical_encoding": "ONE_HOT",
->>>>>>> 719f0503
     "acquisition_function": random.choice(list(AcquisitionFunctionEnum)),
     "categorical_method": "FREE",
 }
@@ -64,7 +59,6 @@
 BOTORCH_QPAREGO_STRATEGY_SPECS = {
     "valids": [
         VALID_BOTORCH_QPAREGO_STRATEGY_SPEC,
-<<<<<<< HEAD
         {
             **VALID_BOTORCH_QPAREGO_STRATEGY_SPEC,
             "domain": domains[2],
@@ -87,30 +81,6 @@
             "descriptor_method": "EXHAUSTIVE",
             "categorical_method": "EXHAUSTIVE",
         },
-=======
-        # {
-        #     **VALID_BOTORCH_QPAREGO_STRATEGY_SPEC,
-        #     "domain": domains[2],
-        #     "model_specs": BotorchModels(
-        #         models=[
-        #             MixedSingleTaskGPModel(
-        #                 input_features=domains[6].input_features,
-        #                 output_features=OutputFeatures(
-        #                     features=[domains[6].output_features.get_by_key("of1")]
-        #                 ),
-        #             ),
-        #             MixedSingleTaskGPModel(
-        #                 input_features=domains[6].input_features,
-        #                 output_features=OutputFeatures(
-        #                     features=[domains[6].output_features.get_by_key("of2")]
-        #                 ),
-        #             ),
-        #         ]
-        #     ),
-        #     "descriptor_method": random.choice(list(CategoricalMethodEnum)),
-        #     "categorical_method": random.choice(list(CategoricalMethodEnum)),
-        # },
->>>>>>> 719f0503
         {**VALID_BOTORCH_QPAREGO_STRATEGY_SPEC, "seed": 1},
         # {**VALID_BOTORCH_QPAREGO_STRATEGY_SPEC, "model_specs": VALID_MODEL_SPEC_LIST},
     ],
@@ -158,41 +128,26 @@
 
 
 @pytest.mark.parametrize(
-<<<<<<< HEAD
-    "specs, num_test_candidates",
-    [
-        (specs, num_test_candidates)
-        for specs in BOTORCH_QPAREGO_STRATEGY_SPECS["valids"]
-        for num_test_candidates in range(1, 3)
-    ],
-)
-def test_qparego_mixed_input(specs, num_test_candidates):
-
-    my_strategy = BoTorchQparegoStrategy(**specs)
-    random_strategy = PolytopeSampler(domain=my_strategy.domain)
-    experiments = benchmark.f(random_strategy._sample(n=10), return_complete=True)
-
-    my_strategy.tell(experiments)
-    # ask
-    candidates = my_strategy.ask(num_test_candidates)
-    assert len(candidates) == num_test_candidates
-=======
-    "specs, num_experiments, num_candidates",
+    "specs, benchmark, num_experiments, num_candidates",
     [
         (
-            random.choice(BOTORCH_QPAREGO_STRATEGY_SPECS["valids"]),
-            num_experiments,
-            num_candidates,
-        )
-        for num_experiments in range(8, 10)
-        for num_candidates in range(1, 3)
+            BOTORCH_QPAREGO_STRATEGY_SPECS["valids"][0],
+            DTLZ2(dim=6),
+            random.randint(8, 10),
+            random.randint(1, 3),
+        ),
+        (
+            BOTORCH_QPAREGO_STRATEGY_SPECS["valids"][1],
+            CrossCoupling(),
+            random.randint(8, 10),
+            random.randint(1, 3),
+        ),
     ],
 )
 @pytest.mark.slow
-def test_get_acqf_input(specs, num_experiments, num_candidates):
+def test_get_acqf_input(specs, benchmark, num_experiments, num_candidates):
 
     # generate data
-    benchmark = DTLZ2(dim=6)
     random_strategy = PolytopeSampler(domain=benchmark.domain)
     experiments = benchmark.f(
         random_strategy._sample(n=num_experiments), return_complete=True
@@ -224,5 +179,4 @@
     assert X_pending.shape == (
         num_candidates,
         len(set(chain(*names.values()))),
-    )
->>>>>>> 719f0503
+    )