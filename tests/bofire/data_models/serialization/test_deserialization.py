--- conflicted
+++ resolved
@@ -75,13 +75,13 @@
     assert obj == deserialized
 
 
-<<<<<<< HEAD
 def test_condition_should_be_deserializable(condition_spec: Spec):
     obj = condition_spec.obj()
     deserialized = parse_obj_as(AnyCondition, obj.dict())
-=======
+    assert obj == deserialized
+
+
 def test_outlier_detection_should_be_deserializable(outlier_detection_spec: Spec):
     obj = outlier_detection_spec.obj()
     deserialized = parse_obj_as(AnyOutlierDetection, obj.dict())
->>>>>>> b57d6bcb
     assert obj == deserialized