--- conflicted
+++ resolved
@@ -84,11 +84,7 @@
             ]
         ),
         "aggregations": None,
-<<<<<<< HEAD
-        "continuous_kernel": MaternKernel(ard=True, nu=random.choice([0.5, 1.5, 2.5])),
-=======
         "continuous_kernel": MaternKernel(ard=True, nu=2.5),
->>>>>>> 38d0bd1f
         "categorical_kernel": HammondDistanceKernel(ard=True),
         "scaler": ScalerEnum.NORMALIZE,
         "output_scaler": ScalerEnum.STANDARDIZE,
