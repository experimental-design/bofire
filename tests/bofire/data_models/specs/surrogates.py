--- conflicted
+++ resolved
@@ -398,7 +398,6 @@
 )
 
 specs.add_valid(
-<<<<<<< HEAD
     models.LinearDeterministicSurrogate,
     lambda: {
         "inputs": Inputs(
@@ -406,22 +405,12 @@
                 ContinuousInput(key="a", bounds=(0, 1)),
                 ContinuousInput(key="b", bounds=(0, 1)),
             ]
-=======
-    models.MultiTaskGPSurrogate,
-    lambda: {
-        "inputs": Inputs(
-            features=[
-                features.valid(ContinuousInput).obj(),
-            ]
-            + [TaskInput(key="task", categories=["a", "b", "c"])]
->>>>>>> 6b3d613e
-        ).model_dump(),
-        "outputs": Outputs(
-            features=[
-                features.valid(ContinuousOutput).obj(),
-            ]
-        ).model_dump(),
-<<<<<<< HEAD
+        ).model_dump(),
+        "outputs": Outputs(
+            features=[
+                features.valid(ContinuousOutput).obj(),
+            ]
+        ).model_dump(),
         "intercept": 5.0,
         "coefficients": {"a": 2.0, "b": -3.0},
         "input_preprocessing_specs": {},
@@ -437,7 +426,58 @@
                 ContinuousInput(key="a", bounds=(0, 1)),
                 ContinuousInput(key="b", bounds=(0, 1)),
             ]
-=======
+        ).model_dump(),
+        "outputs": Outputs(
+            features=[
+                features.valid(ContinuousOutput).obj(),
+            ]
+        ).model_dump(),
+        "intercept": 5.0,
+        "coefficients": {"a": 2.0, "b": -3.0, "c": 5.0},
+        "input_preprocessing_specs": {},
+        "dump": None,
+    },
+    error=ValueError,
+    message="coefficient keys do not match input feature keys.",
+)
+
+specs.add_invalid(
+    models.LinearDeterministicSurrogate,
+    lambda: {
+        "inputs": Inputs(
+            features=[
+                ContinuousInput(key="a", bounds=(0, 1)),
+                CategoricalInput(key="b", categories=["a", "b"]),
+            ]
+        ).model_dump(),
+        "outputs": Outputs(
+            features=[
+                features.valid(ContinuousOutput).obj(),
+            ]
+        ).model_dump(),
+        "intercept": 5.0,
+        "coefficients": {"a": 2.0, "b": -3.0},
+        "input_preprocessing_specs": {},
+        "dump": None,
+    },
+    error=ValueError,
+    message="Only numerical inputs are suppoerted for the `LinearDeterministicSurrogate`",
+)
+
+specs.add_valid(
+    models.MultiTaskGPSurrogate,
+    lambda: {
+        "inputs": Inputs(
+            features=[
+                features.valid(ContinuousInput).obj(),
+            ]
+            + [TaskInput(key="task", categories=["a", "b", "c"])]
+        ).model_dump(),
+        "outputs": Outputs(
+            features=[
+                features.valid(ContinuousOutput).obj(),
+            ]
+        ).model_dump(),
         "kernel": ScaleKernel(
             base_kernel=MaternKernel(
                 ard=True, nu=2.5, lengthscale_prior=BOTORCH_LENGTHCALE_PRIOR()
@@ -466,31 +506,12 @@
                 features.valid(ContinuousInput).obj(),
             ]
             + [TaskInput(key="task", categories=["a", "b", "c"])]
->>>>>>> 6b3d613e
-        ).model_dump(),
-        "outputs": Outputs(
-            features=[
-                features.valid(ContinuousOutput).obj(),
-            ]
-        ).model_dump(),
-<<<<<<< HEAD
-        "intercept": 5.0,
-        "coefficients": {"a": 2.0, "b": -3.0, "c": 5.0},
-        "input_preprocessing_specs": {},
-        "dump": None,
-    },
-    error=ValueError,
-    message="coefficient keys do not match input feature keys.",
-)
-
-specs.add_invalid(
-    models.LinearDeterministicSurrogate,
-    lambda: {
-        "inputs": Inputs(
-            features=[
-                ContinuousInput(key="a", bounds=(0, 1)),
-                CategoricalInput(key="b", categories=["a", "b"]),
-=======
+        ).model_dump(),
+        "outputs": Outputs(
+            features=[
+                features.valid(ContinuousOutput).obj(),
+            ]
+        ).model_dump(),
         "kernel": ScaleKernel(
             base_kernel=MaternKernel(
                 ard=True, nu=2.5, lengthscale_prior=BOTORCH_LENGTHCALE_PRIOR()
@@ -518,23 +539,13 @@
         "inputs": Inputs(
             features=[
                 features.valid(ContinuousInput).obj(),
->>>>>>> 6b3d613e
-            ]
-        ).model_dump(),
-        "outputs": Outputs(
-            features=[
-                features.valid(ContinuousOutput).obj(),
-            ]
-        ).model_dump(),
-<<<<<<< HEAD
-        "intercept": 5.0,
-        "coefficients": {"a": 2.0, "b": -3.0},
-        "input_preprocessing_specs": {},
-        "dump": None,
-    },
-    error=ValueError,
-    message="Only numerical inputs are suppoerted for the `LinearDeterministicSurrogate`",
-=======
+            ]
+        ).model_dump(),
+        "outputs": Outputs(
+            features=[
+                features.valid(ContinuousOutput).obj(),
+            ]
+        ).model_dump(),
         "kernel": ScaleKernel(
             base_kernel=MaternKernel(
                 ard=True, nu=2.5, lengthscale_prior=BOTORCH_LENGTHCALE_PRIOR()
@@ -553,5 +564,5 @@
         "hyperconfig": MultiTaskGPHyperconfig().model_dump(),
     },
     error=ValueError,
->>>>>>> 6b3d613e
-)+)
+             