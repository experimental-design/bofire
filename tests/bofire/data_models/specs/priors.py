import random

from pydantic.error_wrappers import ValidationError

import bofire.data_models.priors.api as priors
from tests.bofire.data_models.specs.specs import Specs

specs = Specs([])

specs.add_valid(
    priors.NormalPrior,
    lambda: {
        "loc": random.random(),
        "scale": random.random(),
    },
)

for scale in [-1.0, 0.0]:
    specs.add_invalid(
        priors.NormalPrior,
        lambda: {
            "loc": random.random(),
            "scale": scale,  # noqa: B023
        },
        error=ValidationError,
    )

specs.add_valid(
    priors.GammaPrior,
    lambda: {
        "concentration": random.random(),
        "rate": random.random(),
    },
)

for rate in [-1.0, 0]:
    for concentration in [-5, 6]:
        specs.add_invalid(
            priors.GammaPrior,
            lambda: {
                "concentration": concentration,  # noqa: B023
                "rate": rate,  # noqa: B023
            },
            error=ValidationError,
        )

specs.add_valid(
    priors.LKJPrior,
    lambda: {
        "n_tasks": random.randint(2, 10),
        "shape": random.random(),
        "sd_prior": {
            "type": "GammaPrior",
            "concentration": random.random(),
            "rate": random.random(),
        },
    },
)

for shape in [-1, 0]:
    specs.add_invalid(
        priors.LKJPrior,
        lambda: {
            "n_tasks": random.randint(1, 10),
            "shape": shape,  # noqa: B023
            "sd_prior": {
                "type": "GammaPrior",
                "concentration": random.random(),
                "rate": random.random(),
            },
        },
        error=ValidationError,
    )

for concentration in [-1, 0]:
    for rate in [-1, 0]:
        specs.add_invalid(
            priors.LKJPrior,
            lambda: {
                "n_tasks": random.randint(1, 10),
                "shape": random.random(),
                "sd_prior": {
                    "type": "GammaPrior",
                    "concentration": concentration,  # noqa: B023
                    "rate": rate,  # noqa: B023
                },
            },
            error=ValidationError,
<<<<<<< HEAD
        )


specs.add_valid(
    priors.LogNormalPrior, lambda: {"loc": random.random(), "scale": random.random()}
)


specs.add_valid(
    priors.DimensionalityScaledLogNormalPrior,
    lambda: {
        "loc": random.random(),
        "loc_scaling": random.random(),
        "scale": random.random(),
        "scale_scaling": random.random(),
    },
)
=======
        )
>>>>>>> 816020cf
<|MERGE_RESOLUTION|>--- conflicted
+++ resolved
@@ -86,9 +86,7 @@
                 },
             },
             error=ValidationError,
-<<<<<<< HEAD
         )
-
 
 specs.add_valid(
     priors.LogNormalPrior, lambda: {"loc": random.random(), "scale": random.random()}
@@ -103,7 +101,4 @@
         "scale": random.random(),
         "scale_scaling": random.random(),
     },
-)
-=======
-        )
->>>>>>> 816020cf
+)