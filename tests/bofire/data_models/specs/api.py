--- conflicted
+++ resolved
@@ -1,29 +1,5 @@
 from tests.bofire.data_models.specs.acquisition_functions import (
     specs as acquisition_functions,
-<<<<<<< HEAD
-)  # noqa: F401
-from tests.bofire.data_models.specs.constraints import (
-    specs as constraints,
-)  # noqa: F401
-from tests.bofire.data_models.specs.domain import specs as domain  # noqa: F401
-from tests.bofire.data_models.specs.features import specs as features  # noqa: F401
-from tests.bofire.data_models.specs.objectives import specs as objectives  # noqa: F401
-from tests.bofire.data_models.specs.specs import Spec, Specs  # noqa: F401
-
-try:
-    # in case of the minimal installation these import are not available
-    from tests.bofire.data_models.specs.kernels import specs as kernels  # noqa: F401
-    from tests.bofire.data_models.specs.molfeatures import (
-        specs as molfeatures,
-    )  # noqa: F401
-    from tests.bofire.data_models.specs.priors import specs as priors  # noqa: F401
-    from tests.bofire.data_models.specs.strategies import (
-        specs as strategies,
-    )  # noqa: F401
-    from tests.bofire.data_models.specs.surrogates import (
-        specs as surrogates,
-    )  # noqa: F401
-=======
 )
 from tests.bofire.data_models.specs.constraints import specs as constraints
 from tests.bofire.data_models.specs.domain import specs as domain
@@ -35,12 +11,14 @@
     # in case of the minimal installation these import are not available
     from tests.bofire.data_models.specs.conditions import specs as conditions
     from tests.bofire.data_models.specs.kernels import specs as kernels
+    from tests.bofire.data_models.specs.molfeatures import (
+        specs as molfeatures,
+    )
     from tests.bofire.data_models.specs.outlier_detection import (
         specs as outlier_detection,
     )
     from tests.bofire.data_models.specs.priors import specs as priors
     from tests.bofire.data_models.specs.strategies import specs as strategies
     from tests.bofire.data_models.specs.surrogates import specs as surrogates
->>>>>>> 0215f59e
 except ImportError:
     pass