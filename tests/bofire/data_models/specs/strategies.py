--- conflicted
+++ resolved
@@ -114,7 +114,6 @@
     },
 )
 specs.add_valid(
-<<<<<<< HEAD
     strategies.ActiveLearningStrategy,
     lambda: {
         "domain": Domain(
@@ -165,7 +164,6 @@
 )
 
 
-=======
     strategies.EntingStrategy,
     lambda: {
         "domain": domain.valid().obj().model_dump(),
@@ -186,7 +184,6 @@
         "kappa_fantasy": 10.0,
     },
 )
->>>>>>> 25112bf3
 specs.add_valid(
     strategies.RandomStrategy,
     lambda: {
