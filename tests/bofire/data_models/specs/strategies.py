import bofire.data_models.strategies.api as strategies
from bofire.data_models.acquisition_functions.api import (
    qEI,
    qLogNEHVI,
    qNegIntPosVar,
    qPI,
)
from bofire.data_models.constraints.api import (
    InterpointEqualityConstraint,
    LinearEqualityConstraint,
    LinearInequalityConstraint,
    NChooseKConstraint,
)
from bofire.data_models.domain.api import Constraints, Domain, Inputs, Outputs
from bofire.data_models.enum import CategoricalMethodEnum, SamplingMethodEnum
from bofire.data_models.features.api import (
    CategoricalInput,
    ContinuousInput,
    ContinuousOutput,
    DiscreteInput,
    TaskInput,
)
from bofire.data_models.surrogates.api import BotorchSurrogates, MultiTaskGPSurrogate
from tests.bofire.data_models.specs.api import domain
from tests.bofire.data_models.specs.specs import Specs


specs = Specs([])


strategy_commons = {
    "num_raw_samples": 1024,
    "num_restarts": 8,
    "descriptor_method": CategoricalMethodEnum.EXHAUSTIVE,
    "categorical_method": CategoricalMethodEnum.EXHAUSTIVE,
    "discrete_method": CategoricalMethodEnum.EXHAUSTIVE,
    "surrogate_specs": BotorchSurrogates(surrogates=[]).model_dump(),
    "outlier_detection_specs": None,
    "seed": 42,
    "min_experiments_before_outlier_check": 1,
    "frequency_check": 1,
    "frequency_hyperopt": 0,
    "folds": 5,
    "maxiter": 2000,
    "batch_limit": 6,
}


specs.add_valid(
    strategies.QehviStrategy,
    lambda: {
        "domain": domain.valid().obj().model_dump(),
        "num_sobol_samples": 512,
        **strategy_commons,
    },
)
specs.add_valid(
    strategies.QnehviStrategy,
    lambda: {
        "domain": domain.valid().obj().model_dump(),
        "num_sobol_samples": 512,
        **strategy_commons,
        "alpha": 0.4,
    },
)
specs.add_valid(
    strategies.QparegoStrategy,
    lambda: {
        "domain": domain.valid().obj().model_dump(),
        "acquisition_function": qEI().model_dump(),
        **strategy_commons,
    },
)
specs.add_valid(
    strategies.MoboStrategy,
    lambda: {
        "domain": domain.valid().obj().model_dump(),
        "acquisition_function": qLogNEHVI().model_dump(),
        **strategy_commons,
    },
)
specs.add_valid(
    strategies.SoboStrategy,
    lambda: {
        "domain": Domain(
            inputs=Inputs(features=[ContinuousInput(key="a", bounds=(0, 1))]),
            outputs=Outputs(features=[ContinuousOutput(key="alpha")]),
        ).model_dump(),
        **strategy_commons,
        "acquisition_function": qPI(tau=0.1).model_dump(),
    },
)
specs.add_valid(
    strategies.AdditiveSoboStrategy,
    lambda: {
        "domain": domain.valid().obj().model_dump(),
        "acquisition_function": qPI(tau=0.1).model_dump(),
        "use_output_constraints": True,
        **strategy_commons,
    },
)
specs.add_valid(
    strategies.MultiplicativeSoboStrategy,
    lambda: {
        "domain": domain.valid().obj().model_dump(),
        **strategy_commons,
        "acquisition_function": qPI(tau=0.1).model_dump(),
    },
)
specs.add_valid(
    strategies.MultiplicativeAdditiveSoboStrategy,
    lambda: {
        "domain": domain.valid().obj().model_dump(),
        **strategy_commons,
        "acquisition_function": qPI(tau=0.1).model_dump(),
        "use_output_constraints": False,
        "additive_features": ["o1"],
    },
)
specs.add_valid(
    strategies.CustomSoboStrategy,
    lambda: {
        "domain": domain.valid().obj().model_dump(),
        **strategy_commons,
        "acquisition_function": qPI(tau=0.1).model_dump(),
        "use_output_constraints": True,
    },
)
specs.add_valid(
    strategies.ActiveLearningStrategy,
    lambda: {
        "domain": Domain(
            inputs=Inputs(
                features=[
                    ContinuousInput(
                        key="a",
                        bounds=(0, 1),
                    ),
                    ContinuousInput(
                        key="b",
                        bounds=(0, 1),
                    ),
                ],
            ),
            outputs=Outputs(features=[ContinuousOutput(key="alpha")]),
        ).model_dump(),
        "acquisition_function": qNegIntPosVar(n_mc_samples=2048).model_dump(),
        **strategy_commons,
    },
)

specs.add_invalid(
    strategies.ActiveLearningStrategy,
    lambda: {
        "domain": Domain(
            inputs=Inputs(
                features=[
                    ContinuousInput(
                        key="a",
                        bounds=(0, 1),
                    ),
                    ContinuousInput(
                        key="b",
                        bounds=(0, 1),
                    ),
                ],
            ),
            outputs=Outputs(
                features=[ContinuousOutput(key="alpha"), ContinuousOutput(key="beta")],
            ),
        ).model_dump(),
        "acquisition_function": qNegIntPosVar(
            n_mc_samples=2048,
            weights={
                "alph_invalid": 0.1,
                "beta_invalid": 0.9,
            },
        ).model_dump(),
        **strategy_commons,
    },
    error=ValueError,
    message="The keys provided for the weights do not match the required keys of the output features.",
)

specs.add_valid(
    strategies.EntingStrategy,
    lambda: {
        "domain": domain.valid().obj().model_dump(),
        "beta": 1.0,
        "bound_coeff": 0.5,
        "acq_sense": "exploration",
        "dist_trafo": "normal",
        "dist_metric": "euclidean_squared",
        "cat_metric": "overlap",
        "num_boost_round": 100,
        "max_depth": 3,
        "min_data_in_leaf": 1,
        "min_data_per_group": 1,
        "verbose": -1,
        "solver_name": "gurobi",
        "solver_verbose": False,
        "solver_params": {},
        "kappa_fantasy": 10.0,
    },
)
specs.add_valid(
    strategies.RandomStrategy,
    lambda: {
        "domain": domain.valid().obj().model_dump(),
        "seed": 42,
        "max_iters": 1000,
        "num_base_samples": 1000,
        "n_burnin": 1000,
        "n_thinning": 32,
        "fallback_sampling_method": SamplingMethodEnum.UNIFORM,
    },
)
for criterion in [
    strategies.AOptimalityCriterion,
    strategies.DOptimalityCriterion,
    strategies.EOptimalityCriterion,
    strategies.GOptimalityCriterion,
    strategies.KOptimalityCriterion,
]:
    for formula in [
        "linear",
        "linear-and-interactions",
        "quadratic",
        "fully-quadratic",
    ]:
        for optimization_strategy in [
            "default",
            "exhaustive",
            "branch-and-bound",
            "partially-random",
            "relaxed",
            "iterative",
        ]:
            specs.add_valid(
                strategies.DoEStrategy,
                lambda criterion=criterion,
                formula=formula,
                optimization_strategy=optimization_strategy: {
                    "domain": domain.valid().obj().model_dump(),
                    "optimization_strategy": optimization_strategy,
                    "verbose": False,
                    "seed": 42,
                    "criterion": criterion(
                        formula=formula, transform_range=None
                    ).model_dump(),
                },
            )
specs.add_valid(
    strategies.DoEStrategy,
    lambda: {
<<<<<<< HEAD
        "domain": domain.valid().obj().model_dump(),
        "optimization_strategy": "default",
        "verbose": False,
        "seed": 42,
        "criterion": strategies.DOptimalityCriterion(
            formula="fully-quadratic", transform_range=None
        ).model_dump(),
    },
)
specs.add_valid(
    strategies.SpaceFillingStrategy,
    lambda: {
        "domain": domain.valid().obj().dict(),
        "sampling_fraction": 0.3,
=======
        "domain": domain.valid().obj().dict(),
        "optimization_strategy": "default",
        "verbose": False,
>>>>>>> 9a5f76c4
        "ipopt_options": {"maxiter": 200, "disp": 0},
        "criterion": strategies.SpaceFillingCriterion(
            sampling_fraction=0.3, transform_range=[-1, 1]
        ).model_dump(),
        "seed": 42,
    },
)


tempdomain = domain.valid().obj()

specs.add_valid(
    strategies.StepwiseStrategy,
    lambda: {
        "domain": tempdomain.model_dump(),
        "steps": [
            strategies.Step(
                strategy_data=strategies.RandomStrategy(domain=tempdomain),
                condition=strategies.NumberOfExperimentsCondition(n_experiments=10),
            ).model_dump(),
            strategies.Step(
                strategy_data=strategies.QehviStrategy(
                    domain=tempdomain,
                    batch_limit=1,
                ),
                condition=strategies.NumberOfExperimentsCondition(n_experiments=30),
            ).model_dump(),
        ],
        "seed": 42,
    },
)


specs.add_valid(
    strategies.FactorialStrategy,
    lambda: {
        "domain": Domain(
            inputs=Inputs(
                features=[
                    CategoricalInput(key="alpha", categories=["a", "b", "c"]),
                    DiscreteInput(key="beta", values=[1.0, 2, 3.0, 4.0]),
                ],
            ),
        ).model_dump(),
        "seed": 42,
    },
)

specs.add_valid(
    strategies.ShortestPathStrategy,
    lambda: {
        "domain": Domain(
            inputs=Inputs(
                features=[
                    ContinuousInput(
                        key="a",
                        bounds=(0, 1),
                        local_relative_bounds=(0.2, 0.2),
                    ),
                    ContinuousInput(
                        key="b",
                        bounds=(0, 1),
                        local_relative_bounds=(0.1, 0.1),
                    ),
                    ContinuousInput(key="c", bounds=(0.1, 0.1)),
                    CategoricalInput(key="d", categories=["a", "b", "c"]),
                ],
            ),
            constraints=Constraints(
                constraints=[
                    LinearEqualityConstraint(
                        features=["a", "b", "c"],
                        coefficients=[1.0, 1.0, 1.0],
                        rhs=1.0,
                    ),
                    LinearInequalityConstraint(
                        features=["a", "b"],
                        coefficients=[1.0, 1.0],
                        rhs=0.95,
                    ),
                ],
            ),
        ).model_dump(),
        "seed": 42,
        "start": {"a": 0.8, "b": 0.1, "c": 0.1, "d": "a"},
        "end": {"a": 0.2, "b": 0.7, "c": 0.1, "d": "b"},
        "atol": 1e-6,
    },
)

specs.add_invalid(
    strategies.ShortestPathStrategy,
    lambda: {
        "domain": Domain(
            inputs=Inputs(
                features=[
                    ContinuousInput(
                        key="a",
                        bounds=(0, 1),
                        local_relative_bounds=(0.2, 0.2),
                    ),
                    ContinuousInput(
                        key="b",
                        bounds=(0, 1),
                        local_relative_bounds=(0.1, 0.1),
                    ),
                    ContinuousInput(key="c", bounds=(0.1, 0.1)),
                    CategoricalInput(key="d", categories=["a", "b", "c"]),
                ],
            ),
            constraints=Constraints(
                constraints=[
                    LinearEqualityConstraint(
                        features=["a", "b", "c"],
                        coefficients=[1.0, 1.0, 1.0],
                        rhs=1.0,
                    ),
                ],
            ),
        ).model_dump(),
        "seed": 42,
        "start": {"a": 0.8, "b": 0.1, "c": 0.5, "d": "a"},
        "end": {"a": 0.2, "b": 0.7, "c": 0.1, "d": "a"},
    },
    error=ValueError,
    message="`start` is not a valid candidate.",
)

specs.add_invalid(
    strategies.ShortestPathStrategy,
    lambda: {
        "domain": Domain(
            inputs=Inputs(
                features=[
                    ContinuousInput(
                        key="a",
                        bounds=(0, 1),
                        local_relative_bounds=(0.2, 0.2),
                    ),
                    ContinuousInput(
                        key="b",
                        bounds=(0, 1),
                        local_relative_bounds=(0.1, 0.1),
                    ),
                    ContinuousInput(key="c", bounds=(0.1, 0.1)),
                    CategoricalInput(key="d", categories=["a", "b", "c"]),
                ],
            ),
            constraints=Constraints(
                constraints=[
                    LinearEqualityConstraint(
                        features=["a", "b", "c"],
                        coefficients=[1.0, 1.0, 1.0],
                        rhs=1.0,
                    ),
                ],
            ),
        ).model_dump(),
        "seed": 42,
        "start": {"a": 0.8, "b": 0.1, "c": 0.1, "d": "a"},
        "end": {"a": 0.2, "b": 0.9, "c": 0.1, "d": "a"},
    },
    error=ValueError,
    message="`end` is not a valid candidate.",
)


specs.add_invalid(
    strategies.ShortestPathStrategy,
    lambda: {
        "domain": Domain(
            inputs=Inputs(
                features=[
                    ContinuousInput(
                        key="a",
                        bounds=(0, 1),
                        local_relative_bounds=(0.2, 0.2),
                    ),
                    ContinuousInput(
                        key="b",
                        bounds=(0, 1),
                        local_relative_bounds=(0.1, 0.1),
                    ),
                    ContinuousInput(key="c", bounds=(0.1, 0.1)),
                    CategoricalInput(key="d", categories=["a", "b", "c"]),
                ],
            ),
            constraints=Constraints(
                constraints=[
                    LinearEqualityConstraint(
                        features=["a", "b", "c"],
                        coefficients=[1.0, 1.0, 1.0],
                        rhs=1.0,
                    ),
                ],
            ),
        ).model_dump(),
        "seed": 42,
        "start": {"a": 0.8, "b": 0.1, "c": 0.1, "d": "a"},
        "end": {"a": 0.8, "b": 0.1, "c": 0.1, "d": "a"},
    },
    error=ValueError,
    message="`start` is equal to `end`.",
)


specs.add_invalid(
    strategies.ShortestPathStrategy,
    lambda: {
        "domain": Domain(
            inputs=Inputs(
                features=[
                    ContinuousInput(
                        key="a",
                        bounds=(0, 1),
                    ),
                    ContinuousInput(
                        key="b",
                        bounds=(0, 1),
                    ),
                    ContinuousInput(key="c", bounds=(0.1, 0.1)),
                    CategoricalInput(key="d", categories=["a", "b", "c"]),
                ],
            ),
            constraints=Constraints(
                constraints=[
                    LinearEqualityConstraint(
                        features=["a", "b", "c"],
                        coefficients=[1.0, 1.0, 1.0],
                        rhs=1.0,
                    ),
                ],
            ),
        ).model_dump(),
        "seed": 42,
        "start": {"a": 0.8, "b": 0.1, "c": 0.1, "d": "a"},
        "end": {"a": 0.8, "b": 0.1, "c": 0.1, "d": "a"},
    },
    error=ValueError,
    message="Domain has no local search region.",
)

specs.add_invalid(
    strategies.ShortestPathStrategy,
    lambda: {
        "domain": Domain(
            inputs=Inputs(
                features=[
                    CategoricalInput(key="d", categories=["a", "b", "c"]),
                ],
            ),
        ).model_dump(),
        "seed": 42,
        "start": {"d": "a"},
        "end": {"d": "b"},
    },
    error=ValueError,
    message="Domain has no local search region.",
)

specs.add_invalid(
    strategies.SoboStrategy,
    lambda: {
        "domain": Domain(
            inputs=Inputs(
                features=[
                    ContinuousInput(
                        key=k,
                        bounds=(0, 1),
                        local_relative_bounds=(0.1, 0.1),
                    )
                    for k in ["a", "b", "c"]
                ],
            ),
            outputs=Outputs(features=[ContinuousOutput(key="alpha")]),
            constraints=Constraints(
                constraints=[
                    NChooseKConstraint(
                        features=["a", "b", "c"],
                        min_count=1,
                        max_count=2,
                        none_also_valid=False,
                    ),
                ],
            ),
        ).model_dump(),
        "local_search_config": strategies.LSRBO(),
    },
    error=ValueError,
    message="LSR-BO only supported for linear constraints.",
)

specs.add_invalid(
    strategies.SoboStrategy,
    lambda: {
        "domain": Domain(
            inputs=Inputs(
                features=[
                    ContinuousInput(
                        key=k,
                        bounds=(0, 1),
                        local_relative_bounds=(0.1, 0.1),
                    )
                    for k in ["a", "b", "c"]
                ]
                + [CategoricalInput(key="d", categories=["a", "b", "c"])],
            ),
            outputs=Outputs(features=[ContinuousOutput(key="alpha")]),
            constraints=Constraints(
                constraints=[InterpointEqualityConstraint(feature="a")],
            ),
        ).model_dump(),
    },
    error=ValueError,
    message="Interpoint constraints can only be used for pure continuous search spaces.",
)

specs.add_valid(
    strategies.FractionalFactorialStrategy,
    lambda: {
        "domain": Domain(
            inputs=Inputs(
                features=[
                    ContinuousInput(key="a", bounds=(0, 1)),
                    ContinuousInput(key="b", bounds=(0, 1)),
                ],
            ),
        ).model_dump(),
        "seed": 42,
        "n_repetitions": 1,
        "n_center": 0,
        "n_generators": 0,
        "generator": "",
    },
)

specs.add_invalid(
    strategies.FractionalFactorialStrategy,
    lambda: {
        "domain": Domain(
            inputs=Inputs(
                features=[
                    ContinuousInput(key="a", bounds=(0, 1)),
                    ContinuousInput(key="b", bounds=(0, 1)),
                ],
            ),
        ).model_dump(),
        "seed": 42,
        "n_repetitions": 1,
        "n_center": 0,
        "n_generators": 1,
        "generator": "",
    },
    error=ValueError,
    message="Design not possible, as main factors are confounded with each other.",
)

specs.add_invalid(
    strategies.FractionalFactorialStrategy,
    lambda: {
        "domain": Domain(
            inputs=Inputs(
                features=[
                    ContinuousInput(key="a", bounds=(0, 1)),
                    ContinuousInput(key="b", bounds=(0, 1)),
                ],
            ),
        ).model_dump(),
        "seed": 42,
        "n_repetitions": 1,
        "n_center": 0,
        "n_generators": 0,
        "generator": "a b c",
    },
    error=ValueError,
    message="Generator does not match the number of factors.",
)

specs.add_invalid(
    strategies.SoboStrategy,
    lambda: {
        "domain": Domain(
            inputs=Inputs(
                features=[
                    TaskInput(
                        key="task",
                        categories=["task_1", "task_2"],
                        allowed=[True, True],
                    ),
                    ContinuousInput(key="x", bounds=(0, 1)),
                ],
            ),
            outputs=Outputs(features=[ContinuousOutput(key="y")]),
        ).model_dump(),
        "surrogate_specs": BotorchSurrogates(
            surrogates=[
                MultiTaskGPSurrogate(
                    inputs=Inputs(
                        features=[
                            TaskInput(
                                key="task",
                                categories=["task_1", "task_2"],
                                allowed=[True, True],
                            ),
                            ContinuousInput(key="x", bounds=(0, 1)),
                        ],
                    ),
                    outputs=Outputs(features=[ContinuousOutput(key="y")]),
                ),
            ],
        ).model_dump(),
    },
    error=ValueError,
    message="Exactly one allowed task category must be specified for strategies with MultiTask models.",
)

specs.add_valid(
    strategies.MultiFidelityStrategy,
    lambda: {
        "domain": Domain(
            inputs=Inputs(
                features=[
                    ContinuousInput(key="a", bounds=(0, 1)),
                    TaskInput(
                        key="task", categories=["task_hf", "task_lf"], fidelities=[0, 1]
                    ),
                ]
            ),
            outputs=Outputs(features=[ContinuousOutput(key="alpha")]),
        ).model_dump(),
        **strategy_commons,
        "acquisition_function": qEI().model_dump(),
        "fidelity_thresholds": 0.1,
    },
)

specs.add_invalid(
    strategies.MultiFidelityStrategy,
    lambda: {
        "domain": Domain(
            inputs=Inputs(features=[ContinuousInput(key="a", bounds=(0, 1))]),
            outputs=Outputs(features=[ContinuousOutput(key="alpha")]),
        ).model_dump(),
        **strategy_commons,
        "acquisition_function": qEI().model_dump(),
        "fidelity_thresholds": 0.1,
    },
    error=ValueError,
    message="Exactly one task input is required for multi-task GPs.",
)

specs.add_invalid(
    strategies.MultiFidelityStrategy,
    lambda: {
        "domain": Domain(
            inputs=Inputs(
                features=[
                    ContinuousInput(key="a", bounds=(0, 1)),
                    TaskInput(
                        key="task", categories=["task_hf", "task_lf"], fidelities=[0, 0]
                    ),
                ]
            ),
            outputs=Outputs(features=[ContinuousOutput(key="alpha")]),
        ).model_dump(),
        **strategy_commons,
        "acquisition_function": qEI().model_dump(),
        "fidelity_thresholds": 0.1,
    },
    error=ValueError,
    message="Only one task can be the target fidelity",
)<|MERGE_RESOLUTION|>--- conflicted
+++ resolved
@@ -253,26 +253,9 @@
 specs.add_valid(
     strategies.DoEStrategy,
     lambda: {
-<<<<<<< HEAD
-        "domain": domain.valid().obj().model_dump(),
-        "optimization_strategy": "default",
-        "verbose": False,
-        "seed": 42,
-        "criterion": strategies.DOptimalityCriterion(
-            formula="fully-quadratic", transform_range=None
-        ).model_dump(),
-    },
-)
-specs.add_valid(
-    strategies.SpaceFillingStrategy,
-    lambda: {
-        "domain": domain.valid().obj().dict(),
-        "sampling_fraction": 0.3,
-=======
         "domain": domain.valid().obj().dict(),
         "optimization_strategy": "default",
         "verbose": False,
->>>>>>> 9a5f76c4
         "ipopt_options": {"maxiter": 200, "disp": 0},
         "criterion": strategies.SpaceFillingCriterion(
             sampling_fraction=0.3, transform_range=[-1, 1]
