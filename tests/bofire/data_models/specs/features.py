# import importlib
import random
import uuid

import bofire.data_models.features.api as features
from bofire.data_models.objectives.api import (
    ConstrainedCategoricalObjective,
    MaximizeObjective,
)
from tests.bofire.data_models.specs.objectives import specs as objectives
from tests.bofire.data_models.specs.specs import Specs

# RDKIT_AVAILABLE = importlib.util.find_spec("rdkit") is not None

specs = Specs([])

specs.add_valid(
    features.DiscreteInput,
    lambda: {
        "key": str(uuid.uuid4()),
        "values": [random.random(), random.random() + 3],
        "unit": random.choice(["°C", "mg", "mmol/l", None]),
    },
)

specs.add_invalid(
    features.DiscreteInput,
    lambda: {
        "key": str(uuid.uuid4()),
        "values": [1.0],
        "unit": random.choice(["°C", "mg", "mmol/l", None]),
    },
    error=ValueError,
    message="Fixed discrete inputs are not supported. Please use a fixed continuous input.",
)


specs.add_valid(
    features.ContinuousInput,
    lambda: {
        "key": str(uuid.uuid4()),
        "bounds": (3, 5.3),
        "unit": random.choice(["°C", "mg", "mmol/l", None]),
        "stepsize": None,
    },
)
specs.add_valid(
    features.ContinuousDescriptorInput,
    lambda: {
        "key": str(uuid.uuid4()),
        "bounds": (3, 5.3),
        "descriptors": ["d1", "d2"],
        "values": [1.0, 2.0],
        "unit": random.choice(["°C", "mg", "mmol/l", None]),
        "stepsize": None,
    },
)
specs.add_valid(
    features.CategoricalInput,
    lambda: {
        "key": str(uuid.uuid4()),
        "categories": ("c1", "c2", "c3"),
        "allowed": [True, True, False],
    },
)

specs.add_invalid(
    features.CategoricalInput,
    lambda: {
        "key": str(uuid.uuid4()),
        "categories": ["c1", "c2", "c2"],
        "allowed": [True, True, False],
    },
    error=ValueError,
    message="categories must be unique",
)

specs.add_invalid(
    features.CategoricalInput,
    lambda: {
        "key": str(uuid.uuid4()),
        "categories": ["c1", "c2", "c3"],
        "allowed": [True, True],
    },
    error=ValueError,
    message="allowed must have same length as categories",
)

specs.add_invalid(
    features.CategoricalInput,
    lambda: {
        "key": str(uuid.uuid4()),
        "categories": ["c1", "c2", "c3"],
        "allowed": [False, False, False],
    },
    error=ValueError,
    message="no category is allowed",
)


specs.add_valid(
    features.CategoricalDescriptorInput,
    lambda: {
        "key": str(uuid.uuid4()),
        "categories": ("c1", "c2", "c3"),
        "allowed": [True, True, False],
        "descriptors": ["d1", "d2"],
        "values": [
            [1.0, 2.0],
            [3.0, 7.0],
            [5.0, 1.0],
        ],
    },
)
specs.add_valid(
    features.ContinuousOutput,
    lambda: {
        "key": str(uuid.uuid4()),
        "objective": objectives.valid(MaximizeObjective).typed_spec(),
        "unit": random.choice(["%", "area %", None]),
    },
)

<<<<<<< HEAD
specs.add_valid(
    features.CategoricalOutput,
    lambda: {
        "key": str(uuid.uuid4()),
        "categories": ("a", "b", "c"),
        "objective": ConstrainedCategoricalObjective(
            categories=("a", "b", "c"), desirability=(True, True, False)
        ),
    },
)
=======

>>>>>>> b274c13e
specs.add_valid(
    features.MolecularInput,
    lambda: {
        "key": str(uuid.uuid4()),
    },
)

specs.add_valid(
    features.CategoricalMolecularInput,
    lambda: {
        "key": str(uuid.uuid4()),
        "categories": (
            "CC(=O)Oc1ccccc1C(=O)O",
            "c1ccccc1",
            "[CH3][CH2][OH]",
            "N[C@](C)(F)C(=O)O",
        ),
        "allowed": [True, True, True, True],
    },
)
specs.add_valid(
    features.CategoricalOutput,
    lambda: {
        "key": str(uuid.uuid4()),
        "categories": ["a", "b", "c"],
        "objective": [0.0, 1.0, 0.0],
    },
)<|MERGE_RESOLUTION|>--- conflicted
+++ resolved
@@ -121,7 +121,6 @@
     },
 )
 
-<<<<<<< HEAD
 specs.add_valid(
     features.CategoricalOutput,
     lambda: {
@@ -132,9 +131,6 @@
         ),
     },
 )
-=======
-
->>>>>>> b274c13e
 specs.add_valid(
     features.MolecularInput,
     lambda: {
