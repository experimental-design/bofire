import random

import numpy as np
import pandas as pd
import pytest
from pandas.testing import assert_frame_equal, assert_series_equal
from pydantic.error_wrappers import ValidationError

from bofire.domain.feature import (
    CategoricalDescriptorInput,
    CategoricalInput,
    ContinuousDescriptorInput,
    ContinuousInput,
    ContinuousOutput,
    DiscreteInput,
    Feature,
    InputFeature,
    OutputFeature,
)
from bofire.domain.features import Features, InputFeatures, OutputFeatures
from bofire.domain.objective import (
    MaximizeSigmoidObjective,
    MinimizeObjective,
    Objective,
)
from bofire.utils.enum import CategoricalEncodingEnum, ScalerEnum
from tests.bofire import specs

objective = MinimizeObjective(w=1)

<<<<<<< HEAD
VALID_CONTINUOUS_INPUT_FEATURE_SPEC = {
    "type": "ContinuousInput",
    "key": str(uuid.uuid4()),
    "lower_bound": 3,
    "upper_bound": 5.3,
}

VALID_FIXED_CONTINUOUS_INPUT_FEATURE_SPEC = {
    "type": "ContinuousInput",
    "key": str(uuid.uuid4()),
    "lower_bound": 3.0,
    "upper_bound": 3.0,
}

VALID_DISCRETE_INPUT_FEATURE_SPEC = {
    "type": "DiscreteInput",
    "key": str(uuid.uuid4()),
    "values": [1.0, 2.0],
}

INVALID_FIXED_DISCRETE_INPUT_FEATURE_SPEC = {
    "type": "DiscreteInput",
    "key": str(uuid.uuid4()),
    "values": [2.0],
}

VALID_CONTINUOUS_DESCRIPTOR_INPUT_FEATURE_SPEC = {
    "type": "ContinuousDescriptorInput",
    "key": str(uuid.uuid4()),
    "lower_bound": 3,
    "upper_bound": 5.3,
    "descriptors": ["d1", "d2"],
    "values": [1.0, 2.0],
}

VALID_CATEGORICAL_INPUT_FEATURE_SPEC = {
    "type": "CategoricalInput",
    "key": str(uuid.uuid4()),
    "categories": ["c1", "c2", "c3"],
    # "allowed": [True, True, False],
}

VALID_CATEGORICAL_DESCRIPTOR_INPUT_FEATURE_SPEC = {
    "type": "CategoricalDescriptorInput",
    "key": str(uuid.uuid4()),
    "categories": ["c1", "c2", "c3"],
    # "allowed": [True, True, False],
    "descriptors": ["d1", "d2"],
    "values": [
        [1, 2],
        [3, 7],
        [5, 1],
    ],
}


VALID_ALLOWED_CATEGORICAL_DESCRIPTOR_INPUT_FEATURE_SPEC = {
    "type": "CategoricalDescriptorInput",
    "key": str(uuid.uuid4()),
    "categories": ["c1", "c2", "c3"],
    "allowed": [False, True, True],
    "descriptors": ["d1", "d2"],
    "values": [
        [1, 2],
        [3, 7],
        [3, 1],
    ],
}

VALID_FIXED_CATEGORICAL_INPUT_FEATURE_SPEC = {
    "type": "CategoricalInput",
    "key": str(uuid.uuid4()),
    "categories": ["c1", "c2", "c3"],
    "allowed": [True, False, False],
}

VALID_FIXED_CATEGORICAL_DESCRIPTOR_INPUT_FEATURE_SPEC = {
    "type": "CategoricalDescriptorInput",
    "key": str(uuid.uuid4()),
    "categories": ["c1", "c2", "c3"],
    "allowed": [True, False, False],
    "descriptors": ["d1", "d2"],
    "values": [
        [1, 2],
        [3, 7],
        [5, 1],
    ],
}

VALID_CONTINUOUS_OUTPUT_FEATURE_SPEC = {
    "type": "ContinuousOutput",
    "key": str(uuid.uuid4()),
}

FEATURE_SPECS = {
    ContinuousInput: {
        "valids": [
            VALID_CONTINUOUS_INPUT_FEATURE_SPEC,
            VALID_FIXED_CONTINUOUS_INPUT_FEATURE_SPEC,
        ],
        "invalids": [
            *get_invalids(VALID_CONTINUOUS_INPUT_FEATURE_SPEC),
        ],
    },
    DiscreteInput: {
        "valids": [VALID_DISCRETE_INPUT_FEATURE_SPEC],
        "invalids": [
            INVALID_FIXED_DISCRETE_INPUT_FEATURE_SPEC,
            *get_invalids(VALID_DISCRETE_INPUT_FEATURE_SPEC),
            *[
                {
                    **VALID_DISCRETE_INPUT_FEATURE_SPEC,
                    "values": values,
                }
                for values in [[], [1.0, 1.0], [1.0, "a"]]
            ],
        ],
    },
    ContinuousDescriptorInput: {
        "valids": [VALID_CONTINUOUS_DESCRIPTOR_INPUT_FEATURE_SPEC],
        "invalids": [
            *get_invalids(VALID_CONTINUOUS_DESCRIPTOR_INPUT_FEATURE_SPEC),
            *[
                {
                    **VALID_CONTINUOUS_DESCRIPTOR_INPUT_FEATURE_SPEC,
                    "descriptors": descriptors,
                    "values": values,
                }
                for descriptors, values in [
                    ([], []),
                    (["a", "b"], [1]),
                    (["a", "b"], [1, 2, 3]),
                ]
            ],
        ],
    },
    CategoricalInput: {
        "valids": [
            VALID_CATEGORICAL_INPUT_FEATURE_SPEC,
            {
                **VALID_CATEGORICAL_INPUT_FEATURE_SPEC,
                "allowed": [True, False, True],
            },
            VALID_FIXED_CATEGORICAL_INPUT_FEATURE_SPEC,
        ],
        "invalids": [
            *get_invalids(VALID_CATEGORICAL_INPUT_FEATURE_SPEC),
            *[
                {
                    **VALID_CATEGORICAL_INPUT_FEATURE_SPEC,
                    "categories": categories,
                    "allowed": allowed,
                }
                for categories, allowed in [
                    ([], []),
                    (["1"], [False]),
                    (["1", "2"], [False, False]),
                    (["1", "1"], None),
                    (["1", "1", "2"], None),
                    (["1", "2"], [True]),
                    (["1", "2"], [True, False, True]),
                    (["1"], []),
                    (["1"], [True]),
                ]
            ],
        ],
    },
    CategoricalDescriptorInput: {
        "valids": [
            VALID_CATEGORICAL_DESCRIPTOR_INPUT_FEATURE_SPEC,
            {
                **VALID_CATEGORICAL_DESCRIPTOR_INPUT_FEATURE_SPEC,
                "allowed": [True, False, True],
            },
            VALID_FIXED_CATEGORICAL_DESCRIPTOR_INPUT_FEATURE_SPEC,
        ],
        "invalids": [
            *get_invalids(VALID_CATEGORICAL_DESCRIPTOR_INPUT_FEATURE_SPEC),
            *[
                {
                    **VALID_CATEGORICAL_INPUT_FEATURE_SPEC,
                    "categories": categories,
                    "descriptors": descriptors,
                    "values": values,
                }
                for categories, descriptors, values in [
                    (["c1", "c2"], ["d1", "d2", "d3"], []),
                    (["c1", "c2"], ["d1", "d2", "d3"], [[1, 2, 3]]),
                    (
                        ["c1", "c2"],
                        ["d1", "d2", "d3"],
                        [[1, 2, 3], [1, 2, 3], [1, 2, 3]],
                    ),
                    (["c1", "c2"], ["d1", "d2", "d3"], [[1, 2, 3], [1, 2]]),
                    (["c1", "c2"], ["d1", "d2", "d3"], [[1, 2, 3], [1, 2, 3, 4]]),
                    (["c1", "c2"], ["d1", "d2", "d3"], [[1, 2, 3], [1, 2, 3]]),
                ]
            ],
        ],
    },
    ContinuousOutput: {
        "valids": [
            VALID_CONTINUOUS_OUTPUT_FEATURE_SPEC,
            {
                **VALID_CONTINUOUS_OUTPUT_FEATURE_SPEC,
                "objective": objective,
            },
            {
                **VALID_CONTINUOUS_OUTPUT_FEATURE_SPEC,
                "objective": None,
            },
        ],
        "invalids": [*get_invalids(VALID_CONTINUOUS_OUTPUT_FEATURE_SPEC)],
    },
}

=======
>>>>>>> ed2f817b

@pytest.mark.parametrize(
    "cls, spec, n",
    [(spec.cls, spec.spec, n) for spec in specs.features.valids for n in [1, 5]],
)
def test_input_feature_sample(cls, spec, n):
    feature = cls(**spec)
    if isinstance(feature, InputFeature):
        samples = feature.sample(n)
        feature.validate_candidental(samples)


def test_valid_feature_specs(valid_feature_spec: specs.Spec):
    res = valid_feature_spec.obj()
    assert isinstance(res, valid_feature_spec.cls)
    assert isinstance(res.__str__(), str)


@pytest.mark.parametrize(
    "spec",
    [spec for spec in specs.features.valids if spec.cls != ContinuousOutput],
)
def test_sample(spec: specs.Spec):
    feat = spec.obj()
    samples = feat.sample(n=100)
    feat.validate_candidental(samples)


def test_invalid_feature_specs(invalid_feature_spec: specs.Spec):
    with pytest.raises((ValueError, TypeError, KeyError, ValidationError)):
        invalid_feature_spec.obj()


@pytest.mark.parametrize(
    "input_feature, expected, expected_value",
    [
        (ContinuousInput(key="k", lower_bound=1, upper_bound=1), True, [1]),
        (ContinuousInput(key="k", lower_bound=1, upper_bound=2), False, None),
        (ContinuousInput(key="k", lower_bound=2, upper_bound=3), False, None),
        (
            ContinuousDescriptorInput(
                key="k",
                lower_bound=1,
                upper_bound=1,
                descriptors=["a", "b"],
                values=[1, 2],
            ),
            True,
            [1],
        ),
        (
            ContinuousDescriptorInput(
                key="k",
                lower_bound=1,
                upper_bound=2,
                descriptors=["a", "b"],
                values=[1, 2],
            ),
            False,
            None,
        ),
        (
            ContinuousDescriptorInput(
                key="k",
                lower_bound=2,
                upper_bound=3,
                descriptors=["a", "b"],
                values=[1, 2],
            ),
            False,
            None,
        ),
    ],
)
def test_continuous_input_feature_is_fixed(input_feature, expected, expected_value):
    assert input_feature.is_fixed() == expected
    assert input_feature.fixed_value() == expected_value


@pytest.mark.parametrize(
    "input_feature, expected",
    [
        (
            ContinuousInput(key="if1", lower_bound=0.5, upper_bound=4.0),
            (0.5, 4.0),
        ),
        (ContinuousInput(key="if1", lower_bound=2.5, upper_bound=2.9), (1, 3.0)),
        (ContinuousInput(key="if2", lower_bound=1.0, upper_bound=3.0), (1, 3.0)),
        (ContinuousInput(key="if2", lower_bound=1.0, upper_bound=1.0), (1, 1.0)),
    ],
)
def test_continuous_input_feature_get_bounds(input_feature, expected):
    experiments = pd.DataFrame({"if1": [1.0, 2.0, 3.0], "if2": [1.0, 1.0, 1.0]})
    lower, upper = input_feature.get_bounds(values=experiments[input_feature.key])
    assert (lower[0], upper[0]) == expected
    lower, upper = input_feature.get_bounds()
    assert (lower[0], upper[0]) == (
        input_feature.lower_bound,
        input_feature.upper_bound,
    )


@pytest.mark.parametrize(
    "input_feature, values, strict",
    [
        (
            specs.features.valid(ContinuousInput).obj(),
            pd.Series([random.uniform(3.0, 5.3) for _ in range(20)]),
            True,
        ),
        (
            specs.features.valid(ContinuousInput).obj(),
            pd.Series([random.uniform(3.0, 5.3) for _ in range(20)]),
            False,
        ),
        (
            specs.features.valid(ContinuousInput).obj(lower_bound=3.0, upper_bound=3.0),
            pd.Series([random.uniform(3.0, 5.3) for _ in range(20)]),
            True,
        ),
        (
            specs.features.valid(ContinuousInput).obj(lower_bound=3.0, upper_bound=3.0),
            pd.Series([random.uniform(3.0, 5.3) for _ in range(20)]),
            False,
        ),
        (
            specs.features.valid(ContinuousInput).obj(lower_bound=3.0, upper_bound=3.0),
            pd.Series([3.0, 3.0, 3.0]),
            False,
        ),
    ],
)
def test_continuous_input_feature_validate_valid(input_feature, values, strict):
    input_feature.validate_experimental(values, strict)


@pytest.mark.parametrize(
    "input_feature, values, strict",
    [
        (
            specs.features.valid(ContinuousInput).obj(),
            pd.Series([3.0, "mama"]),
            True,
        ),
        (
            specs.features.valid(ContinuousInput).obj(),
            pd.Series([3.0, "mama"]),
            False,
        ),
        (
            specs.features.valid(ContinuousInput).obj(lower_bound=3, upper_bound=3),
            pd.Series([3.0, 3.0, 3.0]),
            True,
        ),
    ],
)
def test_continuous_input_feature_validate_invalid(input_feature, values, strict):
    with pytest.raises(ValueError):
        input_feature.validate_experimental(values, strict)


@pytest.mark.parametrize(
    "input_feature, values",
    [
        (
            specs.features.valid(ContinuousInput).obj(),
            pd.Series([random.uniform(3.0, 5.3) for _ in range(20)]),
        ),
        (
            specs.features.valid(ContinuousInput).obj(lower_bound=3, upper_bound=3),
            pd.Series([3.0, 3.0, 3.0]),
        ),
    ],
)
def test_continuous_input_feature_validate_candidental_valid(input_feature, values):
    input_feature.validate_candidental(values)


@pytest.mark.parametrize(
    "input_feature, values",
    [
        (
            specs.features.valid(ContinuousInput).obj(),
            pd.Series([3.1, "a"]),
        ),
        (
            specs.features.valid(ContinuousInput).obj(),
            pd.Series([2.9, 4.0]),
        ),
        (
            specs.features.valid(ContinuousInput).obj(),
            pd.Series([4.0, 6]),
        ),
        (
            specs.features.valid(ContinuousInput).obj(lower_bound=3, upper_bound=3),
            pd.Series([3.1, 3.2, 3.4]),
        ),
    ],
)
def test_continuous_input_feature_validate_candidental_invalid(input_feature, values):
    with pytest.raises(ValueError):
        input_feature.validate_candidental(values)


@pytest.mark.parametrize(
    "feature, xt, expected",
    [
        (
            ContinuousInput(key="a", lower_bound=0, upper_bound=10),
            pd.Series(np.linspace(0, 1, 11)),
            np.linspace(0, 10, 11),
        ),
        (
            ContinuousInput(key="a", lower_bound=-10, upper_bound=20),
            pd.Series(np.linspace(0, 1)),
            np.linspace(-10, 20),
        ),
    ],
)
def test_continuous_input_feature_from_unit_range(feature, xt, expected):
    x = feature.from_unit_range(xt)
    assert np.allclose(x.values, expected)


@pytest.mark.parametrize(
    "feature, x, expected, real",
    [
        (
            ContinuousInput(key="a", lower_bound=0, upper_bound=10),
            pd.Series(np.linspace(0, 10, 11)),
            np.linspace(0, 1, 11),
            True,
        ),
        (
            ContinuousInput(key="a", lower_bound=-10, upper_bound=20),
            pd.Series(np.linspace(-10, 20)),
            np.linspace(0, 1),
            True,
        ),
        (
            ContinuousInput(key="a", lower_bound=0, upper_bound=10),
            pd.Series(np.linspace(0, 10, 11)),
            np.linspace(0, 1, 11),
            False,
        ),
        (
            ContinuousInput(key="a", lower_bound=-10, upper_bound=20),
            pd.Series(np.linspace(-10, 20)),
            np.linspace(0, 1),
            False,
        ),
        (
            ContinuousInput(key="a", lower_bound=0, upper_bound=9),
            pd.Series(np.linspace(0, 10, 11)),
            np.linspace(0, 1, 11),
            True,
        ),
        (
            ContinuousInput(key="a", lower_bound=0, upper_bound=9),
            pd.Series(np.linspace(0, 10, 11)),
            np.linspace(0, 10 / 9, 11),
            False,
        ),
    ],
)
def test_continuous_input_feature_to_unit_range(feature, x, expected, real):
    xt = feature.to_unit_range(x)
    assert np.allclose(xt.values, expected, real)


@pytest.mark.parametrize(
    "input_feature, expected, expected_value",
    [
<<<<<<< HEAD
        (DiscreteInput(**VALID_DISCRETE_INPUT_FEATURE_SPEC), False, None),
=======
        (specs.features.valid(DiscreteInput).obj(values=[2]), True, [2.0]),
        (specs.features.valid(DiscreteInput).obj(values=[1, 2, 3]), False, None),
>>>>>>> ed2f817b
    ],
)
def test_discrete_input_feature_is_fixed(input_feature, expected, expected_value):
    print(input_feature)
    assert input_feature.is_fixed() == expected
    assert input_feature.fixed_value() == expected_value


@pytest.mark.parametrize(
    "input_feature, expected_lower, expected_upper",
    [
        (
<<<<<<< HEAD
            DiscreteInput(**VALID_DISCRETE_INPUT_FEATURE_SPEC),
            VALID_DISCRETE_INPUT_FEATURE_SPEC["values"][0],
            VALID_DISCRETE_INPUT_FEATURE_SPEC["values"][1],
=======
            specs.features.valid(DiscreteInput).obj(values=[2.0]),
            2.0,
            2.0,
        ),
        (
            specs.features.valid(DiscreteInput).obj(values=[1.0, 2.0, 3.0]),
            1,
            3,
>>>>>>> ed2f817b
        ),
    ],
)
def test_discrete_input_feature_bounds(input_feature, expected_lower, expected_upper):
    assert input_feature.upper_bound == expected_upper
    assert input_feature.lower_bound == expected_lower


@pytest.mark.parametrize(
    "input_feature, expected",
    [
        (
            DiscreteInput(key="if1", values=[2.0, 3.0]),
            (1.0, 4.0),
        ),
        (
            DiscreteInput(key="if1", values=[0.0, 3.0]),
            (0.0, 4.0),
        ),
        (
            DiscreteInput(key="if1", values=[2.0, 5.0]),
            (1.0, 5.0),
        ),
    ],
)
def test_discrete_input_feature_get_bounds(input_feature, expected):
    experiments = pd.DataFrame(
        {"if1": [1.0, 2.0, 3.0, 4.0], "if2": [1.0, 1.0, 1.0, 1.0]}
    )
    lower, upper = input_feature.get_bounds(values=experiments[input_feature.key])
    assert (lower[0], upper[0]) == expected
    lower, upper = input_feature.get_bounds()
    assert (lower[0], upper[0]) == (
        input_feature.lower_bound,
        input_feature.upper_bound,
    )


@pytest.mark.parametrize(
    "input_feature, values",
    [
        (
            specs.features.valid(DiscreteInput).obj(values=[1, 2, 3]),
            pd.Series([random.choice([1, 2, 3]) for _ in range(20)]),
        ),
<<<<<<< HEAD
=======
        (
            specs.features.valid(DiscreteInput).obj(values=[2.0]),
            pd.Series([2.0, 2.0, 2.0]),
        ),
>>>>>>> ed2f817b
    ],
)
def test_discrete_input_feature_validate_candidental_valid(input_feature, values):
    input_feature.validate_candidental(values)


@pytest.mark.parametrize(
    "input_feature, values",
    [
        (
            specs.features.valid(DiscreteInput).obj(values=[1, 2]),
            pd.Series([1, 2, 3]),
        ),
<<<<<<< HEAD
=======
        (
            specs.features.valid(DiscreteInput).obj(values=[1]),
            pd.Series([1, 2, 2]),
        ),
>>>>>>> ed2f817b
    ],
)
def test_discrete_input_feature_validate_candidental_invalid(input_feature, values):
    with pytest.raises(ValueError):
        input_feature.validate_candidental(values)


def test_from_continuous():
    d = DiscreteInput(key="d", values=[1, 2, 3])

    continuous_values = pd.DataFrame(
        columns=["d"],
        data=[1.8, 1.7, 2.9, 1.9],
    )
    samples = d.from_continuous(continuous_values)
    assert np.all(samples == pd.Series([2, 2, 3, 2]))


@pytest.mark.parametrize(
    "input_feature, expected",
    [
        (
            CategoricalInput(key="if1", categories=["a", "b"], allowed=[True, True]),
            ["a", "b"],
        ),
        (
            CategoricalInput(key="if2", categories=["a", "b"], allowed=[True, True]),
            ["a", "b"],
        ),
        (
            CategoricalInput(key="if3", categories=["a", "b"], allowed=[True, False]),
            ["a"],
        ),
        (
            CategoricalInput(key="if4", categories=["a", "b"], allowed=[False, True]),
            ["b"],
        ),
    ],
)
def test_categorical_input_feature_get_possible_categories(input_feature, expected):
    experiments = pd.DataFrame(
        {"if1": ["a", "b"], "if2": ["a", "a"], "if3": ["a", "a"], "if4": ["b", "b"]}
    )
    categories = input_feature.get_possible_categories(experiments[input_feature.key])
    assert categories == expected


@pytest.mark.parametrize(
    "input_feature, values, strict",
    [
        (
            specs.features.valid(CategoricalInput).obj(categories=["a", "b", "c"]),
            pd.Series([random.choice(["a", "b", "c"]) for _ in range(20)]),
            True,
        ),
        (
            specs.features.valid(CategoricalInput).obj(categories=["a", "b", "c"]),
            pd.Series([random.choice(["a", "b", "c"]) for _ in range(20)]),
            False,
        ),
        (
            specs.features.valid(CategoricalInput).obj(
                categories=["a", "b", "c"],
                allowed=[True, False, False],
            ),
            pd.Series([random.choice(["a", "b", "c"]) for _ in range(20)]),
            # CategoricalInput(**VALID_FIXED_CATEGORICAL_INPUT_FEATURE_SPEC),
            # pd.Series([random.choice(["c1", "c2", "c3"]) for _ in range(20)]),
            True,
        ),
        (
            specs.features.valid(CategoricalInput).obj(
                categories=["a", "b", "c"],
                allowed=[True, False, False],
            ),
            pd.Series([random.choice(["a", "b", "c"]) for _ in range(20)]),
            # CategoricalInput(**VALID_FIXED_CATEGORICAL_INPUT_FEATURE_SPEC),
            # pd.Series([random.choice(["c1", "c2", "c3"]) for _ in range(20)]),
            False,
        ),
        (
            specs.features.valid(CategoricalInput).obj(
                categories=["a", "b", "c"],
                allowed=[True, False, False],
            ),
            pd.Series(["a", "a"]),
            # CategoricalInput(**VALID_FIXED_CATEGORICAL_INPUT_FEATURE_SPEC),
            # pd.Series(["c1", "c1"]),
            False,
        ),
    ],
)
def test_categorical_input_feature_validate_valid(input_feature, values, strict):
    input_feature.validate_experimental(values, strict)


@pytest.mark.parametrize(
    "input_feature, values, strict",
    [
        (
            specs.features.valid(CategoricalInput).obj(categories=["a", "b", "c"]),
            pd.Series(["a", "b", "c", "d"]),
            True,
        ),
        (
            specs.features.valid(CategoricalInput).obj(categories=["a", "b", "c"]),
            pd.Series(["a", "b", "c", "d"]),
            False,
        ),
        (
            specs.features.valid(CategoricalInput).obj(
                categories=["a", "b", "c"],
                allowed=[True, False, False],
            ),
            pd.Series(["a", "a"]),
            True,
        ),
        (
            specs.features.valid(CategoricalInput).obj(
                categories=["a", "b", "c"],
                allowed=[True, False, False],
            ),
            pd.Series(["a", "b"]),
            True,
        ),
    ],
)
def test_categorical_input_feature_validate_invalid(input_feature, values, strict):
    with pytest.raises(ValueError):
        input_feature.validate_experimental(values, strict)


@pytest.mark.parametrize(
    "input_feature, values",
    [
        (
            specs.features.valid(CategoricalInput).obj(
                categories=["c1", "c2", "c3"],
                allowed=[True, True, True],
            ),
            pd.Series([random.choice(["c1", "c2", "c3"]) for _ in range(20)]),
        ),
        (
            specs.features.valid(CategoricalInput).obj(
                categories=["a", "b"], allowed=[True, False]
            ),
            pd.Series(["a", "a"]),
        ),
    ],
)
def test_categorical_input_feature_validate_candidental_valid(input_feature, values):
    input_feature.validate_candidental(values)


@pytest.mark.parametrize(
    "input_feature, values",
    [
        (
            specs.features.valid(CategoricalInput).obj(categories=["a", "b", "c"]),
            pd.Series(["a", "b", "c", "d"]),
        ),
        (
            specs.features.valid(CategoricalInput).obj(
                categories=["a", "b"], allowed=[True, False]
            ),
            pd.Series(["a", "b"]),
        ),
    ],
)
def test_categorical_input_feature_validate_candidental_invalid(input_feature, values):
    with pytest.raises(ValueError):
        input_feature.validate_candidental(values)


def test_categorical_to_one_hot_encoding():
    c = CategoricalInput(key="c", categories=["B", "A", "C"])
    samples = pd.Series(["A", "A", "C", "B"])
    t_samples = c.to_onehot_encoding(samples)
    assert_frame_equal(
        t_samples,
        pd.DataFrame(
            data=[[0.0, 1.0, 0.0], [0.0, 1.0, 0.0], [0.0, 0.0, 1.0], [1.0, 0.0, 0.0]],
            columns=["c_B", "c_A", "c_C"],
        ),
    )
    untransformed = c.from_onehot_encoding(t_samples)
    assert np.all(samples == untransformed)


def test_categorical_from_one_hot_encoding():
    c = CategoricalInput(key="c", categories=["B", "A", "C"])
    one_hot_values = pd.DataFrame(
        columns=["c_B", "c_A", "c_C", "misc"],
        data=[[0.9, 0.4, 0.2, 6], [0.8, 0.7, 0.9, 9]],
    )
    samples = c.from_onehot_encoding(one_hot_values)
    assert np.all(samples == pd.Series(["B", "C"]))


def test_categorical_from_one_hot_encoding_invalid():
    c = CategoricalInput(key="c", categories=["B", "A", "C"])
    one_hot_values = pd.DataFrame(
        columns=["c_B", "c_A", "misc"],
        data=[
            [
                0.9,
                0.4,
                0.2,
            ],
            [0.8, 0.7, 0.9],
        ],
    )
    with pytest.raises(ValueError):
        c.from_onehot_encoding(one_hot_values)


def test_categorical_to_dummy_encoding():
    c = CategoricalInput(key="c", categories=["B", "A", "C"])
    samples = pd.Series(["A", "A", "C", "B"])
    t_samples = c.to_dummy_encoding(samples)
    assert_frame_equal(
        t_samples,
        pd.DataFrame(
            data=[[1.0, 0.0], [1.0, 0.0], [0.0, 1.0], [0.0, 0.0]],
            columns=["c_A", "c_C"],
        ),
    )
    untransformed = c.from_dummy_encoding(t_samples)
    assert np.all(samples == untransformed)


def test_categorical_from_dummy_encoding():
    c = CategoricalInput(key="c", categories=["B", "A", "C"])
    one_hot_values = pd.DataFrame(
        columns=["c_A", "c_C", "misc"],
        data=[[0.9, 0.05, 6], [0.1, 0.1, 9]],
    )
    samples = c.from_dummy_encoding(one_hot_values)
    assert np.all(samples == pd.Series(["A", "B"]))


def test_categorical_to_label_encoding():
    c = CategoricalInput(key="c", categories=["B", "A", "C"])
    samples = pd.Series(["A", "A", "C", "B"])
    t_samples = c.to_ordinal_encoding(samples)
    assert_series_equal(t_samples, pd.Series([1, 1, 2, 0], name="c"))
    untransformed = c.from_ordinal_encoding(t_samples)
    assert np.all(samples == untransformed)


@pytest.mark.parametrize(
    "feature, transform_type, values, expected",
    [
        (
            CategoricalInput(key="c", categories=["B", "A", "C"]),
            CategoricalEncodingEnum.ORDINAL,
            None,
            (0, 2),
        ),
        (
            CategoricalInput(key="c", categories=["B", "A", "C"]),
            CategoricalEncodingEnum.ONE_HOT,
            None,
            ([0, 0, 0], [1, 1, 1]),
        ),
        (
            CategoricalInput(
                key="c", categories=["B", "A", "C"], allowed=[True, False, True]
            ),
            CategoricalEncodingEnum.ONE_HOT,
            pd.Series(["A", "B", "C"]),
            ([0, 0, 0], [1, 1, 1]),
        ),
        (
            CategoricalInput(
                key="c", categories=["B", "A", "C"], allowed=[True, False, True]
            ),
            CategoricalEncodingEnum.ONE_HOT,
            None,
            ([0, 0, 0], [1, 0, 1]),
        ),
        (
            CategoricalInput(key="c", categories=["B", "A", "C"]),
            CategoricalEncodingEnum.DUMMY,
            None,
            ([0, 0], [1, 1]),
        ),
    ],
)
def test_categorical_get_bounds(feature, transform_type, values, expected):
    lower, upper = feature.get_bounds(transform_type=transform_type, values=values)
    assert np.allclose(lower, expected[0])
    assert np.allclose(upper, expected[1])
    # test the same for the categorical with descriptor
    f = CategoricalDescriptorInput(
        key="c",
        categories=feature.categories,
        allowed=feature.allowed,
        descriptors=["alpha", "beta"],
        values=[[1, 2], [3, 4], [5, 6]],
    )
    lower, upper = f.get_bounds(transform_type=transform_type, values=values)
    assert np.allclose(lower, expected[0])
    assert np.allclose(upper, expected[1])


def test_categorical_descriptor_to_descriptor_encoding():
    c = CategoricalDescriptorInput(
        key="c",
        categories=["B", "A", "C"],
        descriptors=["d1", "d2"],
        values=[[1, 2], [3, 4], [5, 6]],
    )
    samples = pd.Series(["A", "A", "C", "B"])
    t_samples = c.to_descriptor_encoding(samples)
    assert_frame_equal(
        t_samples,
        pd.DataFrame(
            data=[[3.0, 4.0], [3.0, 4.0], [5.0, 6.0], [1.0, 2.0]],
            columns=["c_d1", "c_d2"],
        ),
    )
    untransformed = c.from_descriptor_encoding(t_samples)
    assert np.all(samples == untransformed)


def test_categorical_descriptor_from_descriptor_encoding():
    c = CategoricalDescriptorInput(
        key="c",
        categories=["B", "A", "C"],
        descriptors=["d1", "d2"],
        values=[[1, 2], [3, 4], [5, 6]],
    )
    descriptor_values = pd.DataFrame(
        columns=["c_d1", "c_d2", "misc"],
        data=[[1.05, 2.5, 6], [4, 4.5, 9]],
    )
    samples = c.from_descriptor_encoding(descriptor_values)
    print(samples)
    assert np.all(samples == pd.Series(["B", "A"]))


def test_categorical_descriptor_to_descriptor_encoding_1d():
    c = CategoricalDescriptorInput(
        key="c",
        categories=["B", "A", "C"],
        descriptors=["d1"],
        values=[[1], [3], [5]],
    )
    samples = pd.Series(["A", "A", "C", "B"])
    t_samples = c.to_descriptor_encoding(samples)
    assert_frame_equal(
        t_samples,
        pd.DataFrame(
            data=[[3.0], [3.0], [5.0], [1.0]],
            columns=["c_d1"],
        ),
    )
    untransformed = c.from_descriptor_encoding(t_samples)
    assert np.all(samples == untransformed)


@pytest.mark.parametrize(
    "input_feature, expected_with_values, expected",
    [
        (
            CategoricalDescriptorInput(
                key="if1",
                categories=["a", "b"],
                allowed=[True, True],
                descriptors=["alpha", "beta"],
                values=[[1, 2], [3, 4]],
            ),
            ([1, 2], [3, 4]),
            ([1, 2], [3, 4]),
        ),
        (
            CategoricalDescriptorInput(
                key="if2",
                categories=["a", "b", "c"],
                allowed=[True, False, True],
                descriptors=["alpha", "beta"],
                values=[[1, 2], [3, 4], [1, 5]],
            ),
            ([1, 2], [3, 5]),
            ([1, 2], [1, 5]),
        ),
        # (CategoricalInputFeature(key="if2", categories = ["a","b"], allowed = [True, True]), ["a","b"]),
        # (CategoricalInputFeature(key="if3", categories = ["a","b"], allowed = [True, False]), ["a"]),
        # (CategoricalInputFeature(key="if4", categories = ["a","b"], allowed = [True, False]), ["a", "b"]),
        # (ContinuousInputFeature(key="if1", lower_bound=2.5, upper_bound=2.9), (1,3.)),
        # (ContinuousInputFeature(key="if2", lower_bound=1., upper_bound=3.), (1,3.)),
        # (ContinuousInputFeature(key="if2", lower_bound=1., upper_bound=1.), (1,1.)),
    ],
)
def test_categorical_descriptor_feature_get_bounds(
    input_feature, expected_with_values, expected
):
    experiments = pd.DataFrame(
        {"if1": ["a", "b"], "if2": ["a", "c"], "if3": ["a", "a"], "if4": ["b", "b"]}
    )
    lower, upper = input_feature.get_bounds(
        transform_type=CategoricalEncodingEnum.DESCRIPTOR,
        values=experiments[input_feature.key],
    )
    assert np.allclose(lower, expected_with_values[0])
    assert np.allclose(upper, expected_with_values[1])
    lower, upper = input_feature.get_bounds(
        transform_type=CategoricalEncodingEnum.DESCRIPTOR,
        values=None,
    )
    assert np.allclose(lower, expected[0])
    assert np.allclose(upper, expected[1])


@pytest.mark.parametrize(
    "input_feature, values, strict",
    [
        (
            specs.features.valid(CategoricalDescriptorInput).obj(
                categories=["c1", "c2", "c3"]
            ),
            pd.Series([random.choice(["c1", "c2", "c3"]) for _ in range(20)]),
            True,
        ),
        (
            specs.features.valid(CategoricalDescriptorInput).obj(
                categories=["c1", "c2", "c3"]
            ),
            pd.Series([random.choice(["c1", "c2", "c3"]) for _ in range(20)]),
            False,
        ),
        (
            specs.features.valid(CategoricalDescriptorInput).obj(
                categories=["c1", "c2", "c3"],
                allowed=[True, False, False],
            ),
            pd.Series([random.choice(["c1", "c2", "c3"]) for _ in range(20)]),
            True,
        ),
        (
            specs.features.valid(CategoricalDescriptorInput).obj(
                categories=["c1", "c2", "c3"],
                allowed=[True, False, False],
            ),
            pd.Series([random.choice(["c1", "c2", "c3"]) for _ in range(20)]),
            False,
        ),
        (
            specs.features.valid(CategoricalDescriptorInput).obj(
                categories=["c1", "c2", "c3"],
                allowed=[True, False, False],
            ),
            pd.Series(["c1", "c1"]),
            False,
        ),
        (
            specs.features.valid(CategoricalDescriptorInput).obj(
                categories=["c1", "c2", "c3"],
                allowed=[False, True, True],
                descriptors=["d1", "d2"],
                values=[
                    [1, 2],
                    [3, 7],
                    [3, 1],
                ],
            ),
            pd.Series(["c2", "c3"]),
            False,
        ),
    ],
)
def test_categorical_descriptor_input_feature_validate_valid(
    input_feature, values, strict
):
    input_feature.validate_experimental(values, strict)


@pytest.mark.parametrize(
    "input_feature, values, strict",
    [
        (
            specs.features.valid(CategoricalDescriptorInput).obj(),
            pd.Series(["c1", "c4"]),
            True,
        ),
        (
            specs.features.valid(CategoricalDescriptorInput).obj(),
            pd.Series(["c1", "c4"]),
            False,
        ),
        (
            specs.features.valid(CategoricalDescriptorInput).obj(
                categories=["c1", "c2", "c3"],
                allowed=[True, False, False],
                descriptors=["d1", "d2"],
                values=[
                    [1, 2],
                    [3, 7],
                    [5, 1],
                ],
            ),
            pd.Series(["c1", "c1"]),
            True,
        ),
        (
            specs.features.valid(CategoricalDescriptorInput).obj(
                categories=["c1", "c2", "c3"],
                allowed=[False, True, True],
                descriptors=["d1", "d2"],
                values=[
                    [1, 2],
                    [3, 7],
                    [3, 1],
                ],
            ),
            pd.Series(["c2", "c3"]),
            True,
        ),
    ],
)
def test_categorical_descriptor_input_feature_validate_invalid(
    input_feature, values, strict
):
    with pytest.raises(ValueError):
        input_feature.validate_experimental(values, strict)


@pytest.mark.parametrize(
    "input_feature, expected, expected_value, transform_type",
    [
        (
            CategoricalInput(key="k", categories=categories, allowed=allowed),
            expected,
            expected_value,
            transform_type,
        )
        for categories, allowed, expected, expected_value, transform_type in [
            (["1", "2"], None, False, None, None),
            (["1", "2", "3", "4"], [True, False, False, False], True, ["1"], None),
            (["1", "2", "3", "4"], [True, True, False, True], False, None, None),
            (
                ["1", "2", "3", "4"],
                [True, False, False, False],
                True,
                [0],
                CategoricalEncodingEnum.ORDINAL,
            ),
            (
                ["1", "2", "3", "4"],
                [True, False, False, False],
                True,
                [1, 0, 0, 0],
                CategoricalEncodingEnum.ONE_HOT,
            ),
            (
                ["1", "2", "3", "4"],
                [True, False, False, False],
                True,
                [0, 0, 0],
                CategoricalEncodingEnum.DUMMY,
            ),
        ]
    ]
    + [
        (
            CategoricalDescriptorInput(
                key="k",
                categories=["1", "2", "3"],
                allowed=[True, False, False],
                descriptors=["alpha", "beta"],
                values=[[1, 2], [3, 4], [5, 6]],
            ),
            expected,
            expected_value,
            transform_type,
        )
        for expected, expected_value, transform_type in [
            (True, [1, 2], CategoricalEncodingEnum.DESCRIPTOR)
        ]
    ],
)
def test_categorical_input_feature_is_fixed(
    input_feature, expected, expected_value, transform_type
):
    assert input_feature.is_fixed() == expected
    assert input_feature.fixed_value(transform_type) == expected_value


@pytest.mark.parametrize(
    "input_feature, expected",
    [
        (
            CategoricalInput(key="k", categories=categories, allowed=allowed),
            expected,
        )
        for categories, allowed, expected in [
            (["a", "b", "c"], [True, True, True], ["a", "b", "c"]),
            (["a", "b", "c"], [False, True, True], ["b", "c"]),
        ]
    ],
)
def test_categorical_input_feature_allowed_categories(input_feature, expected):
    assert input_feature.get_allowed_categories() == expected


@pytest.mark.parametrize(
    "input_feature, expected",
    [
        (
            CategoricalInput(key="k", categories=categories, allowed=allowed),
            expected,
        )
        for categories, allowed, expected in [
            (["a", "b", "c"], [True, True, True], []),
            (["a", "b", "c"], [False, True, True], ["a"]),
        ]
    ],
)
def test_categorical_input_feature_forbidden_categories(input_feature, expected):
    assert input_feature.get_forbidden_categories() == expected


@pytest.mark.parametrize(
    "categories, descriptors, values",
    [
        (["c1", "c2"], ["d1", "d2", "d3"], [[1, 2, 3], [4, 5, 6]]),
        (
            ["c1", "c2", "c3", "c4"],
            ["d1", "d2", "d3"],
            [
                [1, 2, 3],
                [4, 5, 6],
                [4, 5, 6],
                [4, 5, 6],
            ],
        ),
    ],
)
def test_categorical_descriptor_input_feature_as_dataframe(
    categories, descriptors, values
):
    f = CategoricalDescriptorInput(
        key="k", categories=categories, descriptors=descriptors, values=values
    )
    df = f.to_df()
    assert len(df.columns) == len(descriptors)
    assert len(df) == len(categories)
    assert df.values.tolist() == values


@pytest.mark.parametrize(
    "descriptors, values",
    [
        (["a", "b"], [1.0, 2.0]),
        (["a", "b", "c"], [1.0, 2.0, 3.0]),
    ],
)
def test_continuous_descriptor_input_feature_as_dataframe(descriptors, values):
    f = ContinuousDescriptorInput(
        key="k",
        lower_bound=1.0,
        upper_bound=2.0,
        descriptors=descriptors,
        values=values,
    )
    df = f.to_df()
    assert len(df.columns) == len(descriptors)
    assert len(df) == 1
    assert df.values.tolist()[0] == values


@pytest.mark.parametrize(
    "categories, descriptors, values",
    [
        (["c1", "c2"], ["d1", "d2", "d3"], [[1, 2, 3], [4, 5, 6]]),
        (
            ["c1", "c2", "c3", "c4"],
            ["d1", "d2", "d3"],
            [
                [1, 2, 3],
                [4, 5, 6],
                [4, 5, 6],
                [4, 5, 6],
            ],
        ),
    ],
)
def test_categorical_descriptor_input_feature_from_dataframe(
    categories, descriptors, values
):
    df = pd.DataFrame.from_dict(
        {category: v for category, v in zip(categories, values)},
        orient="index",
        columns=descriptors,
    )
    f = CategoricalDescriptorInput.from_df("k", df)
    assert f.categories == categories
    assert f.descriptors == descriptors
    assert f.values == values


cont = specs.features.valid(ContinuousInput).obj()
cat = specs.features.valid(CategoricalInput).obj()
cat_ = specs.features.valid(CategoricalDescriptorInput).obj()
out = specs.features.valid(ContinuousOutput).obj()


@pytest.mark.parametrize(
    "unsorted_list, sorted_list",
    [
        (
            [cont, cat_, cat, out],
            [cont, cat_, cat, out],
        ),
        (
            [cont, cat_, cat, out, cat_, out],
            [cont, cat_, cat_, cat, out, out],
        ),
        (
            [cont, out],
            [cont, out],
        ),
        (
            [out, cont],
            [cont, out],
        ),
    ],
)
def test_feature_sorting(unsorted_list, sorted_list):
    assert list(sorted(unsorted_list)) == sorted_list


# test features container
<<<<<<< HEAD
if1 = ContinuousInput(**{**VALID_CONTINUOUS_INPUT_FEATURE_SPEC, "key": "if1"})
if2 = CategoricalInput(**{**VALID_CATEGORICAL_INPUT_FEATURE_SPEC, "key": "if2"})
if3 = ContinuousInput(**{**VALID_FIXED_CONTINUOUS_INPUT_FEATURE_SPEC, "key": "if3"})
if4 = CategoricalInput(**{**VALID_FIXED_CATEGORICAL_INPUT_FEATURE_SPEC, "key": "if4"})
if5 = DiscreteInput(**{**VALID_DISCRETE_INPUT_FEATURE_SPEC, "key": "if5"})
if7 = CategoricalInput(
    **{
        **VALID_CATEGORICAL_INPUT_FEATURE_SPEC,
        "key": "if7",
        "allowed": [True, False, True],
    }
=======
if1 = specs.features.valid(ContinuousInput).obj(key="if1")
if2 = specs.features.valid(ContinuousInput).obj(key="if2")
if3 = specs.features.valid(ContinuousInput).obj(key="if3", lower_bound=3, upper_bound=3)
if4 = specs.features.valid(CategoricalInput).obj(
    key="if4", categories=["a", "b"], allowed=[True, False]
)
if5 = specs.features.valid(DiscreteInput).obj(key="if5")
if6 = specs.features.valid(DiscreteInput).obj(key="if6", values=[2])
if7 = specs.features.valid(CategoricalInput).obj(
    key="if7",
    categories=["c", "d", "e"],
    allowed=[True, False, False],
>>>>>>> ed2f817b
)


of1 = specs.features.valid(ContinuousOutput).obj(key="of1")
of2 = specs.features.valid(ContinuousOutput).obj(key="of2")
of3 = specs.features.valid(ContinuousOutput).obj(key="of3", objective=None)

input_features = InputFeatures(features=[if1, if2])
output_features = OutputFeatures(features=[of1, of2])
features = Features(features=[if1, if2, of1, of2])


@pytest.mark.parametrize(
    "FeatureContainer, features",
    [
        (Features, ["s"]),
        (Features, [specs.features.valid(ContinuousInput).obj(), 5]),
        (InputFeatures, ["s"]),
        (InputFeatures, [specs.features.valid(ContinuousInput).obj(), 5]),
        (
            InputFeatures,
            [
                specs.features.valid(ContinuousInput).obj(),
                specs.features.valid(ContinuousOutput).obj(),
            ],
        ),
        (OutputFeatures, ["s"]),
        (OutputFeatures, [specs.features.valid(ContinuousOutput).obj(), 5]),
        (
            OutputFeatures,
            [
                specs.features.valid(ContinuousOutput).obj(),
                specs.features.valid(ContinuousInput).obj(),
            ],
        ),
    ],
)
def test_features_invalid_feature(FeatureContainer, features):
    with pytest.raises((ValueError, TypeError, KeyError, ValidationError)):
        FeatureContainer(features=features)


@pytest.mark.parametrize(
    "features1, features2, expected_type",
    [
        [input_features, input_features, InputFeatures],
        [output_features, output_features, OutputFeatures],
        [input_features, output_features, Features],
        [output_features, input_features, Features],
        [features, output_features, Features],
        [features, input_features, Features],
        [output_features, features, Features],
        [input_features, features, Features],
    ],
)
def test_features_plus(features1, features2, expected_type):
    returned = features1 + features2
    assert type(returned) == expected_type
    assert len(returned) == (len(features1) + len(features2))


@pytest.mark.parametrize(
    "features, FeatureType, exact, expected",
    [
        (features, Feature, False, [if1, if2, of1, of2]),
        (features, OutputFeature, False, [of1, of2]),
        (input_features, ContinuousInput, False, [if1, if2]),
        (output_features, ContinuousOutput, False, [of1, of2]),
    ],
)
def test_constraints_get(features, FeatureType, exact, expected):
    returned = features.get(FeatureType, exact=exact)
    assert returned.features == expected
    for i in range(len(expected)):
        assert id(expected[i]) == id(returned[i])
    assert type(returned) == type(features)


@pytest.mark.parametrize(
    "features, FeatureType, exact, expected",
    [
        (features, Feature, False, ["if1", "if2", "of1", "of2"]),
        (features, OutputFeature, False, ["of1", "of2"]),
        (input_features, ContinuousInput, False, ["if1", "if2"]),
        (output_features, ContinuousOutput, False, ["of1", "of2"]),
    ],
)
def test_features_get_keys(features, FeatureType, exact, expected):
    assert features.get_keys(FeatureType, exact=exact) == expected


@pytest.mark.parametrize(
    "features, key, expected",
    [
        (features, "if1", if1),
        (output_features, "of1", of1),
        (input_features, "if1", if1),
    ],
)
def test_features_get_by_key(features, key, expected):
    returned = features.get_by_key(key)
    assert returned.key == expected.key
    assert id(returned) == id(expected)


@pytest.mark.parametrize(
    "features, key",
    [
        (features, "if133"),
        (output_features, "of3331"),
        (input_features, "if1333333"),
    ],
)
def test_features_get_by_key_invalid(features, key):
    with pytest.raises(KeyError):
        features.get_by_key(key)


@pytest.mark.parametrize(
    "features, expected",
    [
        (InputFeatures(features=[if1, if2]), []),
        (InputFeatures(features=[if1, if2, if3, if4, if5]), [if3, if4]),
    ],
)
def test_input_features_get_fixed(features, expected):
    returned = features.get_fixed()
    assert isinstance(features, InputFeatures)
    assert returned.features == expected
    for i in range(len(expected)):
        assert id(expected[i]) == id(returned[i])


@pytest.mark.parametrize(
    "features, expected",
    [
        (InputFeatures(features=[if1, if2]), [if1, if2]),
        (InputFeatures(features=[if1, if2, if3, if4, if5]), [if1, if2, if5]),
    ],
)
def test_input_features_get_free(features, expected):
    returned = features.get_free()
    assert isinstance(features, InputFeatures)
    assert returned.features == expected
    for i in range(len(expected)):
        assert id(expected[i]) == id(returned[i])


@pytest.mark.parametrize(
    "features, num_samples, method",
    [
        (features, num_samples, method)
        for features in [
            input_features,
            InputFeatures(features=[if1, if2, if3, if4, if5, if7]),
        ]
        for num_samples in [1, 2, 1024]
        for method in ["UNIFORM", "SOBOL", "LHS"]
    ],
)
def test_input_features_sample(features: InputFeatures, num_samples, method):
    samples = features.sample(num_samples, method=method)
    assert samples.shape == (num_samples, len(features))
    assert list(samples.columns) == features.get_keys()


@pytest.mark.parametrize(
    "specs",
    [
        ({"x4": CategoricalEncodingEnum.ONE_HOT}),
        ({"x1": CategoricalEncodingEnum.ONE_HOT}),
        ({"x2": ScalerEnum.NORMALIZE}),
        ({"x2": CategoricalEncodingEnum.DESCRIPTOR}),
    ],
)
def test_input_features_validate_transform_specs_invalid(specs):
    inps = InputFeatures(
        features=[
            ContinuousInput(key="x1", lower_bound=0, upper_bound=1),
            CategoricalInput(key="x2", categories=["apple", "banana"]),
            CategoricalDescriptorInput(
                key="x3",
                categories=["apple", "banana"],
                descriptors=["d1", "d2"],
                values=[[1, 2], [3, 4]],
            ),
        ]
    )
    with pytest.raises(ValueError):
        inps._validate_transform_specs(specs)


@pytest.mark.parametrize(
    "specs",
    [
        ({"x2": CategoricalEncodingEnum.ONE_HOT}),
        ({"x3": CategoricalEncodingEnum.ONE_HOT}),
        ({"x3": CategoricalEncodingEnum.DESCRIPTOR}),
        (
            {
                "x2": CategoricalEncodingEnum.ONE_HOT,
                "x3": CategoricalEncodingEnum.DESCRIPTOR,
            }
        ),
    ],
)
def test_input_features_validate_transform_valid(specs):
    inps = InputFeatures(
        features=[
            ContinuousInput(key="x1", lower_bound=0, upper_bound=1),
            CategoricalInput(key="x2", categories=["apple", "banana"]),
            CategoricalDescriptorInput(
                key="x3",
                categories=["apple", "banana"],
                descriptors=["d1", "d2"],
                values=[[1, 2], [3, 4]],
            ),
        ]
    )
    inps._validate_transform_specs(specs)


@pytest.mark.parametrize(
    "specs, expected_features2idx, expected_features2names",
    [
        (
            {"x2": CategoricalEncodingEnum.ONE_HOT},
            {"x1": (0,), "x2": (2, 3, 4), "x3": (1,)},
            {
                "x1": ("x1",),
                "x2": ("x2_apple", "x2_banana", "x2_orange"),
                "x3": ("x3",),
            },
        ),
        (
            {"x2": CategoricalEncodingEnum.DUMMY},
            {"x1": (0,), "x2": (2, 3), "x3": (1,)},
            {"x1": ("x1",), "x2": ("x2_banana", "x2_orange"), "x3": ("x3",)},
        ),
        (
            {"x2": CategoricalEncodingEnum.ORDINAL},
            {"x1": (0,), "x2": (2,), "x3": (1,)},
            {"x1": ("x1",), "x2": ("x2",), "x3": ("x3",)},
        ),
        (
            {"x3": CategoricalEncodingEnum.ONE_HOT},
            {"x1": (0,), "x2": (5,), "x3": (1, 2, 3, 4)},
            {
                "x1": ("x1",),
                "x2": ("x2",),
                "x3": ("x3_apple", "x3_banana", "x3_orange", "x3_cherry"),
            },
        ),
        (
            {"x3": CategoricalEncodingEnum.DESCRIPTOR},
            {"x1": (0,), "x2": (3,), "x3": (1, 2)},
            {
                "x1": ("x1",),
                "x2": ("x2",),
                "x3": (
                    "x3_d1",
                    "x3_d2",
                ),
            },
        ),
        (
            {
                "x2": CategoricalEncodingEnum.ONE_HOT,
                "x3": CategoricalEncodingEnum.DESCRIPTOR,
            },
            {"x1": (0,), "x2": (3, 4, 5), "x3": (1, 2)},
            {
                "x1": ("x1",),
                "x2": ("x2_apple", "x2_banana", "x2_orange"),
                "x3": (
                    "x3_d1",
                    "x3_d2",
                ),
            },
        ),
        (
            {
                "x2": CategoricalEncodingEnum.ONE_HOT,
                "x3": CategoricalEncodingEnum.ONE_HOT,
            },
            {"x1": (0,), "x2": (5, 6, 7), "x3": (1, 2, 3, 4)},
            {
                "x1": ("x1",),
                "x2": ("x2_apple", "x2_banana", "x2_orange"),
                "x3": ("x3_apple", "x3_banana", "x3_orange", "x3_cherry"),
            },
        ),
    ],
)
def test_input_features_get_transform_info(
    specs, expected_features2idx, expected_features2names
):
    inps = InputFeatures(
        features=[
            ContinuousInput(key="x1", lower_bound=0, upper_bound=1),
            CategoricalInput(key="x2", categories=["apple", "banana", "orange"]),
            CategoricalDescriptorInput(
                key="x3",
                categories=["apple", "banana", "orange", "cherry"],
                descriptors=["d1", "d2"],
                values=[[1, 2], [3, 4], [5, 6], [7, 8]],
            ),
        ]
    )
    features2idx, features2names = inps._get_transform_info(specs)
    assert features2idx == expected_features2idx
    assert features2names == expected_features2names


@pytest.mark.parametrize(
    "specs",
    [
        ({"x2": CategoricalEncodingEnum.ONE_HOT}),
        ({"x2": CategoricalEncodingEnum.DUMMY}),
        ({"x2": CategoricalEncodingEnum.ORDINAL}),
        ({"x3": CategoricalEncodingEnum.ONE_HOT}),
        ({"x3": CategoricalEncodingEnum.DESCRIPTOR}),
        (
            {
                "x2": CategoricalEncodingEnum.ONE_HOT,
                "x3": CategoricalEncodingEnum.DESCRIPTOR,
            }
        ),
        (
            {
                "x2": CategoricalEncodingEnum.ONE_HOT,
                "x3": CategoricalEncodingEnum.ONE_HOT,
            }
        ),
        (
            {
                "x2": CategoricalEncodingEnum.DUMMY,
                "x3": CategoricalEncodingEnum.ONE_HOT,
            }
        ),
    ],
)
def test_input_features_transform(specs):
    inps = InputFeatures(
        features=[
            ContinuousInput(key="x1", lower_bound=0, upper_bound=1),
            CategoricalInput(key="x2", categories=["apple", "banana", "orange"]),
            CategoricalDescriptorInput(
                key="x3",
                categories=["apple", "banana", "orange", "cherry"],
                descriptors=["d1", "d2"],
                values=[[1, 2], [3, 4], [5, 6], [7, 8]],
            ),
        ]
    )
    samples = inps.sample(n=100)
    samples = samples.sample(40)
    transformed = inps.transform(experiments=samples, specs=specs)
    untransformed = inps.inverse_transform(experiments=transformed, specs=specs)
    assert_frame_equal(samples, untransformed)


if1 = specs.features.valid(ContinuousInput).obj(key="if1")
if2 = specs.features.valid(ContinuousInput).obj(key="if2", lower_bound=3, upper_bound=3)
if3 = specs.features.valid(CategoricalInput).obj(
    key="if3",
    categories=["c1", "c2", "c3"],
    allowed=[True, True, True],
)
if4 = specs.features.valid(CategoricalInput).obj(
    key="if4",
    categories=["c1", "c2", "c3"],
    allowed=[True, False, False],
)
if5 = specs.features.valid(CategoricalDescriptorInput).obj(
    key="if5",
    categories=["c1", "c2", "c3"],
    allowed=[True, False, False],
    descriptors=["d1", "d2"],
    values=[
        [1, 2],
        [3, 7],
        [5, 1],
    ],
)
if6 = specs.features.valid(CategoricalDescriptorInput).obj(
    key="if6",
    categories=["c1", "c2", "c3"],
    allowed=[True, False, False],
    descriptors=["d1", "d2"],
    values=[
        [1, 2],
        [3, 7],
        [5, 1],
    ],
)

of1 = specs.features.valid(ContinuousOutput).obj(key="of1")

input_features1 = InputFeatures(features=[if1, if3, if5])

input_features2 = InputFeatures(
    features=[
        if1,
        if2,
        if3,
        if4,
        if5,
        if6,
    ]
)


@pytest.mark.parametrize(
    "input_features, specs, expected_bounds",
    [
        (
            input_features1,
            {
                "if3": CategoricalEncodingEnum.ONE_HOT,
                "if5": CategoricalEncodingEnum.DESCRIPTOR,
            },
            [[3, 1, 1, 0, 0, 0], [5.3, 5, 7, 1, 1, 1]],
        ),
        (
            input_features1,
            {
                "if3": CategoricalEncodingEnum.DUMMY,
                "if5": CategoricalEncodingEnum.DESCRIPTOR,
            },
            [[3, 1, 1, 0, 0], [5.3, 5, 7, 1, 1]],
        ),
        (
            input_features1,
            {
                "if3": CategoricalEncodingEnum.DUMMY,
                "if5": CategoricalEncodingEnum.DUMMY,
            },
            [[3, 0, 0, 0, 0], [5.3, 1, 1, 1, 1]],
        ),
        (
            input_features1,
            {
                "if3": CategoricalEncodingEnum.ONE_HOT,
                "if5": CategoricalEncodingEnum.ONE_HOT,
            },
            [[3, 0, 0, 0, 0, 0, 0], [5.3, 1, 1, 1, 1, 1, 1]],
        ),
        (
            input_features1,
            {
                "if3": CategoricalEncodingEnum.ORDINAL,
                "if5": CategoricalEncodingEnum.DESCRIPTOR,
            },
            [[3, 1, 1, 0], [5.3, 5, 7, 2]],
        ),
        (
            input_features1,
            {
                "if3": CategoricalEncodingEnum.ORDINAL,
                "if5": CategoricalEncodingEnum.ORDINAL,
            },
            [[3, 0, 0], [5.3, 2, 2]],
        ),
        # new domain
        (
            input_features2,
            {
                "if3": CategoricalEncodingEnum.ONE_HOT,
                "if4": CategoricalEncodingEnum.ONE_HOT,
                "if5": CategoricalEncodingEnum.DESCRIPTOR,
                "if6": CategoricalEncodingEnum.DESCRIPTOR,
            },
            [
                [3, 3, 1, 1, 1, 2, 0, 0, 0, 0, 0, 0],
                [
                    5.3,
                    3,
                    5,
                    7,
                    1,
                    2,
                    1,
                    1,
                    1,
                    1,
                    0,
                    0,
                ],
            ],
        ),
        (
            input_features2,
            {
                "if3": CategoricalEncodingEnum.ONE_HOT,
                "if4": CategoricalEncodingEnum.ONE_HOT,
                "if5": CategoricalEncodingEnum.ONE_HOT,
                "if6": CategoricalEncodingEnum.ONE_HOT,
            },
            [
                [3, 3, 0, 0, 0, 0, 0, 0, 0, 0, 0, 0, 0, 0],
                [5.3, 3, 1, 1, 1, 1, 0, 0, 1, 1, 1, 1, 0, 0],
            ],
        ),
        (
            input_features2,
            {
                "if3": CategoricalEncodingEnum.ORDINAL,
                "if4": CategoricalEncodingEnum.ORDINAL,
                "if5": CategoricalEncodingEnum.DESCRIPTOR,
                "if6": CategoricalEncodingEnum.DESCRIPTOR,
            },
            [
                [
                    3,
                    3,
                    1,
                    1,
                    1,
                    2,
                    0,
                    0,
                ],
                [5.3, 3, 5, 7, 1, 2, 2, 2],
            ],
        ),
        (
            input_features2,
            {
                "if3": CategoricalEncodingEnum.ORDINAL,
                "if4": CategoricalEncodingEnum.ORDINAL,
                "if5": CategoricalEncodingEnum.ORDINAL,
                "if6": CategoricalEncodingEnum.ORDINAL,
            },
            [[3, 3, 0, 0, 0, 0], [5.3, 3, 2, 2, 2, 2]],
        ),
        (
            input_features2,
            {
                "if3": CategoricalEncodingEnum.ORDINAL,
                "if4": CategoricalEncodingEnum.ONE_HOT,
                "if5": CategoricalEncodingEnum.ORDINAL,
                "if6": CategoricalEncodingEnum.DESCRIPTOR,
            },
            [
                [3, 3, 0, 1, 2, 0, 0, 0, 0],
                [
                    5.3,
                    3,
                    2,
                    1,
                    2,
                    2,
                    1,
                    0,
                    0,
                ],
            ],
        ),
    ],
)
# TODO: enable test again
def _test_input_features_get_bounds(input_features, specs, expected_bounds):
    lower, upper = input_features.get_bounds(specs=specs)
    assert np.allclose(
        expected_bounds[0], lower
    )  # torch.equal asserts false due to deviation of 1e-7??
    assert np.allclose(expected_bounds[1], upper)


def test_input_features_get_bounds_fit():
    # at first the fix on the continuous ones is tested
    input_features = InputFeatures(features=[if1, if2])
    experiments = input_features.sample(100)
    experiments["if1"] += [random.uniform(-2, 2) for _ in range(100)]
    experiments["if2"] += [random.uniform(-2, 2) for _ in range(100)]
    opt_bounds = input_features.get_bounds(specs={})
    fit_bounds = input_features.get_bounds(specs={}, experiments=experiments)
    for i, key in enumerate(input_features.get_keys(ContinuousInput)):
        assert fit_bounds[0][i] < opt_bounds[0][i]
        assert fit_bounds[1][i] > opt_bounds[1][i]
        assert fit_bounds[0][i] == experiments[key].min()
        assert fit_bounds[1][i] == experiments[key].max()
    # next test the fix for the CategoricalDescriptor feature
    input_features = InputFeatures(
        features=[
            if1,
            if2,
            if3,
            if4,
            if5,
            if6,
        ]
    )
    experiments = input_features.sample(100)
    experiments["if4"] = [random.choice(if4.categories) for _ in range(100)]
    experiments["if6"] = [random.choice(if6.categories) for _ in range(100)]
    opt_bounds = input_features.get_bounds(
        specs={
            "if3": CategoricalEncodingEnum.ONE_HOT,
            "if4": CategoricalEncodingEnum.ONE_HOT,
            "if5": CategoricalEncodingEnum.DESCRIPTOR,
            "if6": CategoricalEncodingEnum.DESCRIPTOR,
        }
    )
    fit_bounds = input_features.get_bounds(
        {
            "if3": CategoricalEncodingEnum.ONE_HOT,
            "if4": CategoricalEncodingEnum.ONE_HOT,
            "if5": CategoricalEncodingEnum.DESCRIPTOR,
            "if6": CategoricalEncodingEnum.DESCRIPTOR,
        },
        experiments=experiments,
    )
    # check difference in descriptors
    assert opt_bounds[0][-8] == 1
    assert opt_bounds[1][-8] == 1
    assert opt_bounds[0][-7] == 2
    assert opt_bounds[1][-7] == 2
    assert fit_bounds[0][-8] == 1
    assert fit_bounds[0][-7] == 1
    assert fit_bounds[1][-8] == 5
    assert fit_bounds[1][-7] == 7
    # check difference in onehots
    assert opt_bounds[1][-1] == 0
    assert opt_bounds[1][-2] == 0
    assert fit_bounds[1][-1] == 1
    assert fit_bounds[1][-2] == 1


@pytest.mark.parametrize(
    "features, samples",
    [
        (
            output_features,
            pd.DataFrame(
                columns=["of1", "of2"],
                index=range(5),
                data=np.random.uniform(size=(5, 2)),
            ),
        ),
        (
            OutputFeatures(features=[of1, of2, of3]),
            pd.DataFrame(
                columns=["of1", "of2", "of3"],
                index=range(5),
                data=np.random.uniform(size=(5, 3)),
            ),
        ),
    ],
)
def test_output_features_call(features, samples):
    o = features(samples)
    assert o.shape == (len(samples), len(features.get_keys_by_objective(Objective)))
    assert list(o.columns) == features.get_keys_by_objective(Objective)


@pytest.mark.parametrize(
    "feature, data",
    [
        (
            ContinuousOutput(
                key="of1", objective=MaximizeSigmoidObjective(w=1, tp=15, steepness=0.5)
            ),
            None,
        ),
        (
            ContinuousOutput(
                key="of1", objective=MaximizeSigmoidObjective(w=1, tp=15, steepness=0.5)
            ),
            pd.DataFrame(
                columns=["of1", "of2", "of3"],
                index=range(5),
                data=np.random.uniform(size=(5, 3)),
            ),
        ),
    ],
)
def test_output_feature_plot(feature, data):
    feature.plot(lower=0, upper=30, experiments=data)<|MERGE_RESOLUTION|>--- conflicted
+++ resolved
@@ -28,225 +28,6 @@
 
 objective = MinimizeObjective(w=1)
 
-<<<<<<< HEAD
-VALID_CONTINUOUS_INPUT_FEATURE_SPEC = {
-    "type": "ContinuousInput",
-    "key": str(uuid.uuid4()),
-    "lower_bound": 3,
-    "upper_bound": 5.3,
-}
-
-VALID_FIXED_CONTINUOUS_INPUT_FEATURE_SPEC = {
-    "type": "ContinuousInput",
-    "key": str(uuid.uuid4()),
-    "lower_bound": 3.0,
-    "upper_bound": 3.0,
-}
-
-VALID_DISCRETE_INPUT_FEATURE_SPEC = {
-    "type": "DiscreteInput",
-    "key": str(uuid.uuid4()),
-    "values": [1.0, 2.0],
-}
-
-INVALID_FIXED_DISCRETE_INPUT_FEATURE_SPEC = {
-    "type": "DiscreteInput",
-    "key": str(uuid.uuid4()),
-    "values": [2.0],
-}
-
-VALID_CONTINUOUS_DESCRIPTOR_INPUT_FEATURE_SPEC = {
-    "type": "ContinuousDescriptorInput",
-    "key": str(uuid.uuid4()),
-    "lower_bound": 3,
-    "upper_bound": 5.3,
-    "descriptors": ["d1", "d2"],
-    "values": [1.0, 2.0],
-}
-
-VALID_CATEGORICAL_INPUT_FEATURE_SPEC = {
-    "type": "CategoricalInput",
-    "key": str(uuid.uuid4()),
-    "categories": ["c1", "c2", "c3"],
-    # "allowed": [True, True, False],
-}
-
-VALID_CATEGORICAL_DESCRIPTOR_INPUT_FEATURE_SPEC = {
-    "type": "CategoricalDescriptorInput",
-    "key": str(uuid.uuid4()),
-    "categories": ["c1", "c2", "c3"],
-    # "allowed": [True, True, False],
-    "descriptors": ["d1", "d2"],
-    "values": [
-        [1, 2],
-        [3, 7],
-        [5, 1],
-    ],
-}
-
-
-VALID_ALLOWED_CATEGORICAL_DESCRIPTOR_INPUT_FEATURE_SPEC = {
-    "type": "CategoricalDescriptorInput",
-    "key": str(uuid.uuid4()),
-    "categories": ["c1", "c2", "c3"],
-    "allowed": [False, True, True],
-    "descriptors": ["d1", "d2"],
-    "values": [
-        [1, 2],
-        [3, 7],
-        [3, 1],
-    ],
-}
-
-VALID_FIXED_CATEGORICAL_INPUT_FEATURE_SPEC = {
-    "type": "CategoricalInput",
-    "key": str(uuid.uuid4()),
-    "categories": ["c1", "c2", "c3"],
-    "allowed": [True, False, False],
-}
-
-VALID_FIXED_CATEGORICAL_DESCRIPTOR_INPUT_FEATURE_SPEC = {
-    "type": "CategoricalDescriptorInput",
-    "key": str(uuid.uuid4()),
-    "categories": ["c1", "c2", "c3"],
-    "allowed": [True, False, False],
-    "descriptors": ["d1", "d2"],
-    "values": [
-        [1, 2],
-        [3, 7],
-        [5, 1],
-    ],
-}
-
-VALID_CONTINUOUS_OUTPUT_FEATURE_SPEC = {
-    "type": "ContinuousOutput",
-    "key": str(uuid.uuid4()),
-}
-
-FEATURE_SPECS = {
-    ContinuousInput: {
-        "valids": [
-            VALID_CONTINUOUS_INPUT_FEATURE_SPEC,
-            VALID_FIXED_CONTINUOUS_INPUT_FEATURE_SPEC,
-        ],
-        "invalids": [
-            *get_invalids(VALID_CONTINUOUS_INPUT_FEATURE_SPEC),
-        ],
-    },
-    DiscreteInput: {
-        "valids": [VALID_DISCRETE_INPUT_FEATURE_SPEC],
-        "invalids": [
-            INVALID_FIXED_DISCRETE_INPUT_FEATURE_SPEC,
-            *get_invalids(VALID_DISCRETE_INPUT_FEATURE_SPEC),
-            *[
-                {
-                    **VALID_DISCRETE_INPUT_FEATURE_SPEC,
-                    "values": values,
-                }
-                for values in [[], [1.0, 1.0], [1.0, "a"]]
-            ],
-        ],
-    },
-    ContinuousDescriptorInput: {
-        "valids": [VALID_CONTINUOUS_DESCRIPTOR_INPUT_FEATURE_SPEC],
-        "invalids": [
-            *get_invalids(VALID_CONTINUOUS_DESCRIPTOR_INPUT_FEATURE_SPEC),
-            *[
-                {
-                    **VALID_CONTINUOUS_DESCRIPTOR_INPUT_FEATURE_SPEC,
-                    "descriptors": descriptors,
-                    "values": values,
-                }
-                for descriptors, values in [
-                    ([], []),
-                    (["a", "b"], [1]),
-                    (["a", "b"], [1, 2, 3]),
-                ]
-            ],
-        ],
-    },
-    CategoricalInput: {
-        "valids": [
-            VALID_CATEGORICAL_INPUT_FEATURE_SPEC,
-            {
-                **VALID_CATEGORICAL_INPUT_FEATURE_SPEC,
-                "allowed": [True, False, True],
-            },
-            VALID_FIXED_CATEGORICAL_INPUT_FEATURE_SPEC,
-        ],
-        "invalids": [
-            *get_invalids(VALID_CATEGORICAL_INPUT_FEATURE_SPEC),
-            *[
-                {
-                    **VALID_CATEGORICAL_INPUT_FEATURE_SPEC,
-                    "categories": categories,
-                    "allowed": allowed,
-                }
-                for categories, allowed in [
-                    ([], []),
-                    (["1"], [False]),
-                    (["1", "2"], [False, False]),
-                    (["1", "1"], None),
-                    (["1", "1", "2"], None),
-                    (["1", "2"], [True]),
-                    (["1", "2"], [True, False, True]),
-                    (["1"], []),
-                    (["1"], [True]),
-                ]
-            ],
-        ],
-    },
-    CategoricalDescriptorInput: {
-        "valids": [
-            VALID_CATEGORICAL_DESCRIPTOR_INPUT_FEATURE_SPEC,
-            {
-                **VALID_CATEGORICAL_DESCRIPTOR_INPUT_FEATURE_SPEC,
-                "allowed": [True, False, True],
-            },
-            VALID_FIXED_CATEGORICAL_DESCRIPTOR_INPUT_FEATURE_SPEC,
-        ],
-        "invalids": [
-            *get_invalids(VALID_CATEGORICAL_DESCRIPTOR_INPUT_FEATURE_SPEC),
-            *[
-                {
-                    **VALID_CATEGORICAL_INPUT_FEATURE_SPEC,
-                    "categories": categories,
-                    "descriptors": descriptors,
-                    "values": values,
-                }
-                for categories, descriptors, values in [
-                    (["c1", "c2"], ["d1", "d2", "d3"], []),
-                    (["c1", "c2"], ["d1", "d2", "d3"], [[1, 2, 3]]),
-                    (
-                        ["c1", "c2"],
-                        ["d1", "d2", "d3"],
-                        [[1, 2, 3], [1, 2, 3], [1, 2, 3]],
-                    ),
-                    (["c1", "c2"], ["d1", "d2", "d3"], [[1, 2, 3], [1, 2]]),
-                    (["c1", "c2"], ["d1", "d2", "d3"], [[1, 2, 3], [1, 2, 3, 4]]),
-                    (["c1", "c2"], ["d1", "d2", "d3"], [[1, 2, 3], [1, 2, 3]]),
-                ]
-            ],
-        ],
-    },
-    ContinuousOutput: {
-        "valids": [
-            VALID_CONTINUOUS_OUTPUT_FEATURE_SPEC,
-            {
-                **VALID_CONTINUOUS_OUTPUT_FEATURE_SPEC,
-                "objective": objective,
-            },
-            {
-                **VALID_CONTINUOUS_OUTPUT_FEATURE_SPEC,
-                "objective": None,
-            },
-        ],
-        "invalids": [*get_invalids(VALID_CONTINUOUS_OUTPUT_FEATURE_SPEC)],
-    },
-}
-
-=======
->>>>>>> ed2f817b
 
 @pytest.mark.parametrize(
     "cls, spec, n",
@@ -520,12 +301,7 @@
 @pytest.mark.parametrize(
     "input_feature, expected, expected_value",
     [
-<<<<<<< HEAD
-        (DiscreteInput(**VALID_DISCRETE_INPUT_FEATURE_SPEC), False, None),
-=======
-        (specs.features.valid(DiscreteInput).obj(values=[2]), True, [2.0]),
         (specs.features.valid(DiscreteInput).obj(values=[1, 2, 3]), False, None),
->>>>>>> ed2f817b
     ],
 )
 def test_discrete_input_feature_is_fixed(input_feature, expected, expected_value):
@@ -538,20 +314,9 @@
     "input_feature, expected_lower, expected_upper",
     [
         (
-<<<<<<< HEAD
-            DiscreteInput(**VALID_DISCRETE_INPUT_FEATURE_SPEC),
-            VALID_DISCRETE_INPUT_FEATURE_SPEC["values"][0],
-            VALID_DISCRETE_INPUT_FEATURE_SPEC["values"][1],
-=======
-            specs.features.valid(DiscreteInput).obj(values=[2.0]),
-            2.0,
-            2.0,
-        ),
-        (
             specs.features.valid(DiscreteInput).obj(values=[1.0, 2.0, 3.0]),
             1,
             3,
->>>>>>> ed2f817b
         ),
     ],
 )
@@ -597,13 +362,6 @@
             specs.features.valid(DiscreteInput).obj(values=[1, 2, 3]),
             pd.Series([random.choice([1, 2, 3]) for _ in range(20)]),
         ),
-<<<<<<< HEAD
-=======
-        (
-            specs.features.valid(DiscreteInput).obj(values=[2.0]),
-            pd.Series([2.0, 2.0, 2.0]),
-        ),
->>>>>>> ed2f817b
     ],
 )
 def test_discrete_input_feature_validate_candidental_valid(input_feature, values):
@@ -617,13 +375,6 @@
             specs.features.valid(DiscreteInput).obj(values=[1, 2]),
             pd.Series([1, 2, 3]),
         ),
-<<<<<<< HEAD
-=======
-        (
-            specs.features.valid(DiscreteInput).obj(values=[1]),
-            pd.Series([1, 2, 2]),
-        ),
->>>>>>> ed2f817b
     ],
 )
 def test_discrete_input_feature_validate_candidental_invalid(input_feature, values):
@@ -1358,19 +1109,6 @@
 
 
 # test features container
-<<<<<<< HEAD
-if1 = ContinuousInput(**{**VALID_CONTINUOUS_INPUT_FEATURE_SPEC, "key": "if1"})
-if2 = CategoricalInput(**{**VALID_CATEGORICAL_INPUT_FEATURE_SPEC, "key": "if2"})
-if3 = ContinuousInput(**{**VALID_FIXED_CONTINUOUS_INPUT_FEATURE_SPEC, "key": "if3"})
-if4 = CategoricalInput(**{**VALID_FIXED_CATEGORICAL_INPUT_FEATURE_SPEC, "key": "if4"})
-if5 = DiscreteInput(**{**VALID_DISCRETE_INPUT_FEATURE_SPEC, "key": "if5"})
-if7 = CategoricalInput(
-    **{
-        **VALID_CATEGORICAL_INPUT_FEATURE_SPEC,
-        "key": "if7",
-        "allowed": [True, False, True],
-    }
-=======
 if1 = specs.features.valid(ContinuousInput).obj(key="if1")
 if2 = specs.features.valid(ContinuousInput).obj(key="if2")
 if3 = specs.features.valid(ContinuousInput).obj(key="if3", lower_bound=3, upper_bound=3)
@@ -1378,12 +1116,10 @@
     key="if4", categories=["a", "b"], allowed=[True, False]
 )
 if5 = specs.features.valid(DiscreteInput).obj(key="if5")
-if6 = specs.features.valid(DiscreteInput).obj(key="if6", values=[2])
 if7 = specs.features.valid(CategoricalInput).obj(
     key="if7",
     categories=["c", "d", "e"],
     allowed=[True, False, False],
->>>>>>> ed2f817b
 )
 
 
